//go:build integrationtest
// +build integrationtest

package integrationtest

import (
	"flag"
	"fmt"
	"os"
	"path"
	"strconv"
	"strings"
	"testing"
	"time"

	snapv1 "github.com/kubernetes-incubator/external-storage/snapshot/pkg/apis/crd/v1"
	oputils "github.com/libopenstorage/operator/drivers/storage/portworx/util"
	opcorev1 "github.com/libopenstorage/operator/pkg/apis/core/v1"
	storkdriver "github.com/libopenstorage/stork/drivers/volume"
	_ "github.com/libopenstorage/stork/drivers/volume/aws"
	_ "github.com/libopenstorage/stork/drivers/volume/azure"
	_ "github.com/libopenstorage/stork/drivers/volume/csi"
	_ "github.com/libopenstorage/stork/drivers/volume/gcp"
	_ "github.com/libopenstorage/stork/drivers/volume/linstor"
	_ "github.com/libopenstorage/stork/drivers/volume/portworx"
	storkv1 "github.com/libopenstorage/stork/pkg/apis/stork/v1alpha1"
	"github.com/libopenstorage/stork/pkg/schedule"
	"github.com/libopenstorage/stork/pkg/storkctl"
	"github.com/libopenstorage/stork/pkg/utils"
	"github.com/libopenstorage/stork/pkg/version"
	"github.com/portworx/sched-ops/k8s/apps"
	"github.com/portworx/sched-ops/k8s/batch"
	"github.com/portworx/sched-ops/k8s/core"
	"github.com/portworx/sched-ops/k8s/dynamic"
	"github.com/portworx/sched-ops/k8s/externalstorage"
	"github.com/portworx/sched-ops/k8s/openshift"
	"github.com/portworx/sched-ops/k8s/operator"
	"github.com/portworx/sched-ops/k8s/rbac"
	"github.com/portworx/sched-ops/k8s/storage"
	storkops "github.com/portworx/sched-ops/k8s/stork"
	"github.com/portworx/sched-ops/task"
	"github.com/portworx/torpedo/drivers/node"
	_ "github.com/portworx/torpedo/drivers/node/ssh"
	"github.com/portworx/torpedo/drivers/objectstore"
	"github.com/portworx/torpedo/drivers/scheduler"
	_ "github.com/portworx/torpedo/drivers/scheduler/k8s"
	"github.com/portworx/torpedo/drivers/volume"
	_ "github.com/portworx/torpedo/drivers/volume/aws"
	_ "github.com/portworx/torpedo/drivers/volume/azure"
	_ "github.com/portworx/torpedo/drivers/volume/gce"
	_ "github.com/portworx/torpedo/drivers/volume/generic_csi"
	_ "github.com/portworx/torpedo/drivers/volume/linstor"
	_ "github.com/portworx/torpedo/drivers/volume/portworx"
	"github.com/portworx/torpedo/pkg/log"
	testrailutils "github.com/portworx/torpedo/pkg/testrailuttils"
	"github.com/sirupsen/logrus"
	"github.com/skyrings/skyring-common/tools/uuid"
	"github.com/stretchr/testify/require"
	appsapi "k8s.io/api/apps/v1"
	v1 "k8s.io/api/core/v1"
	storage_v1 "k8s.io/api/storage/v1"
	"k8s.io/apimachinery/pkg/api/errors"
	meta_v1 "k8s.io/apimachinery/pkg/apis/meta/v1"
	_ "k8s.io/client-go/plugin/pkg/client/auth"
	"k8s.io/client-go/rest"
	"k8s.io/client-go/tools/clientcmd"
)

const (
	nodeDriverName              = "ssh"
	cmName                      = "stork-version"
	defaultAdminNamespace       = "kube-system"
	schedulerDriverName         = "k8s"
	remotePairName              = "remoteclusterpair"
	srcConfig                   = "sourceconfigmap"
	destConfig                  = "destinationconfigmap"
	specDir                     = "./specs"
	tempDir                     = "/tmp"
	defaultClusterPairDir       = "cluster-pair"
	bidirectionalClusterPairDir = "bidirectional-cluster-pair"
	pairFileName                = "cluster-pair.yaml"
	remoteFilePath              = "/tmp/kubeconfig"
	configMapSyncWaitTime       = 3 * time.Second
	defaultSchedulerName        = "default-scheduler"
	bucketPrefix                = "stork-test"
	adminTokenSecretName        = "px-admin-token"
	pxStcServiceTypeKey         = "portworx.io/service-type"
	stcLoadBalancerValue        = "LoadBalancer"
	pxStcServiceKey             = "service/portworx-service"
	awsInternalLBKey            = "service.beta.kubernetes.io/aws-load-balancer-internal"
	awsInternalLBValue          = "true"
	awsLBTypeKey                = "service.beta.kubernetes.io/aws-load-balancer-type"
	awsLBTypeVal                = "nlb"
	awsNLBTargetTypeKey         = "service.beta.kubernetes.io/aws-load-balancer-nlb-target-type"
	awsNLBTargetTypeVal         = "ip"
	awsLBSubnetKey              = "service.beta.kubernetes.io/aws-load-balancer-subnets"
	awsLBSubnetVal              = "subnet-0758f16bc3ca384e0"

	pxServiceName = "portworx-service"

	// TODO: Figure out a way to communicate with PX nodes from other cluster
	nodeScore   = 100
	rackScore   = 50
	zoneScore   = 25
	regionScore = 10

	defaultWaitTimeout       time.Duration = 10 * time.Minute
	clusterDomainWaitTimeout time.Duration = 10 * time.Minute
	groupSnapshotWaitTimeout time.Duration = 15 * time.Minute
	defaultWaitInterval      time.Duration = 10 * time.Second
	backupWaitInterval       time.Duration = 2 * time.Second

	enableClusterDomainTests = "ENABLE_CLUSTER_DOMAIN_TESTS"
	storageProvisioner       = "STORAGE_PROVISIONER"
	authSecretConfigMap      = "AUTH_SECRET_CONFIGMAP"
	backupPathVar            = "BACKUP_LOCATION_PATH"
	externalTestCluster      = "EXTERNAL_TEST_CLUSTER"
	cloudDeletionValidation  = "CLOUD_DELETION_VALIDATION"
	internalLBAws            = "INTERNAL_AWS_LB"
	portworxNamespace        = "PX_NAMESPACE"

	tokenKey    = "token"
	clusterIP   = "ip"
	clusterPort = "port"

	testResultPass = "Pass"
	testResultFail = "Fail"

	testrailRunNameVar         = "TESTRAIL_RUN_NAME"
	testrailRunIDVar           = "TESTRAIL_RUN_ID"
	testrailJenkinsBuildURLVar = "TESTRAIL_JENKINS_BUILD_URL"
	testrailHostVar            = "TESTRAIL_HOST"
	testrailUserNameVar        = "TESTRAIL_USERNAME"
	testrailPasswordVar        = "TESTRAIL_PASSWORD"
	testrailMilestoneVar       = "TESTRAIL_MILESTONE"

	statsExportName    = "stork_integration_test"
	statsExportProduct = "stork"
)

var nodeDriver node.Driver
var schedulerDriver scheduler.Driver
var volumeDriver volume.Driver

var storkVolumeDriver storkdriver.Driver
var objectStoreDriver objectstore.Driver

var snapshotScaleCount int
var migrationScaleCount int
var backupScaleCount int
var authToken string
var authTokenConfigMap string
var volumeDriverName string
var schedulerName string
var backupLocationPath string
var genericCsiConfigMap string
var externalTest bool
var storkVersionCheck bool
var storkVersion string
var pxVersion string
var cloudDeletionValidate bool
var isInternalLBAws bool
var pxNamespace string
var testrailHostname string
var testrailUsername string
var testrailPassword string
var testrailSetupSuccessful bool
<<<<<<< HEAD
var exportStats bool
=======
var bidirectionalClusterpair bool
>>>>>>> 71fbe895

func TestSnapshot(t *testing.T) {
	t.Run("testSnapshot", testSnapshot)
	t.Run("testSnapshotRestore", testSnapshotRestore)
	t.Run("testWebhook", testWebhook)
}

func TestStorkCbt(t *testing.T) {
	t.Run("deploymentTest", deploymentMigrationTest)
	t.Run("testMigrationFailoverFailback", testMigrationFailoverFailback)
	t.Run("stopDriverTest", stopDriverTest)
	t.Run("simpleSnapshotTest", simpleSnapshotTest)
	t.Run("pvcOwnershipTest", pvcOwnershipTest)
	t.Run("cmdExecutorTest", cmdExecutorTest)
}

func TestStorkCbtBackup(t *testing.T) {
	setDefaultsForBackup(t)

	logrus.Infof("Using stork volume driver: %s", volumeDriverName)
	logrus.Infof("Backup path being used: %s", backupLocationPath)

	err := setSourceKubeConfig()
	require.NoError(t, err, "failed to set kubeconfig to source cluster: %v", err)
	t.Run("applicationBackupRestoreTest", applicationBackupRestoreTest)
}

// TODO: Take driver name from input
// TODO: Parse storageclass specs based on driver name
func setup() error {
	var err error

	externalTest, err = strconv.ParseBool(os.Getenv(externalTestCluster))
	if err == nil {
		logrus.Infof("Three cluster config mode has been activated for test: %t", externalTest)
	}

	err = setSourceKubeConfig()
	if err != nil {
		return fmt.Errorf("setting kubeconfig to source failed in setup: %v", err)
	}

	logrus.Infof("Using stork volume driver: %s", volumeDriverName)
	provisioner := os.Getenv(storageProvisioner)
	backupLocationPath = addTimestampSuffix(os.Getenv(backupPathVar))

	if storkVolumeDriver, err = storkdriver.Get(volumeDriverName); err != nil {
		return fmt.Errorf("Error getting stork volume driver %s: %v", volumeDriverName, err)
	}

	if err = storkVolumeDriver.Init(nil); err != nil {
		return fmt.Errorf("Error initializing stork volume driver %v: %v", volumeDriverName, err)
	}

	if nodeDriver, err = node.Get(nodeDriverName); err != nil {
		return fmt.Errorf("Error getting node driver %v: %v", nodeDriverName, err)
	}

	logrus.Infof("Initializing node driver")
	if err = nodeDriver.Init(node.InitOptions{}); err != nil {
		return fmt.Errorf("Error initializing node driver %v: %v", nodeDriverName, err)
	}

	if schedulerDriver, err = scheduler.Get(schedulerDriverName); err != nil {
		return fmt.Errorf("Error getting scheduler driver %v: %v", schedulerDriverName, err)
	}

	if volumeDriver, err = volume.Get(volumeDriverName); err != nil {
		return fmt.Errorf("Error getting volume driver %v: %v", volumeDriverName, err)
	}

	cloudDeletionValidate, err = strconv.ParseBool(os.Getenv(cloudDeletionValidation))
	if err == nil {
		logrus.Infof("cloud deletion validation flag has been set to: %t", cloudDeletionValidate)
	}
	if objectStoreDriver, err = objectstore.Get(); err != nil {
		return fmt.Errorf("Error getting volume driver %v: %v", volumeDriverName, err)
	}

	authTokenConfigMap = os.Getenv(authSecretConfigMap)
	if authTokenConfigMap != "" {
		if authToken, err = schedulerDriver.GetTokenFromConfigMap(authTokenConfigMap); err != nil {
			return fmt.Errorf("Failed to get config map for token when running on an auth-enabled cluster %v", err)
		}
		logrus.Infof("Auth token used for initializing scheduler/volume driver: %s ", authToken)

	}
	logrus.Infof("Using provisioner: %s", provisioner)
	var customAppConfig map[string]scheduler.AppConfig
	// For non-PX backups use default-scheduler in apps instead of stork
	if provisioner != "pxd" {
		schedulerName = defaultSchedulerName
	}
	if err = schedulerDriver.Init(scheduler.InitOptions{SpecDir: "specs",
		VolDriverName:       volumeDriverName,
		NodeDriverName:      nodeDriverName,
		SecretConfigMapName: authTokenConfigMap,
		CustomAppConfig:     customAppConfig,
	}); err != nil {
		return fmt.Errorf("Error initializing scheduler driver %v: %v", schedulerDriverName, err)
	}

	if err = volumeDriver.Init(schedulerDriverName, nodeDriverName, authToken, provisioner, genericCsiConfigMap); err != nil {
		return fmt.Errorf("Error initializing volume driver %v: %v", volumeDriverName, err)
	}
	cm, err := core.Instance().GetConfigMap(cmName, defaultAdminNamespace)
	if err != nil && !errors.IsNotFound(err) {
		return fmt.Errorf("Unable to get stork version configmap: %v", err)
	}
	if cm != nil {
		ver, ok := cm.Data["version"]
		if !ok {
			return fmt.Errorf("stork version not found in configmap: %s", cmName)
		}
		storkVersion = getStorkVersion(ver)
		utils.StorkVersion = ver

		if storkVersionCheck == true {
			if getStorkVersion(ver) != getStorkVersion(version.Version) {
				return fmt.Errorf("stork version mismatch, found: %s, expected: %s", getStorkVersion(ver), getStorkVersion(version.Version))
			}
		}
	}
	stc, err := operator.Instance().ListStorageClusters("kube-system")
	if err != nil {
		logrus.Warnf("failed to list PX storage cluster during setup: %v, probably a daemonset install for portworx", err)
	} else {
		utils.PortworxVersion = oputils.GetPortworxVersion(&stc.Items[0]).Original()
	}

	isInternalLBAws, err = strconv.ParseBool(os.Getenv(internalLBAws))
	if err == nil {
		logrus.Infof("Internal AWS Load Balancer is being used: %t", isInternalLBAws)
	}
	// On source cluster, change PX service to type LoadBalancer if it is an EKS cluster
	pxNamespace = os.Getenv(portworxNamespace)
	logrus.Infof("PX has been deployed in namespace: %s", pxNamespace)
	if volumeDriverName == storkdriver.PortworxDriverName && IsEks() {
		if err = changePxServiceToLoadBalancer(isInternalLBAws); err != nil {
			return fmt.Errorf("failed to change PX service to LoadBalancer on source cluster: %v", err)
		}
	}
	err = setDestinationKubeConfig()
	if err != nil {
		return fmt.Errorf("while PX service to LoadBalancer, setting kubeconfig to destination failed %v", err)
	}

	// On destination cluster, change PX service to type LoadBalancer if it is an EKS cluster
	if volumeDriverName == storkdriver.PortworxDriverName && IsEks() {
		if err = changePxServiceToLoadBalancer(isInternalLBAws); err != nil {
			return fmt.Errorf("failed to change PX service to LoadBalancer on destination cluster: %v", err)
		}
	}

	err = setSourceKubeConfig()
	if err != nil {
		return fmt.Errorf("at the end of setup, setting kubeconfig to source failed in setup: %v", err)
	}

	err = addTestModeEnvironmentVar()
	if err != nil {
		return fmt.Errorf("TEST_MODE environment variable not set for stork: %v", err)
	}
	SetupTestRail()

	return nil
}

func generateInstanceID(t *testing.T, testName string) string {
	id, err := uuid.New()
	require.NoError(t, err, "Error generating uuid for task")
	return testName + "-" + id.String()
}

func destroyAndWait(t *testing.T, ctxs []*scheduler.Context) {
	for _, ctx := range ctxs {
		err := schedulerDriver.Destroy(ctx, nil)
		require.NoError(t, err, "Error destroying ctx: %+v", ctx)
	}
	for _, ctx := range ctxs {
		err := schedulerDriver.WaitForDestroy(ctx, defaultWaitTimeout)
		require.NoError(t, err, "Error waiting for destroy of ctx: %+v", ctx)
		_, err = schedulerDriver.DeleteVolumes(ctx, nil)
		require.NoError(t, err, "Error deleting volumes in ctx: %+v", ctx)
	}
}

func getVolumeNames(t *testing.T, ctx *scheduler.Context) []string {
	volumeParams, err := schedulerDriver.GetVolumeParameters(ctx)
	require.NoError(t, err, "Error getting volume Parameters")

	var volumes []string
	for vol := range volumeParams {
		volumes = append(volumes, vol)
	}
	return volumes
}

func verifyScheduledNode(t *testing.T, appNode node.Node, volumes []string) {
	if externalTest {
		// TODO: Figure out a way to communicate with PX nodes from other cluster
		return
	}
	if schedulerName == defaultSchedulerName {
		return
	}

	driverNodes, err := storkVolumeDriver.GetNodes()
	require.NoError(t, err, "Error getting nodes from stork driver")

	found := false
	for _, dNode := range driverNodes {
		if dNode.Hostname == appNode.Name {
			found = true
			break
		}
		for _, address := range appNode.Addresses {
			for _, ip := range dNode.IPs {
				if ip == address {
					dNode.Hostname = appNode.Name
					found = true
					break
				}
			}
			if found {
				break
			}
		}
	}
	require.Equal(t, true, found, "Scheduled node not found in driver node list. DriverNodes: %v ScheduledNode: %v", driverNodes, appNode)

	scores := make(map[string]int)
	idMap := make(map[string]*storkdriver.NodeInfo)
	rackMap := make(map[string][]string)
	zoneMap := make(map[string][]string)
	regionMap := make(map[string][]string)
	for _, dNode := range driverNodes {
		scores[dNode.Hostname] = 0
		idMap[dNode.StorageID] = dNode
		if dNode.Status == storkdriver.NodeOnline {
			if dNode.Rack != "" {
				rackMap[dNode.Rack] = append(rackMap[dNode.Rack], dNode.Hostname)
			}
			if dNode.Zone != "" {
				zoneMap[dNode.Zone] = append(rackMap[dNode.Zone], dNode.Hostname)
			}
			if dNode.Region != "" {
				regionMap[dNode.Region] = append(rackMap[dNode.Region], dNode.Hostname)
			}
		}
	}

	// Calculate scores for each node
	for _, vol := range volumes {
		volInfo, err := storkVolumeDriver.InspectVolume(vol)
		require.NoError(t, err, "Error inspecting volume %v", vol)

		for _, dataNode := range volInfo.DataNodes {
			hostname := idMap[dataNode].Hostname
			scores[hostname] += nodeScore

			if idMap[dataNode].Rack != "" {
				for _, node := range rackMap[idMap[dataNode].Rack] {
					if dataNode != node {
						scores[node] += rackScore
					}
				}
			}
			if idMap[dataNode].Zone != "" {
				for _, node := range zoneMap[idMap[dataNode].Zone] {
					if dataNode != node {
						scores[node] += zoneScore
					}
				}
			}
			if idMap[dataNode].Rack != "" {
				for _, node := range regionMap[idMap[dataNode].Region] {
					if dataNode != node {
						scores[node] += regionScore
					}
				}
			}
		}
	}

	highScore := 0
	for _, score := range scores {
		if score > highScore {
			highScore = score
		}
	}

	logrus.Infof("Scores: %v", scores)
	require.Equal(t, highScore, scores[appNode.Name], "Scheduled node does not have the highest score")
}

// write kubbeconfig file to /tmp/kubeconfig
func dumpRemoteKubeConfig(configObject string) error {
	cm, err := core.Instance().GetConfigMap(configObject, "kube-system")
	if err != nil {
		logrus.Errorf("Error reading config map: %v", err)
		return err
	}
	config := cm.Data["kubeconfig"]
	if len(config) == 0 {
		configErr := "Error reading kubeconfig: found empty remoteConfig in config map"
		return fmt.Errorf(configErr)
	}
	// dump to remoteFilePath
	return os.WriteFile(remoteFilePath, []byte(config), 0644)
}

func dumpKubeConfigPath(configObject string, path string) error {
	cm, err := core.Instance().GetConfigMap(configObject, "kube-system")
	if err != nil {
		logrus.Errorf("Error reading config map: %v", err)
		return err
	}
	config := cm.Data["kubeconfig"]
	if len(config) == 0 {
		configErr := "Error reading kubeconfig: found empty remoteConfig in config map"
		return fmt.Errorf(configErr)
	}
	// dump to remoteFilePath
	return os.WriteFile(path, []byte(config), 0644)
}

func setRemoteConfig(kubeConfig string) error {

	var config *rest.Config
	var err error

	if kubeConfig == "" {
		config = nil
	} else {
		config, err = clientcmd.BuildConfigFromFlags("", kubeConfig)
		if err != nil {
			return err
		}
	}

	k8sOps := core.Instance()
	k8sOps.SetConfig(config)

	storkOps := storkops.Instance()
	storkOps.SetConfig(config)

	appsOps := apps.Instance()
	appsOps.SetConfig(config)

	storageOps := storage.Instance()
	storageOps.SetConfig(config)

	dynamicOps := dynamic.Instance()
	dynamicOps.SetConfig(config)

	extOps := externalstorage.Instance()
	extOps.SetConfig(config)

	ocpOps := openshift.Instance()
	ocpOps.SetConfig(config)

	rbacOps := rbac.Instance()
	rbacOps.SetConfig(config)

	operatorOps := operator.Instance()
	operatorOps.SetConfig(config)

	k8sBatchOps := batch.Instance()
	k8sBatchOps.SetConfig(config)

	return nil
}

func setKubeConfig(config string) error {
	// setting kubeconfig to default cluster first since all configmaps are created there
	err := setRemoteConfig("")
	if err != nil {
		return fmt.Errorf("setting kubeconfig to default failed: %v", err)
	}

	err = dumpRemoteKubeConfig(config)
	if err != nil {
		return fmt.Errorf("unable to dump config %v to remoteFilePath: %v", config, err)
	}

	err = setRemoteConfig(remoteFilePath)
	if err != nil {
		return fmt.Errorf("unable to set config to %v: %v", config, err)
	}

	if schedulerDriver != nil {
		err = schedulerDriver.RefreshNodeRegistry()
		if err != nil {
			return fmt.Errorf(
				"unable to refresh node registry after setting config to %v: %v", config, err)
		}

		err = volumeDriver.RefreshDriverEndpoints()
		if err != nil {
			// return fmt.Errorf(
			logrus.Errorf(
				"unable to refresh driver endpoints after setting config to %v: %v", config, err)
		}
	}
	return nil
}

func setSourceKubeConfig() error {
	logrus.Info("Set kubeConfig to Source")
	return setKubeConfig(srcConfig)
}

func setDestinationKubeConfig() error {
	logrus.Info("Set kubeConfig to Destination")
	return setKubeConfig(destConfig)
}

func createClusterPair(pairInfo map[string]string, skipStorage, resetConfig bool, clusterPairDir, projectIDMappings string) error {
	err := os.MkdirAll(path.Join(specDir, clusterPairDir), 0777)
	if err != nil {
		logrus.Errorf("Unable to make directory (%v) for cluster pair spec: %v", specDir+"/"+clusterPairDir, err)
		return err
	}
	clusterPairFileName := path.Join(specDir, clusterPairDir, pairFileName)
	pairFile, err := os.Create(clusterPairFileName)
	if err != nil {
		logrus.Errorf("Unable to create clusterPair.yaml: %v", err)
		return err
	}
	defer func() {
		err := pairFile.Close()
		if err != nil {
			logrus.Errorf("Error closing pair file: %v", err)
		}
	}()

	factory := storkctl.NewFactory()
	cmd := storkctl.NewCommand(factory, os.Stdin, pairFile, os.Stderr)

	if !skipStorage {
		var storageOptionsStr string
		if len(pairInfo) > 0 {
			for k, v := range pairInfo {
				if len(storageOptionsStr) > 0 {
					storageOptionsStr = storageOptionsStr + "," + k + "=" + v
				} else {
					storageOptionsStr = k + "=" + v
				}
			}
		}
		cmd.SetArgs([]string{"generate", "clusterpair", remotePairName, "--kubeconfig", remoteFilePath, "--project-mappings", projectIDMappings, "--storageoptions", storageOptionsStr})
	} else {
		cmd.SetArgs([]string{"generate", "clusterpair", remotePairName, "--kubeconfig", remoteFilePath, "--project-mappings", projectIDMappings})
	}
	if err := cmd.Execute(); err != nil {
		logrus.Errorf("Execute storkctl failed: %v", err)
		return err
	}

	if resetConfig {
		// storkctl generate command sets sched-ops to source cluster config
		err = setSourceKubeConfig()
		if err != nil {
			logrus.Errorf("during cluster pair setting kubeconfig to source failed %v", err)
			return err
		}
	} else {
		// Change kubeconfig to destination cluster config
		err = setDestinationKubeConfig()
		if err != nil {
			logrus.Errorf("during cluster pair setting kubeconfig to destination failed %v", err)
			return err
		}
	}

	logrus.Info("cluster-pair.yml created")
	return nil

}

func scheduleClusterPair(ctx *scheduler.Context, skipStorage, resetConfig bool, clusterPairDir, projectIDMappings string, reverse bool) error {
	var token string
	var err error

	if reverse {
		// For auth-enabled clusters first get admin token for destination cluster
		err := setSourceKubeConfig()
		if err != nil {
			return fmt.Errorf("during cluster pair setting kubeconfig to source failed %v", err)
		}
	} else {
		err := setDestinationKubeConfig()
		if err != nil {
			return fmt.Errorf("during cluster pair setting kubeconfig to destination failed %v", err)
		}
	}

	// For auth-enabled clusters, get token for the current cluster, which will be used to generate cluster pair
	if authTokenConfigMap != "" {
		token, err = getTokenFromSecret(adminTokenSecretName, defaultAdminNamespace)
		if err != nil {
			return err
		}
	}

	info, err := volumeDriver.GetClusterPairingInfo(remoteFilePath, token, IsEks(), reverse)
	if err != nil {
		logrus.Errorf("Error writing to clusterpair.yml: %v", err)
		return err
	}

	err = createClusterPair(info, skipStorage, resetConfig, clusterPairDir, projectIDMappings)
	if err != nil {
		logrus.Errorf("Error creating cluster Spec: %v", err)
		return err
	}

	err = schedulerDriver.RescanSpecs(specDir, volumeDriverName)
	if err != nil {
		logrus.Errorf("Unable to parse spec dir: %v", err)
		return err
	}

	err = schedulerDriver.AddTasks(ctx,
		scheduler.ScheduleOptions{AppKeys: []string{clusterPairDir}})
	if err != nil {
		logrus.Errorf("Failed to schedule Cluster Pair Specs: %v", err)
		return err
	}

	err = schedulerDriver.WaitForRunning(ctx, defaultWaitTimeout, defaultWaitInterval)
	if err != nil {
		logrus.Errorf("Error waiting to get cluster pair in ready state: %v", err)
		return err
	}

	return nil
}

// Create a cluster pair from source to destination and another cluster pair from destination to source
func scheduleBidirectionalClusterPair(cpName, cpNamespace, projectMappings string, objectStoreType storkv1.BackupLocationType, secretName string) error {
	//var token string
	// Setting kubeconfig to source because we will create bidirectional cluster pair based on source as reference
	err := setSourceKubeConfig()
	if err != nil {
		return fmt.Errorf("during cluster pair setting kubeconfig to source failed %v", err)
	}

	// Create namespace for the cluster pair on source cluster
	_, err = core.Instance().CreateNamespace(&v1.Namespace{
		ObjectMeta: meta_v1.ObjectMeta{
			Name: cpNamespace,
			Labels: map[string]string{
				"creator": "stork-test",
			},
		},
	})
	if err != nil && !errors.IsAlreadyExists(err) {
		return fmt.Errorf("Failed to create namespace %s on source cluster", cpNamespace)
	}

	// Create directory to store kubeconfig files
	err = os.MkdirAll(path.Join(tempDir, bidirectionalClusterPairDir), 0777)
	if err != nil {
		logrus.Errorf("Unable to make directory (%v) for cluster pair spec: %v", tempDir+"/"+bidirectionalClusterPairDir, err)
		return err
	}
	srcKubeconfigPath := path.Join(tempDir, bidirectionalClusterPairDir, "src_kubeconfig")
	srcKubeConfig, err := os.Create(srcKubeconfigPath)
	if err != nil {
		logrus.Errorf("Unable to write source kubeconfig file: %v", err)
		return err
	}

	defer func() {
		err := srcKubeConfig.Close()
		if err != nil {
			logrus.Errorf("Error closing source kubeconfig file: %v", err)
		}
	}()

	// Dump source config to the directory created before
	err = dumpKubeConfigPath(srcConfig, srcKubeconfigPath)
	if err != nil {
		return fmt.Errorf("unable to dump remote config while setting source config: %v", err)
	}

	destKubeconfigPath := path.Join(tempDir, bidirectionalClusterPairDir, "dest_kubeconfig")
	destKubeConfig, err := os.Create(destKubeconfigPath)
	if err != nil {
		logrus.Errorf("Unable to write source kubeconfig file: %v", err)
		return err
	}

	defer func() {
		err := destKubeConfig.Close()
		if err != nil {
			logrus.Errorf("Error closing destination kubeconfig file: %v", err)
		}
	}()

	// Dump destination config to the directory created before
	err = dumpKubeConfigPath(destConfig, destKubeconfigPath)
	if err != nil {
		return fmt.Errorf("unable to dump remote config while setting destination config: %v", err)
	}

	err = setDestinationKubeConfig()
	if err != nil {
		return fmt.Errorf("during cluster pair setting kubeconfig to source failed %v", err)
	}

	// Create namespace for the cluster pair on destination cluster
	_, err = core.Instance().CreateNamespace(&v1.Namespace{
		ObjectMeta: meta_v1.ObjectMeta{
			Name: cpNamespace,
			Labels: map[string]string{
				"creator": "stork-test",
			},
		},
	})
	if err != nil && !errors.IsAlreadyExists(err) {
		return fmt.Errorf("Failed to create namespace %s on destination cluster", cpNamespace)
	}

	err = setSourceKubeConfig()
	if err != nil {
		return fmt.Errorf("during cluster pair setting kubeconfig to source failed %v", err)
	}

	// Create source --> destination and destination --> cluster pairs using storkctl
	factory := storkctl.NewFactory()
	cmd := storkctl.NewCommand(factory, os.Stdin, os.Stdout, os.Stderr)
	cmdArgs := []string{"create", "clusterpair", "-n", cpNamespace, cpName,
		"--src-kube-file", srcKubeconfigPath,
		"--dest-kube-file", destKubeconfigPath,
	}

	if projectMappings != "" {
		cmdArgs = append(cmdArgs, fmt.Sprintf("--projectMappings %s", projectMappings))
	}

	// Get external object store details and append to the command accordingily
	objectStoreArgs, err := getObjectStoreArgs(objectStoreType, secretName)
	if err != nil {
		return fmt.Errorf("failed to get  %s secret in configmap secret-config in default namespace", objectStoreType)
	}

	cmdArgs = append(cmdArgs, objectStoreArgs...)
	cmd.SetArgs(cmdArgs)
	logrus.Infof("Following is the bidirectional command: %v", cmdArgs)
	if err := cmd.Execute(); err != nil {
		return fmt.Errorf("Creation of bidirectional cluster pair using storkctl failed: %v", err)
	}
	return nil
}

func getObjectStoreArgs(objectStoreType storkv1.BackupLocationType, secretName string) ([]string, error) {
	var objectStoreArgs []string
	secretData, err := core.Instance().GetSecret(secretName, "default")
	if err != nil {
		return objectStoreArgs, fmt.Errorf("error getting secret %s in default namespace: %v", secretName, err)
	}
	if objectStoreType == storkv1.BackupLocationS3 {
		objectStoreArgs = append(objectStoreArgs,
			[]string{"--provider", "s3",
				"--s3-access-key", string(secretData.Data["accessKeyID"]),
				"--s3-secret-key", string(secretData.Data["secretAccessKey"]),
				"--s3-region", string(secretData.Data["region"]),
				"--s3-endpoint", string(secretData.Data["endpoint"]),
			}...)
		if val, ok := secretData.Data["disableSSL"]; ok && string(val) == "true" {
			objectStoreArgs = append(objectStoreArgs, "--disable-ssl")
		}
		if val, ok := secretData.Data["encryptionKey"]; ok && len(val) > 0 {
			objectStoreArgs = append(objectStoreArgs, "--encryption-key")
			objectStoreArgs = append(objectStoreArgs, string(val))
		}
	} else if objectStoreType == storkv1.BackupLocationAzure {
		objectStoreArgs = append(objectStoreArgs,
			[]string{"--provider", "azure", "--azure-account-name", string(secretData.Data["storageAccountName"]),
				"--azure-account-key", string(secretData.Data["storageAccountKey"])}...)
		if val, ok := secretData.Data["encryptionKey"]; ok && len(val) > 0 {
			objectStoreArgs = append(objectStoreArgs, "--encryption-key")
			objectStoreArgs = append(objectStoreArgs, string(val))
		}
	} else if objectStoreType == storkv1.BackupLocationGoogle {
		objectStoreArgs = append(objectStoreArgs,
			[]string{"--provider", "google", "--google-project-id", string(secretData.Data["projectID"]), "--azure-account-key", string(secretData.Data["accountKey"])}...)
		if val, ok := secretData.Data["encryptionKey"]; ok && len(val) > 0 {
			objectStoreArgs = append(objectStoreArgs, "--encryption-key")
			objectStoreArgs = append(objectStoreArgs, string(val))
		}
	}

	return objectStoreArgs, nil
}

func setMockTime(t *time.Time) error {
	timeString := ""
	if t != nil {
		timeString = t.Format(time.RFC1123)
	}

	cm, err := core.Instance().GetConfigMap(schedule.MockTimeConfigMapName, schedule.MockTimeConfigMapNamespace)
	if err != nil {
		if !errors.IsNotFound(err) {
			return err
		}

		// create new config map
		data := map[string]string{
			schedule.MockTimeConfigMapKey: timeString,
		}

		cm := &v1.ConfigMap{
			ObjectMeta: meta_v1.ObjectMeta{
				Name:      schedule.MockTimeConfigMapName,
				Namespace: schedule.MockTimeConfigMapNamespace,
			},
			Data: data,
		}
		_, err = core.Instance().CreateConfigMap(cm)
		return err
	}

	// update existing config map
	cmCopy := cm.DeepCopy()
	if cmCopy.Data == nil {
		cmCopy.Data = make(map[string]string)
	}

	cmCopy.Data[schedule.MockTimeConfigMapKey] = timeString
	_, err = core.Instance().UpdateConfigMap(cmCopy)
	if err != nil {
		return err
	}

	time.Sleep(configMapSyncWaitTime)
	return nil
}

func createApp(t *testing.T, testID string) *scheduler.Context {

	ctxs, err := schedulerDriver.Schedule(testID,
		scheduler.ScheduleOptions{AppKeys: []string{"mysql-1-pvc"}, Scheduler: schedulerName})
	require.NoError(t, err, "Error scheduling task")
	require.Equal(t, 1, len(ctxs), "Only one task should have started")

	err = schedulerDriver.WaitForRunning(ctxs[0], defaultWaitTimeout, defaultWaitInterval)
	require.NoError(t, err, "Error waiting for pod to get to running state")

	scheduledNodes, err := schedulerDriver.GetNodesForApp(ctxs[0])
	require.NoError(t, err, "Error getting node for app")
	require.Equal(t, 1, len(scheduledNodes), "App should be scheduled on one node")

	volumeNames := getVolumeNames(t, ctxs[0])
	require.Equal(t, 1, len(volumeNames), "Should only have one volume")

	verifyScheduledNode(t, scheduledNodes[0], volumeNames)
	return ctxs[0]
}

func addTimestampSuffix(path string) string {
	t := time.Now()
	timeStampSuffix := t.Format("20060102150405")
	return fmt.Sprintf("%s-%s-%s", bucketPrefix, path, timeStampSuffix)
}

func addSecurityAnnotation(spec interface{}) error {
	// Adds annotations required for auth enabled runs
	configMap, err := core.Instance().GetConfigMap(authTokenConfigMap, "default")
	if err != nil {
		logrus.Errorf("Error reading config map: %v", err)
		return err
	}
	logrus.Debugf("Config Map details: %v", configMap.Data)
	if _, ok := configMap.Data[secretNameKey]; !ok {
		return fmt.Errorf("failed to get secret name from config map")
	}
	if _, ok := configMap.Data[secretNamespaceKey]; !ok {
		return fmt.Errorf("failed to get secret namespace from config map")
	}
	if obj, ok := spec.(*storage_v1.StorageClass); ok {
		if obj.Parameters == nil {
			obj.Parameters = make(map[string]string)
		}
		obj.Parameters[secretName] = configMap.Data[secretNameKey]
		obj.Parameters[secretNamespace] = configMap.Data[secretNamespaceKey]
	} else if obj, ok := spec.(*v1.PersistentVolumeClaim); ok {
		if obj.Annotations == nil {
			obj.Annotations = make(map[string]string)
		}
		obj.Annotations[secretName] = configMap.Data[secretNameKey]
		obj.Annotations[secretNamespace] = configMap.Data[secretNamespaceKey]
	} else if obj, ok := spec.(*snapv1.VolumeSnapshot); ok {
		if obj.Metadata.Annotations == nil {
			obj.Metadata.Annotations = make(map[string]string)
		}
		obj.Metadata.Annotations[secretName] = configMap.Data[secretNameKey]
		obj.Metadata.Annotations[secretNamespace] = configMap.Data[secretNamespaceKey]
	} else if obj, ok := spec.(*appsapi.StatefulSet); ok {
		var pvcList []v1.PersistentVolumeClaim
		for _, pvc := range obj.Spec.VolumeClaimTemplates {
			if pvc.Annotations == nil {
				pvc.Annotations = make(map[string]string)
			}
			pvc.Annotations[secretName] = configMap.Data[secretNameKey]
			pvc.Annotations[secretNamespace] = configMap.Data[secretNamespaceKey]
			pvcList = append(pvcList, pvc)
		}
		obj.Spec.VolumeClaimTemplates = pvcList
	} else if obj, ok := spec.(*storkv1.ApplicationBackup); ok {
		if obj.Annotations == nil {
			obj.Annotations = make(map[string]string)
		}
		obj.Annotations[secretName] = configMap.Data[secretNameKey]
		obj.Annotations[secretNamespace] = configMap.Data[secretNamespaceKey]
	} else if obj, ok := spec.(*storkv1.ApplicationClone); ok {
		if obj.Annotations == nil {
			obj.Annotations = make(map[string]string)
		}
		obj.Annotations[secretName] = configMap.Data[secretNameKey]
		obj.Annotations[secretNamespace] = configMap.Data[secretNamespaceKey]
	} else if obj, ok := spec.(*storkv1.ApplicationRestore); ok {
		if obj.Annotations == nil {
			obj.Annotations = make(map[string]string)
		}
		obj.Annotations[secretName] = configMap.Data[secretNameKey]
		obj.Annotations[secretNamespace] = configMap.Data[secretNamespaceKey]
	} else if obj, ok := spec.(*storkv1.Migration); ok {
		if obj.Annotations == nil {
			obj.Annotations = make(map[string]string)
		}
		obj.Annotations[secretName] = configMap.Data[secretNameKey]
		obj.Annotations[secretNamespace] = configMap.Data[secretNamespaceKey]
	} else if obj, ok := spec.(*storkv1.VolumeSnapshotRestore); ok {
		if obj.Annotations == nil {
			obj.Annotations = make(map[string]string)
		}
		obj.Annotations[secretName] = configMap.Data[secretNameKey]
		obj.Annotations[secretNamespace] = configMap.Data[secretNamespaceKey]
	} else if obj, ok := spec.(*storkv1.GroupVolumeSnapshot); ok {
		if obj.Annotations == nil {
			obj.Annotations = make(map[string]string)
		}
		obj.Annotations[secretName] = configMap.Data[secretNameKey]
		obj.Annotations[secretNamespace] = configMap.Data[secretNamespaceKey]
	} else if obj, ok := spec.(*storkv1.ApplicationBackupSchedule); ok {
		if obj.Annotations == nil {
			obj.Annotations = make(map[string]string)
		}
		obj.Annotations[secretName] = configMap.Data[secretNameKey]
		obj.Annotations[secretNamespace] = configMap.Data[secretNamespaceKey]
	} else if obj, ok := spec.(*storkv1.SchedulePolicy); ok {
		if obj.Annotations == nil {
			obj.Annotations = make(map[string]string)
		}
		obj.Annotations[secretName] = configMap.Data[secretNameKey]
		obj.Annotations[secretNamespace] = configMap.Data[secretNamespaceKey]
	} else if obj, ok := spec.(*storkv1.VolumeSnapshotSchedule); ok {
		if obj.Annotations == nil {
			obj.Annotations = make(map[string]string)
		}
		obj.Annotations[secretName] = configMap.Data[secretNameKey]
		obj.Annotations[secretNamespace] = configMap.Data[secretNamespaceKey]
	}
	return nil
}

func getStorkVersion(fullVersion string) string {
	noHash := strings.Split(fullVersion, "-")[0]
	majorVersion := strings.Split(noHash, ".")
	return strings.Join([]string{majorVersion[0], majorVersion[1]}, ".")
}

func getTokenFromSecret(secretName, secretNamespace string) (string, error) {
	var token string
	secret, err := core.Instance().GetSecret(secretName, secretNamespace)
	if err != nil {
		return "", fmt.Errorf("Failed to get secret %s: %v", secretName, err)
	}
	if tk, ok := secret.Data["auth-token"]; ok {
		token = string(tk)
		return token, nil
	}
	return "", fmt.Errorf("secret does not contain key 'auth-token'")
}

func createSecret(t *testing.T, secret_name string, secret_map map[string]string) *v1.Secret {
	secret := &v1.Secret{
		ObjectMeta: meta_v1.ObjectMeta{
			Name:      secret_name,
			Namespace: "kube-system",
		},
		StringData: secret_map,
	}
	secretObj, err := core.Instance().CreateSecret(secret)
	if !errors.IsAlreadyExists(err) {
		require.NoError(t, err, "failed to create secret for volumes")
	}
	return secretObj
}

func cleanup(t *testing.T, namespace string, storageClass string) {
	funcCleanup := func() {
		err := core.Instance().DeleteNamespace(namespace)
		if err != nil {
			logrus.Infof("Error deleting namespace %s: %v\n", namespace, err)
		}
		if storageClass != "" {
			err = storage.Instance().DeleteStorageClass(storageClass)
			if err != nil {
				logrus.Infof("Error deleting storage class %s: %v\n", namespace, err)
			}
		}

	}
	funcCleanup()
	executeOnDestination(t, funcCleanup)
	// time to let deletion finish
	time.Sleep(time.Second * 20)
}

func executeOnDestination(t *testing.T, funcToExecute func()) {
	err := setDestinationKubeConfig()
	require.NoError(t, err, "failed to set kubeconfig to destination cluster: %v", err)

	defer func() {
		err := setSourceKubeConfig()
		require.NoError(t, err, "failed to set kubeconfig to source cluster: %v", err)
	}()

	funcToExecute()
}

func scheduleAppAndWait(t *testing.T, instanceIDs []string, appKey string) []*scheduler.Context {
	var ctxs []*scheduler.Context

	// creates the namespace (appKey-instanceID) and schedules the app (appKey)
	for _, instanceID := range instanceIDs {
		newCtxs, err := schedulerDriver.Schedule(
			instanceID,
			scheduler.ScheduleOptions{
				AppKeys: []string{appKey},
				Labels:  nil,
			})
		require.NoError(t, err, "Error scheduling task")
		require.Equal(t, 1, len(newCtxs), "Only one task should have started")
		ctxs = append(ctxs, newCtxs[0])
	}

	// wait for all apps to get to running state
	for _, ctx := range ctxs {
		err := schedulerDriver.WaitForRunning(ctx, defaultWaitTimeout, defaultWaitInterval)
		require.NoError(t, err, "Error waiting for app to get to running state")
	}
	return ctxs
}

func addTasksAndWait(t *testing.T, ctx *scheduler.Context, appKeys []string) {
	err := schedulerDriver.AddTasks(
		ctx,
		scheduler.ScheduleOptions{
			AppKeys: appKeys,
		})
	require.NoError(t, err, "Error scheduling app")

	err = schedulerDriver.WaitForRunning(ctx, defaultWaitTimeout, defaultWaitInterval)
	require.NoError(t, err, "Error waiting for app to get to running state")
}

func triggerMigrationMultiple(
	t *testing.T,
	ctxs []*scheduler.Context,
	migrationName string,
	namespaces []string,
	includeResources bool,
	includeVolumes bool,
	startApplications bool,
) ([]*scheduler.Context, []*scheduler.Context, []*storkv1.Migration) {
	var preMigrationCtxs []*scheduler.Context
	var migrations []*storkv1.Migration

	for idx, ctx := range ctxs {
		preMigrationCtxs = append(preMigrationCtxs, ctx.DeepCopy())

		// create, apply and validate cluster pair specs
		err := scheduleClusterPair(
			ctx, true, true, defaultClusterPairDir, "", false)
		require.NoError(t, err, "Error scheduling cluster pair")

		// apply migration specs
		migration, err := createMigration(
			t, migrationName, namespaces[idx], "remoteclusterpair",
			namespaces[idx], &includeResources, &includeVolumes, &startApplications)
		require.NoError(t, err, "Error scheduling migration")
		migrations = append(migrations, migration)
	}
	return preMigrationCtxs, ctxs, migrations
}

func createActionCR(
	t *testing.T,
	actionName,
	namespace string,
) (*storkv1.Action, error) {
	actionSpec := storkv1.Action{
		ObjectMeta: meta_v1.ObjectMeta{
			Name:      actionName,
			Namespace: namespace,
		},
		Spec: storkv1.ActionSpec{
			ActionType: storkv1.ActionTypeFailover,
		},
		Status: storkv1.ActionStatusScheduled,
	}
	return storkops.Instance().CreateAction(&actionSpec)
}

func validateActionCR(t *testing.T, actionName, namespace string, isSuccessful bool) {
	action, err := storkops.Instance().GetAction(actionName, namespace)
	require.NoError(t, err, "error fetching Action CR")
	if isSuccessful {
		require.Equal(t, storkv1.ActionStatusSuccessful, action.Status)
	} else {
		require.Equal(t, storkv1.ActionStatusFailed, action.Status)
	}
}

func scaleDownApps(
	t *testing.T,
	ctxs []*scheduler.Context,
) []map[string]int32 {
	var scaleFactors []map[string]int32

	for _, ctx := range ctxs {
		scaleFactor, err := schedulerDriver.GetScaleFactorMap(ctx)
		require.NoError(t, err, "unexpected error on GetScaleFactorMap")
		scaleFactors = append(scaleFactors, scaleFactor)

		zeroScaleFactor := make(map[string]int32) // scale down
		for k := range scaleFactor {
			zeroScaleFactor[k] = 0
		}

		err = schedulerDriver.ScaleApplication(ctx, zeroScaleFactor)
		require.NoError(t, err, "unexpected error on ScaleApplication")

		// check if the app is scaled down
		_, err = task.DoRetryWithTimeout(
			func() (interface{}, bool, error) {
				updatedScaleFactor, err := schedulerDriver.GetScaleFactorMap(ctx)
				if err != nil {
					return "", true, err
				}
				for k := range updatedScaleFactor {
					if int(updatedScaleFactor[k]) != 0 {
						return "", true, fmt.Errorf("expected scale to be 0")
					}
				}
				return "", false, nil
			},
			defaultWaitTimeout,
			defaultWaitInterval)
		require.NoError(t, err, "unexpected error on scaling down application.")
	}
	return scaleFactors
}

func validateMigrationOnSrc(
	t *testing.T,
	migrationName string,
	namespaces []string,
) {
	for _, namespace := range namespaces {
		err := storkops.Instance().ValidateMigration(migrationName, namespace, defaultWaitTimeout, defaultWaitInterval)
		require.NoError(t, err, "Error validating migration")
		logrus.Infof("Validated migration on src: %v", migrationName)
	}
}

func changePxServiceToLoadBalancer(internalLB bool) error {
	// Check if service is already of type loadbalancer
	pxService, err := core.Instance().GetService(pxServiceName, pxNamespace)
	if err != nil {
		return fmt.Errorf("failed to get portworx service before changing it to load balancer: %v", err)
	}
	if pxService.Spec.Type == v1.ServiceTypeLoadBalancer {
		logrus.Infof("portworx service is already of type LoadBalancer")
		return nil
	}

	if volumeDriverName == storkdriver.PortworxDriverName {
		stc, err := operator.Instance().ListStorageClusters(pxNamespace)
		if err != nil {
			return fmt.Errorf("failed to list PX storage cluster on EKS: %v", err)
		}
		if len(stc.Items) > 0 {
			pxStc := (*stc).Items[0]
			// Change portworx service to LoadBalancer, since this is an EKS with PX operator install for Portworx
			if pxStc.ObjectMeta.Annotations == nil {
				pxStc.ObjectMeta.Annotations = make(map[string]string)
			}
			pxStc.ObjectMeta.Annotations[pxStcServiceTypeKey] = stcLoadBalancerValue

			if internalLB {
				// Add LoadBalancer annotations specific to EKS ELB
				if pxStc.Spec.Metadata == nil {
					pxStc.Spec.Metadata = &opcorev1.Metadata{}
					pxStc.Spec.Metadata.Annotations = make(map[string]map[string]string)
					pxStc.Spec.Metadata.Annotations[pxStcServiceKey] = make(map[string]string)
				}
				if pxStc.Spec.Metadata.Annotations == nil {
					pxStc.Spec.Metadata.Annotations = make(map[string]map[string]string)
				}
				pxStc.Spec.Metadata.Annotations[pxStcServiceKey] = make(map[string]string)
				pxStc.Spec.Metadata.Annotations[pxStcServiceKey][awsInternalLBKey] = awsInternalLBValue
				pxStc.Spec.Metadata.Annotations[pxStcServiceKey][awsLBTypeKey] = awsLBTypeVal
				pxStc.Spec.Metadata.Annotations[pxStcServiceKey][awsNLBTargetTypeKey] = awsNLBTargetTypeVal
				pxStc.Spec.Metadata.Annotations[pxStcServiceKey][awsLBSubnetKey] = awsLBSubnetVal
			}
			_, err = operator.Instance().UpdateStorageCluster(&pxStc)
			if err != nil {
				return fmt.Errorf("failed to update PX service type to LoadBalancer on EKS: %v", err)
			}

		} else {
			return fmt.Errorf("No storage clusters found")
		}

		time.Sleep(15 * time.Second)

		// Check if service has been changed to type loadbalancer
		pxService, err := core.Instance().GetService(pxServiceName, pxNamespace)
		if err != nil {
			return fmt.Errorf("failed to get portworx service after changing it to load balancer: %v", err)
		}

		if pxService.Spec.Type != v1.ServiceTypeLoadBalancer {
			return fmt.Errorf("failed to set portworx service to type %s", v1.ServiceTypeLoadBalancer)
		}

	}
	return nil
}

// Set environment variable for TEST_MODE=true required for running some stork integration tests
func addTestModeEnvironmentVar() error {
	stc, err := operator.Instance().ListStorageClusters(pxNamespace)
	if err != nil {
		logrus.Infof("failed to list PX storage cluster: %v, won't add TEST_MODE environment variable to stork", err)
		return nil
	}
	if len(stc.Items) > 0 {
		pxStc := (*stc).Items[0]
		storkEnvVars := v1.EnvVar{
			Name:  "TEST_MODE",
			Value: "true",
		}
		if len(pxStc.Spec.Stork.Env) == 0 {
			pxStc.Spec.Stork.Env = []v1.EnvVar{storkEnvVars}
		} else {
			pxStc.Spec.Stork.Env = append(pxStc.Spec.Stork.Env, storkEnvVars)
		}
		_, err = operator.Instance().UpdateStorageCluster(&pxStc)
		if err != nil {
			return fmt.Errorf("failed to update PX service type to LoadBalancer on EKS: %v", err)
		}
		logrus.Infof("Successfully added TEST_MODE environment variable to stork spec in storage cluster")
	}
	return nil
}

func IsEks() bool {
	stc, err := operator.Instance().ListStorageClusters(defaultAdminNamespace)
	if err == nil {
		logrus.Infof("Storage cluster name: %s", stc.Items[0].Name)
		if len(stc.Items) > 0 && oputils.IsEKS(&stc.Items[0]) {
			logrus.Infof("EKS installation detected.")
			return true
		}
	}
	return false
}

// SetupTestRail checks if the required parameters for testrail are passed, verifies connectivity and creates milestone if it does not exist
func SetupTestRail() {
	if testrailutils.RunName = os.Getenv(testrailRunNameVar); testrailutils.RunName != "" {
		logrus.Infof("Testrail Run name: %s", testrailutils.RunName)
	}
	if testrailutils.JobRunID = os.Getenv(testrailRunIDVar); testrailutils.JobRunID != "" {
		logrus.Infof("Testrail Run ID: %s", testrailutils.JobRunID)
	}
	if testrailutils.MilestoneName = os.Getenv(testrailMilestoneVar); testrailutils.MilestoneName != "" {
		logrus.Infof("Testrail Milestone  %s", testrailutils.MilestoneName)
	}
	if testrailutils.JenkinsBuildURL = os.Getenv(testrailJenkinsBuildURLVar); testrailutils.JenkinsBuildURL != "" {
		logrus.Infof("Testrail Jenkins Build URL: %s", testrailutils.JenkinsBuildURL)
	}
	if testrailHostname = os.Getenv(testrailHostVar); testrailHostname != "" {
		logrus.Infof("Testrail Host: %s", testrailHostname)
	}
	if testrailUsername = os.Getenv(testrailUserNameVar); testrailUsername != "" {
		logrus.Infof("Testrail Host: %s", testrailUsername)
	}
	if testrailPassword = os.Getenv(testrailPasswordVar); testrailPassword != "" {
		logrus.Infof("Testrail Password: %s", testrailPassword)
	}
	if testrailHostname != "" && testrailUsername != "" && testrailPassword != "" {
		err := testrailutils.Init(testrailHostname, testrailUsername, testrailPassword)
		if err == nil {
			if testrailutils.MilestoneName == "" || testrailutils.RunName == "" || testrailutils.JobRunID == "" {
				err = fmt.Errorf("not all details provided to update testrail")
				log.FailOnError(err, "Error occurred while testrail initialization")
			}
			testrailutils.CreateMilestone()
			testrailSetupSuccessful = true
		}
		logrus.Infof("Testrail setup is successful, will log results to testrail automatically. Details:\nMilestone: %s, Testrun: %s",
			testrailutils.MilestoneName, testrailutils.RunName)
	} else {
		logrus.Warn("Not all information to connect to testrail is provided, skipping updates to testrail")
	}
}

func updateTestRail(testStatus *string, ids ...int) {
	if ids[0] != 0 && ids[1] != 0 {
		testrailObject := testrailutils.Testrail{
			Status:        *testStatus,
			TestID:        ids[0],
			RunID:         ids[1],
			DriverVersion: storkVersion,
		}
		testrailutils.AddTestEntry(testrailObject)
		log.Infof("Testrail testrun url: %s/index.php?/runs/view/%d&group_by=cases:custom_automated&group_order=asc&group_id=%d", testrailHostname, ids[1], testrailutils.PwxProjectID)
	} else {
		logrus.Warnf("Skipping testrail update for this case, testID: %d, testrun: %d", ids[0], ids[1])
	}
}

func testrailSetupForTest(testrailID int, testResult *string) int {
	runID, err := addRunToMilestone(testrailID, testResult)
	if err != nil {
		logrus.Warnf("For current case: %d, not adding this run to testrail", testrailID)
		return 0
	}
	return runID
}

func addRunToMilestone(testrailID int, testResult *string) (int, error) {
	var runID int
	var err error
	if testrailutils.JobRunID != "" {
		if testrailID == 0 {
			return 0, fmt.Errorf("invalid testcase ID: %v", testrailID)
		}
		runID, err = strconv.Atoi(testrailutils.JobRunID)
		if err != nil {
			return 0, fmt.Errorf("invalid testrail run ID: %v", testrailutils.JobRunID)
		}
	}
	runID = testrailutils.AddRunsToMilestone(testrailID)
	return runID, nil
}

func getPodsForApp(ctx *scheduler.Context) ([]v1.Pod, error) {
	var pods []v1.Pod

	for _, specObj := range ctx.App.SpecList {
		if obj, ok := specObj.(*appsapi.Deployment); ok {
			depPods, err := apps.Instance().GetDeploymentPods(obj)
			if err != nil {
				return nil, err
			}
			pods = append(pods, depPods...)
		} else if obj, ok := specObj.(*appsapi.StatefulSet); ok {
			ssPods, err := apps.Instance().GetStatefulSetPods(obj)
			if err != nil {
				return nil, err
			}
			pods = append(pods, ssPods...)
		}
	}

	return pods, nil
}

type StorageClass struct {
	name        string
	provisioner string
	// parameters
	repl                          int
	nearsync                      bool
	nearsync_replication_strategy string
}

func createStorageClass(storageClass StorageClass) (*storage_v1.StorageClass, error) {
	parameters := make(map[string]string)
	if storageClass.repl != 0 {
		parameters["repl"] = strconv.Itoa(storageClass.repl)
	} else {
		parameters["repl"] = "1"
	}
	if storageClass.nearsync {
		parameters["nearsync"] = "true"
	}
	if storageClass.nearsync_replication_strategy != "" {
		parameters["near_sync_replication_strategy"] = storageClass.nearsync_replication_strategy
	}
	return storage.Instance().CreateStorageClass(&storage_v1.StorageClass{
		ObjectMeta: meta_v1.ObjectMeta{
			Name: storageClass.name,
		},
		Provisioner: storageClass.provisioner,
		Parameters:  parameters,
	})
}

func TestMain(m *testing.M) {
	flag.IntVar(&snapshotScaleCount,
		"snapshot-scale-count",
		10,
		"Number of volumes to use for scale snapshot test")
	flag.IntVar(&migrationScaleCount,
		"migration-scale-count",
		10,
		"Number of migrations to use for migration test")
	flag.IntVar(&backupScaleCount,
		"backup-scale-count",
		10,
		"Number of different backups per app for scaled backup test")
	flag.StringVar(&volumeDriverName,
		"volume-driver",
		"pxd",
		"Stork volume driver to be used for stork integration tests")
	flag.StringVar(&genericCsiConfigMap,
		"generic-csi-config",
		"",
		"Config map name that contains details of csi driver to be used for provisioning")
	flag.BoolVar(&storkVersionCheck,
		"stork-version-check",
		false,
		"Turn on/off stork version check before running tests. Default off.")
<<<<<<< HEAD
	flag.BoolVar(&exportStats,
		"export-stats",
		true,
		"Turn on/off exporting stats to aetos DB. Default on.")
=======
	flag.BoolVar(&bidirectionalClusterpair,
		"bidirectional-cluster-pair",
		false,
		"Turn on/off bidirectional cluster pair creation for all migrations. Default off.")
>>>>>>> 71fbe895
	flag.Parse()
	if err := setup(); err != nil {
		logrus.Errorf("Setup failed with error: %v", err)
		os.Exit(1)
	}
	os.Exit(m.Run())
}

// activates/deactivate the source cluster domain
func updateClusterDomain(t *testing.T, clusterDomains *storkv1.ClusterDomains, activate bool, wait bool) {
	var err error
	op := "activate"
	if !activate {
		op = "deactivate"
	}
	executeOnDestination(t, func() {
		destNode := node.GetStorageDriverNodes()[0]
		out, err := volumeDriver.GetPxctlCmdOutput(
			destNode, fmt.Sprintf("cluster domains %v --name %v", op, clusterDomains.LocalDomain))
		require.NoError(t, err)
		logrus.Infof(out)
	})
	if wait {
		srcNodes := node.GetStorageDriverNodes()
		if activate {
			for _, srcNode := range srcNodes {
				err = volumeDriver.WaitDriverUpOnNode(srcNode, defaultWaitTimeout)
				require.NoError(t, err)
			}
		} else {
			for _, srcNode := range srcNodes {
				err = volumeDriver.WaitDriverDownOnNode(srcNode)
				require.NoError(t, err)
			}
		}
	}
}

func ExportMigrationStats(ctx *scheduler.Context, name string) error {
	if !exportStats {
		logrus.Infof("Export flag is off, won't export migration stats")
		return nil
	}
	for _, spec := range ctx.App.SpecList {
		if obj, ok := spec.(*storkv1.Migration); ok {
			logrus.Infof("Found migration object: %s", obj.Name)
			mig, err := storkops.Instance().GetMigration(obj.Name, obj.Namespace)
			if err != nil {
				return fmt.Errorf("Failed to get migration %s in namespace: %s: %v", obj.Name, obj.Namespace, err)
			}
			//stats := utils.GetExportableStatsFromMigrationObject(mig, statsExportName, statsExportProduct, name, utils.StorkVersion)
			stats := utils.GetExportableStatsFromMigrationObject(mig)
			err = utils.WriteMigrationStatsToAetos(stats)
			if err != nil {
				return fmt.Errorf("Failed to write stats: %v", err)
			}
		} else {
			logrus.Info("Not a migration object")
		}
	}
	return nil
}<|MERGE_RESOLUTION|>--- conflicted
+++ resolved
@@ -165,11 +165,9 @@
 var testrailUsername string
 var testrailPassword string
 var testrailSetupSuccessful bool
-<<<<<<< HEAD
 var exportStats bool
-=======
 var bidirectionalClusterpair bool
->>>>>>> 71fbe895
+
 
 func TestSnapshot(t *testing.T) {
 	t.Run("testSnapshot", testSnapshot)
@@ -1515,17 +1513,14 @@
 		"stork-version-check",
 		false,
 		"Turn on/off stork version check before running tests. Default off.")
-<<<<<<< HEAD
 	flag.BoolVar(&exportStats,
 		"export-stats",
 		true,
 		"Turn on/off exporting stats to aetos DB. Default on.")
-=======
 	flag.BoolVar(&bidirectionalClusterpair,
 		"bidirectional-cluster-pair",
 		false,
 		"Turn on/off bidirectional cluster pair creation for all migrations. Default off.")
->>>>>>> 71fbe895
 	flag.Parse()
 	if err := setup(); err != nil {
 		logrus.Errorf("Setup failed with error: %v", err)
