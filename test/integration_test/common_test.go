--- conflicted
+++ resolved
@@ -1195,7 +1195,6 @@
 	executeOnDestination(t, funcValidateMigrationOnDestination)
 }
 
-<<<<<<< HEAD
 type StorageClass struct {
 	name        string
 	provisioner string
@@ -1225,7 +1224,8 @@
 		Provisioner: storageClass.provisioner,
 		Parameters:  parameters,
 	})
-=======
+}
+
 func changePxServiceToLoadBalancer(internalLB bool) error {
 	// Check if service is already of type loadbalancer
 	pxService, err := core.Instance().GetService(pxServiceName, pxNamespace)
@@ -1301,7 +1301,6 @@
 		}
 	}
 	return false
->>>>>>> fa875406
 }
 
 func TestMain(m *testing.M) {
