package action

import (
	"context"
	"fmt"
	"reflect"
	"time"

	"github.com/libopenstorage/stork/drivers/volume"
	storkv1 "github.com/libopenstorage/stork/pkg/apis/stork/v1alpha1"
	"github.com/libopenstorage/stork/pkg/controllers"
	"github.com/libopenstorage/stork/pkg/k8sutils"
	"github.com/libopenstorage/stork/pkg/resourceutils"
	"github.com/portworx/sched-ops/k8s/apiextensions"
	"github.com/sirupsen/logrus"
	apiextensionsv1beta1 "k8s.io/apiextensions-apiserver/pkg/apis/apiextensions/v1beta1"
	"k8s.io/apimachinery/pkg/api/errors"
	"k8s.io/client-go/rest"
	"k8s.io/client-go/tools/record"
	runtimeclient "sigs.k8s.io/controller-runtime/pkg/client"
	"sigs.k8s.io/controller-runtime/pkg/manager"
	"sigs.k8s.io/controller-runtime/pkg/reconcile"
)

const (
	validateCRDInterval time.Duration = 5 * time.Second
	validateCRDTimeout  time.Duration = 1 * time.Minute
)

func NewActionController(mgr manager.Manager, d volume.Driver, r record.EventRecorder) *ActionController {
	config, err := rest.InClusterConfig()
	if err != nil {
		logrus.Fatalf("error getting cluster config: %v", err)
	}
	return &ActionController{
		client:    mgr.GetClient(),
		volDriver: d,
		recorder:  r,
		config:    config,
	}
}

type ActionController struct {
	client    runtimeclient.Client
	volDriver volume.Driver
	recorder  record.EventRecorder
	config    *rest.Config
}

func (ac *ActionController) Init(mgr manager.Manager) error {
	err := ac.createCRD()
	if err != nil {
		return err
	}
	return controllers.RegisterTo(mgr, "action-controller", ac, &storkv1.Action{})
}

func (ac *ActionController) Reconcile(ctx context.Context, request reconcile.Request) (reconcile.Result, error) {
	action := &storkv1.Action{}
	err := ac.client.Get(context.TODO(), request.NamespacedName, action)
	if err != nil {
		if errors.IsNotFound(err) {
			return reconcile.Result{}, nil
		}
		return reconcile.Result{RequeueAfter: controllers.DefaultRequeueError}, err
	}

	if action.Status == storkv1.ActionStatusScheduled {
		if err = ac.handle(context.TODO(), action); err != nil {
			logrus.Errorf("%s: %s: %s", reflect.TypeOf(ac), action.Name, err)
			return reconcile.Result{RequeueAfter: controllers.DefaultRequeueError}, err
		}
	}

	return reconcile.Result{RequeueAfter: controllers.DefaultRequeue}, nil
}

func (ac *ActionController) handle(ctx context.Context, action *storkv1.Action) error {
	ac.updateStatus(action, storkv1.ActionStatusInProgress)
	switch action.Spec.ActionType {
	case storkv1.ActionTypeFailover:
		logrus.Infof("performing action: failover")
<<<<<<< HEAD
		resourceutils.ScaleReplicas(action.Namespace, true, printFunc, ac.config)
		ac.updateStatus(action, storkv1.ActionStatusSuccessful)
	default:
		ac.updateStatus(action, storkv1.ActionStatusFailed)
		return fmt.Errorf("invalid value received for Action.Spec.ActionType!")
=======
		ac.updateStatus(action, storkv1.ActionStatusSuccessful)
	default:
		ac.updateStatus(action, storkv1.ActionStatusFailed)
		return fmt.Errorf("invalid value received for Action.Spec.ActionType")
>>>>>>> 7cdcc183
	}
	return nil
}

<<<<<<< HEAD
func printFunc(msg, stream string) {
	switch stream {
	case "out":
		logrus.Infof(msg)
	case "err":
		logrus.Errorf(msg)
	default:
		logrus.Errorf("printFunc received invalid stream")
		logrus.Errorf(msg)
	}
}

=======
>>>>>>> 7cdcc183
func (ac *ActionController) updateStatus(action *storkv1.Action, actionStatus storkv1.ActionStatus) {
	action.Status = actionStatus
	err := ac.client.Update(context.TODO(), action)
	if err != nil {
		logrus.Errorf("failed to update Action status %v/%v with error %v", action.Name, actionStatus, err)
	}
}

func (ac *ActionController) createCRD() error {
	resource := apiextensions.CustomResource{
		Name:    storkv1.ActionResourceName,
		Plural:  storkv1.ActionResourcePlural,
		Group:   storkv1.SchemeGroupVersion.Group,
		Version: storkv1.SchemeGroupVersion.Version,
		Scope:   apiextensionsv1beta1.NamespaceScoped,
		Kind:    reflect.TypeOf(storkv1.Action{}).Name(),
	}
	return k8sutils.CreateCRD(resource, validateCRDInterval, validateCRDTimeout)
}<|MERGE_RESOLUTION|>--- conflicted
+++ resolved
@@ -80,23 +80,15 @@
 	switch action.Spec.ActionType {
 	case storkv1.ActionTypeFailover:
 		logrus.Infof("performing action: failover")
-<<<<<<< HEAD
 		resourceutils.ScaleReplicas(action.Namespace, true, printFunc, ac.config)
 		ac.updateStatus(action, storkv1.ActionStatusSuccessful)
 	default:
 		ac.updateStatus(action, storkv1.ActionStatusFailed)
-		return fmt.Errorf("invalid value received for Action.Spec.ActionType!")
-=======
-		ac.updateStatus(action, storkv1.ActionStatusSuccessful)
-	default:
-		ac.updateStatus(action, storkv1.ActionStatusFailed)
 		return fmt.Errorf("invalid value received for Action.Spec.ActionType")
->>>>>>> 7cdcc183
 	}
 	return nil
 }
 
-<<<<<<< HEAD
 func printFunc(msg, stream string) {
 	switch stream {
 	case "out":
@@ -109,8 +101,6 @@
 	}
 }
 
-=======
->>>>>>> 7cdcc183
 func (ac *ActionController) updateStatus(action *storkv1.Action, actionStatus storkv1.ActionStatus) {
 	action.Status = actionStatus
 	err := ac.client.Update(context.TODO(), action)
