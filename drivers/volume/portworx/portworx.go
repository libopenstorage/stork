--- conflicted
+++ resolved
@@ -56,13 +56,9 @@
 	validateClusterStartTimeout      = 2 * time.Minute
 	validateNodeStartTimeout         = 3 * time.Minute
 	validatePXStartTimeout           = 5 * time.Minute
-<<<<<<< HEAD
-	validateNodeStopTimeout          = 2 * time.Minute
 	validateVolumeAttachedTimeout    = 30 * time.Second
 	validateVolumeAttachedInterval   = 5 * time.Second
-=======
 	validateNodeStopTimeout          = 5 * time.Minute
->>>>>>> f85c40a1
 	stopDriverTimeout                = 5 * time.Minute
 	crashDriverTimeout               = 2 * time.Minute
 	startDriverTimeout               = 2 * time.Minute
