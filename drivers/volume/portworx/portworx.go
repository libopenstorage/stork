--- conflicted
+++ resolved
@@ -2459,7 +2459,6 @@
 	return nil
 }
 
-<<<<<<< HEAD
 func (p *portworx) Failover(action *storkapi.Action) error {
 	namespace := action.Namespace
 	logrus.Infof("volumeDriver failover for namespace %s", namespace)
@@ -2519,10 +2518,7 @@
 	return nil
 }
 
-func (p *portworx) StartMigration(migration *storkapi.Migration) ([]*storkapi.MigrationVolumeInfo, error) {
-=======
 func (p *portworx) StartMigration(migration *storkapi.Migration, migrationNamespaces []string) ([]*storkapi.MigrationVolumeInfo, error) {
->>>>>>> ed44c593
 	if !p.initDone {
 		if err := p.initPortworxClients(); err != nil {
 			return nil, err
