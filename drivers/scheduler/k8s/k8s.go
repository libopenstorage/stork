package k8s

import (
	"bufio"
	"bytes"
	"context"
	"encoding/base64"
	"encoding/json"
	baseErrors "errors"
	"fmt"
	"io"
	"io/ioutil"
	random "math/rand"
	"os"
	"os/exec"
	"path/filepath"
	"reflect"
	"regexp"
	"strconv"
	"strings"
	"sync"
	"text/template"
	"time"

	"github.com/portworx/torpedo/pkg/log"
	"github.com/portworx/torpedo/pkg/osutils"

	yaml2 "gopkg.in/yaml.v2"

	docker_types "github.com/docker/docker/api/types"
	vaultapi "github.com/hashicorp/vault/api"
	v1beta1 "github.com/kubernetes-csi/external-snapshotter/client/v4/apis/volumesnapshot/v1beta1"
	snapv1 "github.com/kubernetes-incubator/external-storage/snapshot/pkg/apis/crd/v1"
	apapi "github.com/libopenstorage/autopilot-api/pkg/apis/autopilot/v1alpha1"
	"github.com/libopenstorage/openstorage/pkg/units"
	storkapi "github.com/libopenstorage/stork/pkg/apis/stork/v1alpha1"
	admissionregistration "github.com/portworx/sched-ops/k8s/admissionregistration"
	"github.com/portworx/sched-ops/k8s/apps"
	"github.com/portworx/sched-ops/k8s/autopilot"
	"github.com/portworx/sched-ops/k8s/batch"
	k8sCommon "github.com/portworx/sched-ops/k8s/common"
	"github.com/portworx/sched-ops/k8s/core"
	schederrors "github.com/portworx/sched-ops/k8s/errors"
	csisnapshot "github.com/portworx/sched-ops/k8s/externalsnapshotter"
	"github.com/portworx/sched-ops/k8s/externalstorage"
	"github.com/portworx/sched-ops/k8s/networking"
	"github.com/portworx/sched-ops/k8s/policy"
	"github.com/portworx/sched-ops/k8s/prometheus"
	"github.com/portworx/sched-ops/k8s/rbac"
	"github.com/portworx/sched-ops/k8s/storage"
	"github.com/portworx/sched-ops/k8s/stork"
	"github.com/portworx/sched-ops/task"
	"github.com/portworx/torpedo/drivers/api"
	"github.com/portworx/torpedo/drivers/node"
	"github.com/portworx/torpedo/drivers/scheduler"
	"github.com/portworx/torpedo/drivers/scheduler/spec"
	"github.com/portworx/torpedo/drivers/volume"
	"github.com/portworx/torpedo/pkg/aututils"
	"github.com/portworx/torpedo/pkg/errors"
	"github.com/portworx/torpedo/pkg/pureutils"
	monitoringv1 "github.com/prometheus-operator/prometheus-operator/pkg/apis/monitoring/v1"
	admissionregistrationv1 "k8s.io/api/admissionregistration/v1"
	admissionregistrationv1beta1 "k8s.io/api/admissionregistration/v1beta1"
	appsapi "k8s.io/api/apps/v1"
	batchv1 "k8s.io/api/batch/v1"
	batchv1beta1 "k8s.io/api/batch/v1beta1"
	corev1 "k8s.io/api/core/v1"
	v1 "k8s.io/api/core/v1"
	netv1 "k8s.io/api/networking/v1"
	networkingv1beta1 "k8s.io/api/networking/v1beta1"
	policyv1beta1 "k8s.io/api/policy/v1beta1"
	rbacv1 "k8s.io/api/rbac/v1"
	storageapi "k8s.io/api/storage/v1"
	apiextensionsv1 "k8s.io/apiextensions-apiserver/pkg/apis/apiextensions/v1"
	apiextensionsv1beta1 "k8s.io/apiextensions-apiserver/pkg/apis/apiextensions/v1beta1"
	k8serrors "k8s.io/apimachinery/pkg/api/errors"
	"k8s.io/apimachinery/pkg/api/meta"
	"k8s.io/apimachinery/pkg/api/resource"
	metav1 "k8s.io/apimachinery/pkg/apis/meta/v1"
	"k8s.io/apimachinery/pkg/runtime"
	"k8s.io/apimachinery/pkg/runtime/serializer"
	"k8s.io/apimachinery/pkg/types"
	"k8s.io/apimachinery/pkg/util/yaml"
	"k8s.io/client-go/kubernetes"
	"k8s.io/client-go/kubernetes/scheme"
	"k8s.io/client-go/rest"
	"k8s.io/client-go/tools/clientcmd"
)

const (
	// SchedName is the name of the kubernetes scheduler driver implementation
	SchedName = "k8s"
	// SnapshotParent is the parameter key for the parent of a snapshot
	SnapshotParent = "snapshot_parent"
	k8sPodsRootDir = "/var/lib/kubelet/pods"
	// DeploymentSuffix is the suffix for deployment names stored as keys in maps
	DeploymentSuffix = "-dep"
	// StatefulSetSuffix is the suffix for statefulset names stored as keys in maps
	StatefulSetSuffix = "-ss"
	// SystemdSchedServiceName is the name of the system service responsible for scheduling
	SystemdSchedServiceName = "kubelet"
	// ZoneK8SNodeLabel is label describing zone of the k8s node
	ZoneK8SNodeLabel = "failure-domain.beta.kubernetes.io/zone"
	// RegionK8SNodeLabel is node label describing region of the k8s node
	RegionK8SNodeLabel = "failure-domain.beta.kubernetes.io/region"
	// TopologyZoneK8sNodeLabel is label describing topology zone of k8s node
	TopologyZoneK8sNodeLabel = "topology.portworx.io/zone"
	// TopologyRegionK8sNodeLabel is label describing topology region of k8s node
	TopologyRegionK8sNodeLabel = "topology.portworx.io/region"
	// PureFile is the parameter in storageclass to represent FB volume
	PureFile = "pure_file"
	// PureBlock is the parameter in storageclass to represent FA direct access volumes
	PureBlock = "pure_block"
	// PortworxStrict provisioner for using same provisioner as provided in the spec
	PortworxStrict = "strict"
	// CsiProvisioner is csi provisioner
	CsiProvisioner = "pxd.portworx.com"
	//NodeType for enabling specific features
	NodeType = "node-type"
	//FastpathNodeType fsatpath node type value
	FastpathNodeType = "fastpath"
	// PxLabelNameKey is key for map
	PxLabelNameKey = "name"
	// PxLabelValue portworx pod label
	PxLabelValue = "portworx"
)

const (
	k8sNodeReadyTimeout    = 5 * time.Minute
	volDirCleanupTimeout   = 5 * time.Minute
	k8sObjectCreateTimeout = 2 * time.Minute
	k8sPodCreateTimeout    = 4 * time.Minute
	k8sDestroyTimeout      = 10 * time.Minute
	// FindFilesOnWorkerTimeout timeout for find files on worker
	FindFilesOnWorkerTimeout = 1 * time.Minute
	deleteTasksWaitTimeout   = 3 * time.Minute
	// DefaultRetryInterval  Default retry interval
	DefaultRetryInterval = 10 * time.Second
	// DefaultTimeout default timeout
	DefaultTimeout = 3 * time.Minute
	// SnapshotReadyTimeout timeout for snapshot to be ready
	SnapshotReadyTimeout             = 5 * time.Minute
	numOfRestoredPVCForCloneManyTest = 500

	autopilotDefaultNamespace     = "kube-system"
	portworxServiceName           = "portworx-service"
	resizeSupportedAnnotationKey  = "torpedo.io/resize-supported"
	autopilotEnabledAnnotationKey = "torpedo.io/autopilot-enabled"
	pvcLabelsAnnotationKey        = "torpedo.io/pvclabels-enabled"
	pvcNodesAnnotationKey         = "torpedo.io/pvcnodes-enabled"
	deleteStrategyAnnotationKey   = "torpedo.io/delete-strategy"
	specObjAppWorkloadSizeEnvVar  = "SIZE"
)

const (
	secretNameKey      = "secret_name"
	secretNamespaceKey = "secret_namespace"
	encryptionKey      = "encryption"

	// Encryption annotations
	encryptionName = "secure"

	// In-Tree Auth annotations
	secretName      = "openstorage.io/auth-secret-name"
	secretNamespace = "openstorage.io/auth-secret-namespace"

	// CsiProvisionerSecretName is required for CSI with Auth enabled
	CsiProvisionerSecretName = "csi.storage.k8s.io/provisioner-secret-name"
	// CsiProvisionerSecretNamespace is required for CSI with Auth enabled
	CsiProvisionerSecretNamespace = "csi.storage.k8s.io/provisioner-secret-namespace"
	// CsiNodePublishSecretName is required for CSI with Auth enabled
	CsiNodePublishSecretName = "csi.storage.k8s.io/node-publish-secret-name"
	// CsiNodePublishSecretNamespace is required for CSI with Auth enabled
	CsiNodePublishSecretNamespace = "csi.storage.k8s.io/node-publish-secret-namespace"
	// CsiControllerExpandSecretName is required for CSI with Auth enabled
	CsiControllerExpandSecretName = "csi.storage.k8s.io/controller-expand-secret-name"
	// CsiControllerExpandSecretNamespace is required for CSI with Auth enabled
	CsiControllerExpandSecretNamespace = "csi.storage.k8s.io/controller-expand-secret-namespace"

	storageClassKey = "volume.beta.kubernetes.io/storage-class"
	// PvcNameKey key used in volume param map to store PVC name
	PvcNameKey = "pvc_name"
	// PvcNamespaceKey key used in volume param map to store PVC namespace
	PvcNamespaceKey = "pvc_namespace"
	// VolumeSnapshotKind type use for restore
	VolumeSnapshotKind = "VolumeSnapshot"
)

var (
	// use underscore to avoid conflicts to text/template from golang
	namespaceRegex      = regexp.MustCompile("_NAMESPACE_")
	defaultTorpedoLabel = map[string]string{
		"creator": "torpedo",
	}
	k8sCore                  = core.Instance()
	k8sApps                  = apps.Instance()
	k8sStork                 = stork.Instance()
	k8sStorage               = storage.Instance()
	k8sExternalStorage       = externalstorage.Instance()
	k8sAutopilot             = autopilot.Instance()
	k8sRbac                  = rbac.Instance()
	k8sNetworking            = networking.Instance()
	k8sBatch                 = batch.Instance()
	k8sMonitoring            = prometheus.Instance()
	k8sPolicy                = policy.Instance()
	k8sAdmissionRegistration = admissionregistration.Instance()

	// k8sExternalsnap is a instance of csisnapshot instance
	k8sExternalsnap = csisnapshot.Instance()
	// SnapshotAPIGroup is the group for the resource being referenced.
	SnapshotAPIGroup = "snapshot.storage.k8s.io"
)

// CustomResourceObjectYAML	Used as spec object for all CRs
type CustomResourceObjectYAML struct {
	Path string
	// Namespace will only be assigned DURING creation
	Namespace string
	Name      string
}

// K8s  The kubernetes structure
type K8s struct {
	SpecFactory                      *spec.Factory
	NodeDriverName                   string
	VolDriverName                    string
	secretConfigMapName              string
	customConfig                     map[string]scheduler.AppConfig
	eventsStorage                    map[string][]scheduler.Event
	SecretType                       string
	VaultAddress                     string
	VaultToken                       string
	PureVolumes                      bool
	PureSANType                      string
	RunCSISnapshotAndRestoreManyTest bool
	helmValuesConfigMapName          string
	secureApps                       []string
}

// IsNodeReady  Check whether the cluster node is ready
func (k *K8s) IsNodeReady(n node.Node) error {
	t := func() (interface{}, bool, error) {
		if err := k8sCore.IsNodeReady(n.Name); err != nil {
			return "", true, &scheduler.ErrNodeNotReady{
				Node:  n,
				Cause: err.Error(),
			}
		}

		return "", false, nil
	}

	if _, err := task.DoRetryWithTimeout(t, k8sNodeReadyTimeout, DefaultRetryInterval); err != nil {
		return err
	}
	return nil
}

// String returns the string name of this driver.
func (k *K8s) String() string {
	return SchedName
}

// Init Initialize the driver
func (k *K8s) Init(schedOpts scheduler.InitOptions) error {
	k.NodeDriverName = schedOpts.NodeDriverName
	k.VolDriverName = schedOpts.VolDriverName
	k.secretConfigMapName = schedOpts.SecretConfigMapName
	k.customConfig = schedOpts.CustomAppConfig
	k.SecretType = schedOpts.SecretType
	k.VaultAddress = schedOpts.VaultAddress
	k.VaultToken = schedOpts.VaultToken
	k.eventsStorage = make(map[string][]scheduler.Event)
	k.PureVolumes = schedOpts.PureVolumes
	k.PureSANType = schedOpts.PureSANType
	k.RunCSISnapshotAndRestoreManyTest = schedOpts.RunCSISnapshotAndRestoreManyTest
	k.secureApps = schedOpts.SecureApps

	nodes, err := k8sCore.GetNodes()
	if err != nil {
		return err
	}

	for _, n := range nodes.Items {
		if err = k.AddNewNode(n); err != nil {
			return err
		}
	}

	// Update node PxPodRestartCount during init
	namespace, err := k.GetAutopilotNamespace()
	if err != nil {
		log.Fatalf(fmt.Sprintf("%v", err))
	}
	pxLabel := make(map[string]string)
	pxLabel[PxLabelNameKey] = PxLabelValue
	pxPodRestartCountMap, err := k.GetPodsRestartCount(namespace, pxLabel)
	if err != nil {
		log.Fatalf(fmt.Sprintf("%v", err))
	}

	for pod, value := range pxPodRestartCountMap {
		n, err := node.GetNodeByIP(pod.Status.HostIP)
		if err != nil {
			log.Fatalf(fmt.Sprintf("%v", err))
		}
		n.PxPodRestartCount = value
	}

	k.SpecFactory, err = spec.NewFactory(schedOpts.SpecDir, schedOpts.VolDriverName, k)
	if err != nil {
		return err
	}

	go func() {
		err := k.collectEvents()
		if err != nil {
			log.Fatalf(fmt.Sprintf("%v", err))
		}
	}()
	return nil
}

// AddNewNode method parse and add node to node registry
func (k *K8s) AddNewNode(newNode corev1.Node) error {
	n := k.parseK8SNode(newNode)
	if err := k.IsNodeReady(n); err != nil {
		return err
	}
	if err := node.AddNode(n); err != nil {
		return err
	}
	return nil
}

// SetConfig sets kubeconfig. If kubeconfigPath == "" then
// sets it to inClusterConfig
func (k *K8s) SetConfig(kubeconfigPath string) error {
	var config *rest.Config
	var err error

	if kubeconfigPath == "" {
		config = nil
	} else {
		config, err = clientcmd.BuildConfigFromFlags("", kubeconfigPath)
		if err != nil {
			return err
		}
	}
	k8sCore.SetConfig(config)
	k8sApps.SetConfig(config)
	k8sApps.SetConfig(config)
	k8sStork.SetConfig(config)
	k8sStorage.SetConfig(config)
	k8sExternalStorage.SetConfig(config)
	k8sAutopilot.SetConfig(config)
	k8sRbac.SetConfig(config)
	k8sMonitoring.SetConfig(config)
	k8sPolicy.SetConfig(config)
	k8sAdmissionRegistration.SetConfig(config)

	return nil
}

// RescanSpecs Rescan the application spec file for spei
func (k *K8s) RescanSpecs(specDir, storageDriver string) error {
	var err error
	log.Infof("Rescanning specs for %v and driver %s", specDir, storageDriver)
	k.SpecFactory, err = spec.NewFactory(specDir, storageDriver, k)
	if err != nil {
		return err
	}
	return nil
}

// RefreshNodeRegistry update the k8 node list registry
func (k *K8s) RefreshNodeRegistry() error {

	nodes, err := k8sCore.GetNodes()
	if err != nil {
		return err
	}

	node.CleanupRegistry()

	for _, n := range nodes.Items {
		if err = k.AddNewNode(n); err != nil {
			return err
		}
	}
	return nil
}

// ParseSpecs parses the application spec file
func (k *K8s) ParseSpecs(specDir, storageProvisioner string) ([]interface{}, error) {
	log.Debugf("ParseSpecs k.CustomConfig = %v", k.customConfig)
	fileList := make([]string, 0)
	if err := filepath.Walk(specDir, func(path string, f os.FileInfo, err error) error {
		if f != nil && !f.IsDir() {
			if isValidProvider(path, storageProvisioner) {
				log.Debugf("	add filepath: %s", path)
				fileList = append(fileList, path)
			}
		}

		return nil
	}); err != nil {
		return nil, err
	}

	log.Debugf("fileList: %v", fileList)
	var specs []interface{}

	splitPath := strings.Split(specDir, "/")
	appName := splitPath[len(splitPath)-1]

	for _, fileName := range fileList {
		isHelmChart, err := k.IsAppHelmChartType(fileName)
		if err != nil {
			return nil, err
		}

		splitPath := strings.Split(fileName, "/")
		if strings.HasPrefix(splitPath[len(splitPath)-1], "cr-") {
			// TODO: process with templates
			specObj := &CustomResourceObjectYAML{
				Path: fileName,
			}
			specs = append(specs, specObj)
			log.Warnf("custom res: %v", specObj) //TODO: remove
		} else if !isHelmChart {
			file, err := ioutil.ReadFile(fileName)
			if err != nil {
				return nil, err
			}

			var customConfig scheduler.AppConfig
			var ok bool

			if customConfig, ok = k.customConfig[appName]; !ok {
				customConfig = scheduler.AppConfig{}
			} else {
				log.Infof("customConfig[%v] = %v", appName, customConfig)
			}
			var funcs = template.FuncMap{
				"Iterate": func(count int) []int {
					var i int
					var Items []int
					for i = 1; i <= (count); i++ {
						Items = append(Items, i)
					}
					return Items
				},
				"array": func(arr []string) string {
					string := "[\""
					for i, val := range arr {
						if i != 0 {
							string += "\", \""
						}
						string += val
					}
					return string + "\"]"
				},
			}

			tmpl, err := template.New("customConfig").Funcs(funcs).Parse(string(file))
			if err != nil {
				return nil, err
			}
			var processedFile bytes.Buffer
			err = tmpl.Execute(&processedFile, customConfig)
			if err != nil {
				return nil, err
			}

			reader := bufio.NewReader(&processedFile)
			specReader := yaml.NewYAMLReader(reader)

			for {
				specContents, err := specReader.Read()
				if err == io.EOF {
					break
				}
				if len(bytes.TrimSpace(specContents)) > 0 {
					obj, err := decodeSpec(specContents)
					if err != nil {
						log.Warnf("Error decoding spec from %v: %v", fileName, err)
						return nil, err
					}

					specObj, err := validateSpec(obj)
					if err != nil {
						log.Warnf("Error parsing spec from %v: %v", fileName, err)
						return nil, err
					}
					substituteImageWithInternalRegistry(specObj)
					specs = append(specs, specObj)
				}
			}
		} else {
			repoInfo, err := k.ParseCharts(fileName)
			if err != nil {
				return nil, err
			}
			specs = append(specs, repoInfo)
		}
	}
	return specs, nil
}

// IsAppHelmChartType will return true if the specDir has only one file and it has helm repo infos
// else will return false
func (k *K8s) IsAppHelmChartType(fileName string) (bool, error) {

	// Parse the files and check for certain keys for helmRepo info

	log.Debugf("Reading file: %s", fileName)
	file, err := ioutil.ReadFile(fileName)
	if err != nil {
		return false, err
	}

	repoInfo := scheduler.HelmRepo{}
	err = yaml2.Unmarshal(file, &repoInfo)
	if err != nil {
		// Ignoring if unmarshalling fails as some app specs (like fio) failed to unmarshall
		log.Errorf("Ignoring the yaml unmarshalling failure , err: %v", err)
		return false, nil
	}

	if repoInfo.RepoName != "" && repoInfo.ChartName != "" && repoInfo.ReleaseName != "" {
		// If the yaml file with helmRepo info for the app is found, exit here.
		log.Infof("Helm chart was found in file: [%s]", fileName)
		return true, nil
	}

	return false, nil

}

// ParseSpecsFromYamlBuf parses the yaml buf content
func (k *K8s) ParseSpecsFromYamlBuf(yamlBuf *bytes.Buffer) ([]interface{}, error) {

	var specs []interface{}

	reader := bufio.NewReader(yamlBuf)
	specReader := yaml.NewYAMLReader(reader)

	for {
		specContents, err := specReader.Read()
		if err == io.EOF {
			break
		}
		if len(bytes.TrimSpace(specContents)) > 0 {
			obj, err := decodeSpec(specContents)
			if err != nil {
				log.Warnf("Error decoding spec: %v", err)
				return nil, err
			}

			specObj, err := validateSpec(obj)
			if err != nil {
				log.Warnf("Error validating spec: %v", err)
				return nil, err
			}

			substituteImageWithInternalRegistry(specObj)
			specs = append(specs, specObj)
		}
	}

	return specs, nil
}

func isValidProvider(specPath, storageProvisioner string) bool {
	// Skip all storage provisioner specific spec except storageProvisioner
	for _, driver := range volume.GetVolumeDrivers() {
		if driver != storageProvisioner && strings.Contains(specPath, "/"+driver+"/") {
			return false
		}
	}
	// Get the rest of specs
	return true
}

func decodeSpec(specContents []byte) (runtime.Object, error) {
	obj, _, err := scheme.Codecs.UniversalDeserializer().Decode([]byte(specContents), nil, nil)
	if err != nil {
		schemeObj := runtime.NewScheme()
		if err := snapv1.AddToScheme(schemeObj); err != nil {
			return nil, err
		}

		if err := storkapi.AddToScheme(schemeObj); err != nil {
			return nil, err
		}

		if err := apapi.AddToScheme(schemeObj); err != nil {
			return nil, err
		}

		if err := monitoringv1.AddToScheme(schemeObj); err != nil {
			return nil, err
		}

		if err := apiextensionsv1beta1.AddToScheme(schemeObj); err != nil {
			return nil, err
		}

		if err := apiextensionsv1.AddToScheme(schemeObj); err != nil {
			return nil, err
		}

		if err := storageapi.AddToScheme(schemeObj); err != nil {
			return nil, err
		}

		codecs := serializer.NewCodecFactory(schemeObj)
		obj, _, err = codecs.UniversalDeserializer().Decode([]byte(specContents), nil, nil)
		if err != nil {
			return nil, err
		}
	}
	return obj, nil
}

func validateSpec(in interface{}) (interface{}, error) {
	if specObj, ok := in.(*appsapi.Deployment); ok {
		return specObj, nil
	} else if specObj, ok := in.(*appsapi.StatefulSet); ok {
		return specObj, nil
	} else if specObj, ok := in.(*appsapi.DaemonSet); ok {
		return specObj, nil
	} else if specObj, ok := in.(*corev1.Service); ok {
		return specObj, nil
	} else if specObj, ok := in.(*corev1.PersistentVolumeClaim); ok {
		return specObj, nil
	} else if specObj, ok := in.(*storageapi.StorageClass); ok {
		return specObj, nil
	} else if specObj, ok := in.(*snapv1.VolumeSnapshot); ok {
		return specObj, nil
	} else if specObj, ok := in.(*storkapi.GroupVolumeSnapshot); ok {
		return specObj, nil
	} else if specObj, ok := in.(*corev1.Secret); ok {
		return specObj, nil
	} else if specObj, ok := in.(*corev1.ConfigMap); ok {
		return specObj, nil
	} else if specObj, ok := in.(*storkapi.Rule); ok {
		return specObj, nil
	} else if specObj, ok := in.(*corev1.Pod); ok {
		return specObj, nil
	} else if specObj, ok := in.(*storkapi.ClusterPair); ok {
		return specObj, nil
	} else if specObj, ok := in.(*storkapi.Migration); ok {
		return specObj, nil
	} else if specObj, ok := in.(*storkapi.MigrationSchedule); ok {
		return specObj, nil
	} else if specObj, ok := in.(*storkapi.BackupLocation); ok {
		return specObj, nil
	} else if specObj, ok := in.(*storkapi.ApplicationBackup); ok {
		return specObj, nil
	} else if specObj, ok := in.(*storkapi.SchedulePolicy); ok {
		return specObj, nil
	} else if specObj, ok := in.(*storkapi.ApplicationRestore); ok {
		return specObj, nil
	} else if specObj, ok := in.(*storkapi.ApplicationClone); ok {
		return specObj, nil
	} else if specObj, ok := in.(*storkapi.VolumeSnapshotRestore); ok {
		return specObj, nil
	} else if specObj, ok := in.(*apapi.AutopilotRule); ok {
		return specObj, nil
	} else if specObj, ok := in.(*corev1.ServiceAccount); ok {
		return specObj, nil
	} else if specObj, ok := in.(*rbacv1.ClusterRole); ok {
		return specObj, nil
	} else if specObj, ok := in.(*rbacv1.ClusterRoleBinding); ok {
		return specObj, nil
	} else if specObj, ok := in.(*rbacv1.Role); ok {
		return specObj, nil
	} else if specObj, ok := in.(*rbacv1.RoleBinding); ok {
		return specObj, nil
	} else if specObj, ok := in.(*batchv1beta1.CronJob); ok {
		return specObj, nil
	} else if specObj, ok := in.(*batchv1.Job); ok {
		return specObj, nil
	} else if specObj, ok := in.(*corev1.LimitRange); ok {
		return specObj, nil
	} else if specObj, ok := in.(*networkingv1beta1.Ingress); ok {
		return specObj, nil
	} else if specObj, ok := in.(*monitoringv1.Prometheus); ok {
		return specObj, nil
	} else if specObj, ok := in.(*monitoringv1.PrometheusRule); ok {
		return specObj, nil
	} else if specObj, ok := in.(*monitoringv1.ServiceMonitor); ok {
		return specObj, nil
	} else if specObj, ok := in.(*corev1.Namespace); ok {
		return specObj, nil
	} else if specObj, ok := in.(*apiextensionsv1beta1.CustomResourceDefinition); ok {
		return specObj, nil
	} else if specObj, ok := in.(*apiextensionsv1.CustomResourceDefinition); ok {
		return specObj, nil
	} else if specObj, ok := in.(*policyv1beta1.PodDisruptionBudget); ok {
		return specObj, nil
	} else if specObj, ok := in.(*netv1.NetworkPolicy); ok {
		return specObj, nil
	} else if specObj, ok := in.(*corev1.Endpoints); ok {
		return specObj, nil
	} else if specObj, ok := in.(*storkapi.ResourceTransformation); ok {
		return specObj, nil
	} else if specObj, ok := in.(*admissionregistrationv1.ValidatingWebhookConfiguration); ok {
		return specObj, nil
	} else if specObj, ok := in.(*admissionregistrationv1.ValidatingWebhookConfigurationList); ok {
		return specObj, nil
	}

	return nil, fmt.Errorf("unsupported object: %v", reflect.TypeOf(in))
}

// filterPureVolumesIfEnabled will return whether or not the given PVC is a Pure
// direct access volume, only if PureVolumes is true. If PureVolumes is false, all
// volumes are valid.
func (k *K8s) filterPureVolumesIfEnabled(claim *v1.PersistentVolumeClaim) (bool, error) {
	volTypes := []string{PureFile, PureBlock}

	return k.filterPureTypeVolumeIfEnabled(claim, volTypes)
}

// filterPureVolumesIfEnabled will return whether or not the given PVC is a Pure
// direct access volume, only if PureVolumes is true. If PureVolumes is false, all
// volumes are valid.
func (k *K8s) filterPureVolumesIfEnabledByPureVolBackend(claim *v1.PersistentVolumeClaim, pureVolBackend string) (bool, error) {
	volTypes := []string{pureVolBackend}

	return k.filterPureTypeVolumeIfEnabled(claim, volTypes)
}

// filterPureTypeVolumeIfEnabled will return true if matches with given type pure volume
// If PureVolumes is false, all volumes are valid.
func (k *K8s) filterPureTypeVolumeIfEnabled(claim *v1.PersistentVolumeClaim, volTypes []string) (bool, error) {

	if !k.PureVolumes {
		// If we aren't filtering for Pure volumes, all are valid
		return true, nil
	}

	scForPvc, err := k8sCore.GetStorageClassForPVC(claim)
	if err != nil {
		return false, err
	}
	backend, ok := scForPvc.Parameters["backend"]
	if !ok {
		return false, nil
	}
	for _, voltype := range volTypes {
		if backend == voltype {
			return true, nil
		}
	}
	return false, nil
}

// getAddressesForNode  Get IP address for the nodes in the cluster
func (k *K8s) getAddressesForNode(n corev1.Node) []string {
	var addrs []string
	for _, addr := range n.Status.Addresses {
		if addr.Type == corev1.NodeExternalIP || addr.Type == corev1.NodeInternalIP {
			addrs = append(addrs, addr.Address)
		}
	}
	return addrs
}

// parseK8SNode Parse the kubernetes clsuter nodes
func (k *K8s) parseK8SNode(n corev1.Node) node.Node {
	var nodeType node.Type
	var zone, region string

	if k8sCore.IsNodeMaster(n) && k.NodeDriverName != "ibm" {
		nodeType = node.TypeMaster
	} else {
		nodeType = node.TypeWorker
	}

	nodeLabels, err := k8sCore.GetLabelsOnNode(n.GetName())
	if err != nil {
		log.Warn("failed to get node label for ", n.GetName())
	}

	for key, value := range nodeLabels {
		switch key {
		case ZoneK8SNodeLabel:
			zone = value
		case RegionK8SNodeLabel:
			region = value
		}
	}
	log.Infof("Parsed node [%s] as Type: %s, Zone: %s, Region %s", n.Name, nodeType, zone, region)

	return node.Node{
		Name:      n.Name,
		Addresses: k.getAddressesForNode(n),
		Type:      nodeType,
		Zone:      zone,
		Region:    region,
	}
}

// Schedule Schedule the application
func (k *K8s) Schedule(instanceID string, options scheduler.ScheduleOptions) ([]*scheduler.Context, error) {
	var apps []*spec.AppSpec
	if len(options.AppKeys) > 0 {
		for _, key := range options.AppKeys {
			appSpec, err := k.SpecFactory.Get(key)
			if err != nil {
				return nil, err
			}
			apps = append(apps, appSpec)
		}
	} else {
		apps = k.SpecFactory.GetAll()
	}

	var contexts []*scheduler.Context
	oldOptionsNamespace := options.Namespace
	for _, app := range apps {

		appNamespace := app.GetID(instanceID)
		if options.Namespace != "" {
			appNamespace = options.Namespace
		} else {
			options.Namespace = appNamespace
		}
		if len(options.TopologyLabels) > 1 {
			rotateTopologyArray(&options)
		}

		specObjects, err := k.CreateSpecObjects(app, appNamespace, options)
		if err != nil {
			return nil, err
		}

		helmSpecObjects, err := k.HelmSchedule(app, appNamespace, options)
		if err != nil {
			return nil, err
		}

		specObjects = append(specObjects, helmSpecObjects...)
		ctx := &scheduler.Context{
			UID: instanceID,
			App: &spec.AppSpec{
				Key:      app.Key,
				SpecList: specObjects,
				Enabled:  app.Enabled,
			},
			ScheduleOptions: options,
		}

		contexts = append(contexts, ctx)
		options.Namespace = oldOptionsNamespace
	}

	return contexts, nil
}

// CreateSpecObjects Create application
func (k *K8s) CreateSpecObjects(app *spec.AppSpec, namespace string, options scheduler.ScheduleOptions) ([]interface{}, error) {
	var specObjects []interface{}
	ns, err := k.createNamespace(app, namespace, options)
	if err != nil {
		return nil, err
	}

	for _, appSpec := range app.SpecList {
		t := func() (interface{}, bool, error) {
			obj, err := k.createMigrationObjects(appSpec, ns, app)
			if err != nil {
				return nil, true, err
			}
			return obj, false, nil
		}
		obj, err := task.DoRetryWithTimeout(t, k8sObjectCreateTimeout, DefaultRetryInterval)
		if err != nil {
			return nil, err
		}
		if obj != nil {
			specObjects = append(specObjects, obj)
		}
	}

	for _, appSpec := range app.SpecList {
		t := func() (interface{}, bool, error) {
			obj, err := k.createVolumeSnapshotRestore(appSpec, ns, app)
			if err != nil {
				return nil, true, err
			}
			return obj, false, nil
		}

		obj, err := task.DoRetryWithTimeout(t, k8sObjectCreateTimeout, DefaultRetryInterval)
		if err != nil {
			return nil, err
		}

		if obj != nil {
			specObjects = append(specObjects, obj)
		}
	}

	for _, appSpec := range app.SpecList {
		t := func() (interface{}, bool, error) {
			obj, err := k.createStorageObject(appSpec, ns, app, options)
			if err != nil {
				return nil, true, err
			}
			return obj, false, nil
		}

		obj, err := task.DoRetryWithTimeout(t, k8sObjectCreateTimeout, DefaultRetryInterval)
		if err != nil {
			return nil, err
		}

		if obj != nil {
			specObjects = append(specObjects, obj)
		}
	}

	for _, appSpec := range app.SpecList {
		t := func() (interface{}, bool, error) {
			obj, err := k.createCoreObject(appSpec, ns, app, options)
			if err != nil {
				return nil, true, err
			}
			return obj, false, nil
		}

		obj, err := task.DoRetryWithTimeout(t, k8sObjectCreateTimeout, DefaultRetryInterval)
		if err != nil {
			return nil, err
		}

		if obj != nil {
			specObjects = append(specObjects, obj)
		}
	}
	for _, appSpec := range app.SpecList {
		t := func() (interface{}, bool, error) {
			obj, err := k.createBackupObjects(appSpec, ns, app)
			if err != nil {
				return nil, true, err
			}
			return obj, false, nil
		}
		obj, err := task.DoRetryWithTimeout(t, k8sObjectCreateTimeout, DefaultRetryInterval)
		if err != nil {
			return nil, err
		}
		if obj != nil {
			specObjects = append(specObjects, obj)
		}
	}

	for _, appSpec := range app.SpecList {
		t := func() (interface{}, bool, error) {
			obj, err := k.createRbacObjects(appSpec, ns, app)
			if err != nil {
				return nil, true, err
			}
			return obj, false, nil
		}

		obj, err := task.DoRetryWithTimeout(t, k8sObjectCreateTimeout, DefaultRetryInterval)
		if err != nil {
			return nil, err
		}

		if obj != nil {
			specObjects = append(specObjects, obj)
		}
	}

	for _, appSpec := range app.SpecList {
		t := func() (interface{}, bool, error) {
			obj, err := k.createNetworkingObjects(appSpec, ns, app)
			if err != nil {
				return nil, true, err
			}
			return obj, false, nil
		}

		obj, err := task.DoRetryWithTimeout(t, k8sObjectCreateTimeout, DefaultRetryInterval)
		if err != nil {
			return nil, err
		}

		if obj != nil {
			specObjects = append(specObjects, obj)
		}
	}

	for _, appSpec := range app.SpecList {
		t := func() (interface{}, bool, error) {
			obj, err := k.createBatchObjects(appSpec, ns, app)
			if err != nil {
				return nil, true, err
			}
			return obj, false, nil
		}

		obj, err := task.DoRetryWithTimeout(t, k8sObjectCreateTimeout, DefaultRetryInterval)
		if err != nil {
			return nil, err
		}

		if obj != nil {
			specObjects = append(specObjects, obj)
		}
	}

	for _, appSpec := range app.SpecList {
		t := func() (interface{}, bool, error) {
			obj, err := k.createServiceMonitorObjects(appSpec, ns, app)
			if err != nil {
				return nil, true, err
			}
			return obj, false, nil
		}

		obj, err := task.DoRetryWithTimeout(t, k8sObjectCreateTimeout, DefaultRetryInterval)
		if err != nil {
			return nil, err
		}

		if obj != nil {
			specObjects = append(specObjects, obj)
		}
	}

	for _, appSpec := range app.SpecList {
		t := func() (interface{}, bool, error) {
			obj, err := k.createPodDisruptionBudgetObjects(appSpec, ns, app)
			if err != nil {
				return nil, true, err
			}
			return obj, false, nil
		}

		obj, err := task.DoRetryWithTimeout(t, k8sObjectCreateTimeout, DefaultRetryInterval)
		if err != nil {
			return nil, err
		}

		if obj != nil {
			specObjects = append(specObjects, obj)
		}
	}

<<<<<<< HEAD
	// creation of CustomResourceObjects must most likely be done *last*,
	// as it may have resources that depend on other resources, which should be create *before* this
	for _, appSpec := range app.SpecList {
		t := func() (interface{}, bool, error) {
			obj, err := k.createCustomResourceObjects(appSpec, ns, app)
=======
	for _, appSpec := range app.SpecList {
		t := func() (interface{}, bool, error) {
			obj, err := k.createAdmissionRegistrationObjects(appSpec, ns, app)
>>>>>>> a29d55c8
			if err != nil {
				return nil, true, err
			}
			return obj, false, nil
		}
		obj, err := task.DoRetryWithTimeout(t, k8sObjectCreateTimeout, DefaultRetryInterval)
		if err != nil {
			return nil, err
		}
		if obj != nil {
			specObjects = append(specObjects, obj)
		}
	}

	return specObjects, nil
}

// AddTasks adds tasks to an existing context
func (k *K8s) AddTasks(ctx *scheduler.Context, options scheduler.ScheduleOptions) error {
	if ctx == nil {
		return fmt.Errorf("context to add tasks to cannot be nil")
	}
	if len(options.AppKeys) == 0 {
		return fmt.Errorf("need to specify list of applications to add to context")
	}

	// new tasks will be added to namespace of current context only
	appNamespace := ctx.ScheduleOptions.Namespace
	var apps []*spec.AppSpec
	specObjects := ctx.App.SpecList
	for _, key := range options.AppKeys {
		appSpec, err := k.SpecFactory.Get(key)
		if err != nil {
			return err
		}
		apps = append(apps, appSpec)
	}
	for _, app := range apps {
		objects, err := k.CreateSpecObjects(app, appNamespace, options)
		if err != nil {
			return err
		}
		specObjects = append(specObjects, objects...)

		helmSpecObjects, err := k.HelmSchedule(app, appNamespace, options)
		if err != nil {
			return err
		}
		specObjects = append(specObjects, helmSpecObjects...)
	}
	ctx.App.SpecList = specObjects
	return nil
}

// ScheduleUninstall uninstalls tasks from an existing context
func (k *K8s) ScheduleUninstall(ctx *scheduler.Context, options scheduler.ScheduleOptions) error {
	if ctx == nil {
		return fmt.Errorf("context to remove tasks to cannot be nil")
	}
	if len(options.AppKeys) == 0 {
		return fmt.Errorf("need to specify list of applications to remove to context")
	}

	var apps []*spec.AppSpec
	for _, key := range options.AppKeys {
		appSpec, err := k.SpecFactory.Get(key)
		if err != nil {
			return err
		}
		apps = append(apps, appSpec)
	}

	var removeSpecs []interface{}
	for _, app := range apps {
		for _, appSpec := range app.SpecList {
			if repoInfo, ok := appSpec.(*scheduler.HelmRepo); ok {
				specs, err := k.UnInstallHelmChart(repoInfo)
				if err != nil {
					return err
				}
				removeSpecs = append(removeSpecs, specs...)
			}
		}
	}
	err := k.RemoveAppSpecsByName(ctx, removeSpecs)
	if err != nil {
		return err
	}

	return nil
}

// RemoveAppSpecsByName removes uninstalled spec objects from an app's spec list
// so those objects will not be accessed during context validation and app destroy
// and during helm uninstall they can be deleted gracefully
func (k *K8s) RemoveAppSpecsByName(ctx *scheduler.Context, removeSpecs []interface{}) error {
	var remainSpecs []interface{}

SPECS:
	for _, spec := range ctx.App.SpecList {
		for _, removeSpec := range removeSpecs {
			if specObj, ok := spec.(*corev1.ConfigMap); ok {
				if removeObj, ok := removeSpec.(*corev1.ConfigMap); ok {
					if specObj.Name == removeObj.Name {
						continue SPECS
					}
				}
			} else if specObj, ok := spec.(*rbacv1.ClusterRole); ok {
				if removeObj, ok := removeSpec.(*rbacv1.ClusterRole); ok {
					if specObj.Name == removeObj.Name {
						continue SPECS
					}
				}
			} else if specObj, ok := spec.(*rbacv1.ClusterRoleBinding); ok {
				if removeObj, ok := removeSpec.(*rbacv1.ClusterRoleBinding); ok {
					if specObj.Name == removeObj.Name {
						continue SPECS
					}
				}
			} else if specObj, ok := spec.(*appsapi.Deployment); ok {
				if removeObj, ok := removeSpec.(*appsapi.Deployment); ok {
					if specObj.Name == removeObj.Name {
						continue SPECS
					}
				}
			} else if specObj, ok := spec.(*batchv1.Job); ok {
				if removeObj, ok := removeSpec.(*batchv1.Job); ok {
					if specObj.Name == removeObj.Name {
						continue SPECS
					}
				}
			} else if specObj, ok := spec.(*corev1.PersistentVolumeClaim); ok {
				if removeObj, ok := removeSpec.(*corev1.PersistentVolumeClaim); ok {
					if specObj.Name == removeObj.Name {
						continue SPECS
					}
				}
			} else if specObj, ok := spec.(*monitoringv1.Prometheus); ok {
				if removeObj, ok := removeSpec.(*monitoringv1.Prometheus); ok {
					if specObj.Name == removeObj.Name {
						continue SPECS
					}
				}
			} else if specObj, ok := spec.(*monitoringv1.PrometheusRule); ok {
				if removeObj, ok := removeSpec.(*monitoringv1.PrometheusRule); ok {
					if specObj.Name == removeObj.Name {
						continue SPECS
					}
				}
			} else if specObj, ok := spec.(*rbacv1.Role); ok {
				if removeObj, ok := removeSpec.(*rbacv1.Role); ok {
					if specObj.Name == removeObj.Name {
						continue SPECS
					}
				}
			} else if specObj, ok := spec.(*rbacv1.RoleBinding); ok {
				if removeObj, ok := removeSpec.(*rbacv1.RoleBinding); ok {
					if specObj.Name == removeObj.Name {
						continue SPECS
					}
				}
			} else if specObj, ok := spec.(*corev1.Secret); ok {
				if removeObj, ok := removeSpec.(*corev1.Secret); ok {
					if specObj.Name == removeObj.Name {
						continue SPECS
					}
				}
			} else if specObj, ok := spec.(*corev1.Service); ok {
				if removeObj, ok := removeSpec.(*corev1.Service); ok {
					if specObj.Name == removeObj.Name {
						continue SPECS
					}
				}
			} else if specObj, ok := spec.(*corev1.ConfigMap); ok {
				if removeObj, ok := removeSpec.(*corev1.ConfigMap); ok {
					if specObj.Name == removeObj.Name {
						continue SPECS
					}
				}
			} else if specObj, ok := spec.(*corev1.ServiceAccount); ok {
				if removeObj, ok := removeSpec.(*corev1.ServiceAccount); ok {
					if specObj.Name == removeObj.Name {
						continue SPECS
					}
				}
			} else if specObj, ok := spec.(*monitoringv1.ServiceMonitor); ok {
				if removeObj, ok := removeSpec.(*monitoringv1.ServiceMonitor); ok {
					if specObj.Name == removeObj.Name {
						continue SPECS
					}
				}
			} else if specObj, ok := spec.(*appsapi.StatefulSet); ok {
				if removeObj, ok := removeSpec.(*appsapi.StatefulSet); ok {
					if specObj.Name == removeObj.Name {
						continue SPECS
					}
				}
			}
		}
		remainSpecs = append(remainSpecs, spec)
	}

	ctx.App.SpecList = remainSpecs
	return nil
}

// UpdateTasksID updates task IDs in the given context
func (k *K8s) UpdateTasksID(ctx *scheduler.Context, id string) error {
	ctx.UID = id

	for _, appSpec := range ctx.App.SpecList {
		metadata, err := meta.Accessor(appSpec)
		if err != nil {
			return err
		}
		metadata.SetNamespace(id)
	}
	return nil
}

func (k *K8s) createNamespace(app *spec.AppSpec, namespace string, options scheduler.ScheduleOptions) (*corev1.Namespace, error) {
	k8sOps := k8sCore

	t := func() (interface{}, bool, error) {
		metadata := defaultTorpedoLabel
		metadata["app"] = app.Key
		if len(options.Labels) > 0 {
			for k, v := range options.Labels {
				metadata[k] = v
			}
		}

		nsSpec := &corev1.Namespace{
			ObjectMeta: metav1.ObjectMeta{
				Name:   namespace,
				Labels: metadata,
			},
		}
		ns, err := k8sOps.CreateNamespace(nsSpec)

		if k8serrors.IsAlreadyExists(err) {
			if ns, err = k8sOps.GetNamespace(namespace); err == nil {
				return ns, false, nil
			}
		}

		if err != nil {
			return nil, true, &scheduler.ErrFailedToScheduleApp{
				App:   app,
				Cause: fmt.Sprintf("Failed to create namespace: %v. Err: %v", namespace, err),
			}
		}

		return ns, false, nil
	}

	nsObj, err := task.DoRetryWithTimeout(t, k8sObjectCreateTimeout, DefaultRetryInterval)
	if err != nil {
		return nil, err
	}

	return nsObj.(*corev1.Namespace), nil
}

func (k *K8s) isSecureEnabled(appName string, secureApps []string) bool {

	for _, name := range secureApps {
		if name == appName {
			return true
		}
	}
	return false
}

func (k *K8s) createStorageObject(spec interface{}, ns *corev1.Namespace, app *spec.AppSpec,
	options scheduler.ScheduleOptions) (interface{}, error) {

	// Add security annotations if running with auth-enabled
	configMapName := k.secretConfigMapName
	if configMapName != "" {
		configMap, err := k8sCore.GetConfigMap(configMapName, "default")
		if err != nil {
			return nil, &scheduler.ErrFailedToGetConfigMap{
				Name:  configMapName,
				Cause: fmt.Sprintf("Failed to get config map: Err: %v", err),
			}
		}

		err = k.addSecurityAnnotation(spec, configMap, app)
		if err != nil {
			return nil, fmt.Errorf("failed to add annotations to storage object: %v", err)
		}

	}

	if strings.Contains(app.Key, "fastpath") {
		vpsSpec := "/torpedo/deployments/customconfigs/fastpath-vps.yaml"
		if _, err := os.Stat(vpsSpec); baseErrors.Is(err, os.ErrNotExist) {
			log.Warnf("Cannot find fastpath-vps.yaml in path %s", vpsSpec)
		} else {
			cmdArgs := []string{"apply", "-f", vpsSpec}
			err = osutils.Kubectl(cmdArgs)
			if err != nil {
				log.Errorf("Error applying spec %s", vpsSpec)
			}
		}
	}

	if obj, ok := spec.(*storageapi.StorageClass); ok {
		obj.Namespace = ns.Name

		if volume.GetStorageProvisioner() != PortworxStrict {
			obj.Provisioner = volume.GetStorageProvisioner()
		}
		log.Infof("Setting provisioner of %v to %v", obj.Name, obj.Provisioner)

		if k.PureVolumes {
			// Pure NVMe volumes don't support QoS yet, so we need to remove it for NVMe tests
			if k.PureSANType == "NVMEOF-RDMA" {
				delete(obj.Parameters, "max_iops")
				delete(obj.Parameters, "max_bandwidth")
				log.Infof("Removing QoS parameters in %v for Pure NVMeoF-RDMA SAN type", obj.Name)
			}
			if k.RunCSISnapshotAndRestoreManyTest {
				immediate := storageapi.VolumeBindingImmediate
				obj.VolumeBindingMode = &immediate
				log.Infof("Setting SC %s volumebinding mode to immediate ", obj.Name)
			}
		}

		sc, err := k8sStorage.CreateStorageClass(obj)
		if k8serrors.IsAlreadyExists(err) {
			if sc, err = k8sStorage.GetStorageClass(obj.Name); err == nil {
				log.Infof("[%v] Found existing storage class: %v", app.Key, sc.Name)
				return sc, nil
			}
		}
		if err != nil {
			return nil, &scheduler.ErrFailedToScheduleApp{
				App:   app,
				Cause: fmt.Sprintf("Failed to create storage class: %v. Err: %v", obj.Name, err),
			}
		}

		log.Infof("[%v] Created storage class: %v", app.Key, sc.Name)
		return sc, nil

	} else if obj, ok := spec.(*corev1.PersistentVolumeClaim); ok {
		obj.Namespace = ns.Name
		k.substituteNamespaceInPVC(obj, ns.Name)

		if pvcLabelsAnnotationValue, ok := obj.Annotations[pvcLabelsAnnotationKey]; ok {
			pvcLabelsEnabled, _ := strconv.ParseBool(pvcLabelsAnnotationValue)
			if pvcLabelsEnabled {
				if len(options.Labels) > 0 {
					k.addLabelsToPVC(obj, options.Labels)
				}
			}
		}

		if pvcNodesAnnotationValue, ok := obj.Annotations[pvcNodesAnnotationKey]; ok {
			pvcNodesEnabled, _ := strconv.ParseBool(pvcNodesAnnotationValue)
			if pvcNodesEnabled {
				if len(options.PvcNodesAnnotation) > 0 {
					k.addAnnotationsToPVC(obj, map[string]string{"nodes": strings.Join(options.PvcNodesAnnotation, ",")})
				}
			}
		}

		newPvcObj := obj.DeepCopy()
		if options.PvcSize > 0 {
			autopilotEnabled := false
			if pvcAnnotationValue, ok := newPvcObj.Annotations[autopilotEnabledAnnotationKey]; ok {
				autopilotEnabled, _ = strconv.ParseBool(pvcAnnotationValue)
			}
			if autopilotEnabled {
				newPvcSize, parseErr := resource.ParseQuantity(strconv.FormatInt(options.PvcSize, 10))
				if parseErr != nil {
					return nil, &scheduler.ErrFailedToScheduleApp{
						App:   app,
						Cause: fmt.Sprintf("Failed to create PVC: %v. Err: %v", obj.Name, parseErr),
					}
				}
				log.Infof("[%v] Using custom PVC size: %v for PVC: %v", app.Key, newPvcSize.String(), obj.Name)
				newPvcObj.Spec.Resources.Requests[corev1.ResourceStorage] = newPvcSize
			}
		}
		pvc, err := k8sCore.CreatePersistentVolumeClaim(newPvcObj)
		if k8serrors.IsAlreadyExists(err) {
			if pvc, err = k8sCore.GetPersistentVolumeClaim(newPvcObj.Name, newPvcObj.Namespace); err == nil {
				log.Infof("[%v] Found existing PVC: %v", app.Key, pvc.Name)
				return pvc, nil
			}
		}
		if err != nil {
			return nil, &scheduler.ErrFailedToScheduleApp{
				App:   app,
				Cause: fmt.Sprintf("Failed to create PVC: %v. Err: %v", newPvcObj.Name, err),
			}
		}

		log.Infof("[%v] Created PVC: %v", app.Key, pvc.Name)

		autopilotEnabled := false
		if pvcAnnotationValue, ok := pvc.Annotations[autopilotEnabledAnnotationKey]; ok {
			autopilotEnabled, _ = strconv.ParseBool(pvcAnnotationValue)
		}
		if autopilotEnabled {
			apRule := options.AutopilotRule
			labels := options.Labels
			if apRule.Name != "" {
				apRule.Labels = defaultTorpedoLabel
				labelSelector := metav1.LabelSelector{MatchLabels: labels}
				apRule.Spec.Selector = apapi.RuleObjectSelector{LabelSelector: labelSelector}
				apRule.Spec.NamespaceSelector = apapi.RuleObjectSelector{LabelSelector: labelSelector}
				_, err := k.CreateAutopilotRule(apRule)
				if err != nil {
					return nil, err
				}
			}
		}
		return pvc, nil

	} else if obj, ok := spec.(*snapv1.VolumeSnapshot); ok {
		obj.Metadata.Namespace = ns.Name
		snap, err := k8sExternalStorage.CreateSnapshot(obj)
		if k8serrors.IsAlreadyExists(err) {
			if snap, err = k8sExternalStorage.GetSnapshot(obj.Metadata.Name, obj.Metadata.Namespace); err == nil {
				log.Infof("[%v] Found existing snapshot: %v", app.Key, snap.Metadata.Name)
				return snap, nil
			}
		}
		if err != nil {
			return nil, &scheduler.ErrFailedToScheduleApp{
				App:   app,
				Cause: fmt.Sprintf("Failed to create Snapshot: %v. Err: %v", obj.Metadata.Name, err),
			}
		}

		log.Infof("[%v] Created Snapshot: %v", app.Key, snap.Metadata.Name)
		return snap, nil
	} else if obj, ok := spec.(*storkapi.GroupVolumeSnapshot); ok {
		obj.Namespace = ns.Name
		snap, err := k8sStork.CreateGroupSnapshot(obj)
		if k8serrors.IsAlreadyExists(err) {
			if snap, err = k8sStork.GetGroupSnapshot(obj.Name, obj.Namespace); err == nil {
				log.Infof("[%v] Found existing group snapshot: %v", app.Key, snap.Name)
				return snap, nil
			}
		}
		if err != nil {
			return nil, &scheduler.ErrFailedToScheduleApp{
				App:   app,
				Cause: fmt.Sprintf("Failed to create group snapshot: %v. Err: %v", obj.Name, err),
			}
		}

		log.Infof("[%v] Created Group snapshot: %v", app.Key, snap.Name)
		return snap, nil

	}
	return nil, nil
}

func (k *K8s) substituteNamespaceInPVC(pvc *corev1.PersistentVolumeClaim, ns string) {
	pvc.Name = namespaceRegex.ReplaceAllString(pvc.Name, ns)
	for k, v := range pvc.Annotations {
		pvc.Annotations[k] = namespaceRegex.ReplaceAllString(v, ns)
	}
}

func (k *K8s) createVolumeSnapshotRestore(specObj interface{},
	ns *corev1.Namespace,
	app *spec.AppSpec,
) (interface{}, error) {
	// Add security annotations if running with auth-enabled
	configMapName := k.secretConfigMapName
	if configMapName != "" {
		configMap, err := k8sCore.GetConfigMap(configMapName, "default")
		if err != nil {
			return nil, &scheduler.ErrFailedToGetConfigMap{
				Name:  configMapName,
				Cause: fmt.Sprintf("Failed to get config map: Err: %v", err),
			}
		}

		err = k.addSecurityAnnotation(specObj, configMap, app)
		if err != nil {
			return nil, fmt.Errorf("failed to add annotations to storage object: %v", err)
		}

	}

	if obj, ok := specObj.(*storkapi.VolumeSnapshotRestore); ok {
		obj.Namespace = ns.Name
		snapRestore, err := k8sStork.CreateVolumeSnapshotRestore(obj)
		if err != nil {
			return nil, &scheduler.ErrFailedToScheduleApp{
				App:   app,
				Cause: fmt.Sprintf("Failed to create VolumeSnapshotRestore: %v. Err: %v", obj.Name, err),
			}
		}
		log.Infof("[%v] Created VolumeSnapshotRestore: %v", app.Key, snapRestore.Name)
		return snapRestore, nil
	}

	return nil, nil
}

func (k *K8s) addSecurityAnnotation(spec interface{}, configMap *corev1.ConfigMap, app *spec.AppSpec) error {
	// log.Debugf("Config Map details: %v", configMap.Data)

	secretNameKeyFlag := false
	secretNamespaceKeyFlag := false
	encryptionFlag := false
	if _, ok := configMap.Data[secretNameKey]; ok {
		secretNameKeyFlag = true
	}
	if _, ok := configMap.Data[secretNamespaceKey]; ok {
		secretNamespaceKeyFlag = true
	}
	if _, ok := configMap.Data[encryptionKey]; ok {
		encryptionFlag = true
	}

	if obj, ok := spec.(*storageapi.StorageClass); ok {
		//secure-apps list is provided for which volumes should be encrypted
		if len(k.secureApps) > 0 {
			if k.isSecureEnabled(app.Key, k.secureApps) {

				if obj.Parameters == nil {
					obj.Parameters = make(map[string]string)
				}
				if encryptionFlag {
					log.Infof("Adding encryption parameter to storage class app %s", app.Key)
					obj.Parameters[encryptionName] = "true"
				}
				if strings.Contains(volume.GetStorageProvisioner(), "pxd") {
					if secretNameKeyFlag {
						obj.Parameters[CsiProvisionerSecretName] = configMap.Data[secretNameKey]
						obj.Parameters[CsiNodePublishSecretName] = configMap.Data[secretNameKey]
						obj.Parameters[CsiControllerExpandSecretName] = configMap.Data[secretNameKey]
					}
					if secretNamespaceKeyFlag {
						obj.Parameters[CsiProvisionerSecretNamespace] = configMap.Data[secretNamespaceKey]
						obj.Parameters[CsiNodePublishSecretNamespace] = configMap.Data[secretNamespaceKey]
						obj.Parameters[CsiControllerExpandSecretNamespace] = configMap.Data[secretNamespaceKey]
					}
				} else {
					if secretNameKeyFlag {
						obj.Parameters[secretName] = configMap.Data[secretNameKey]
					}
					if secretNamespaceKeyFlag {
						obj.Parameters[secretNamespace] = configMap.Data[secretNamespaceKey]
					}
				}
			}
		}
	} else if obj, ok := spec.(*corev1.PersistentVolumeClaim); ok {

		if obj.Annotations == nil {
			obj.Annotations = make(map[string]string)
		}
		if secretNameKeyFlag {
			obj.Annotations[secretName] = configMap.Data[secretNameKey]
		}
		if secretNamespaceKeyFlag {
			obj.Annotations[secretNamespace] = configMap.Data[secretNamespaceKey]
		}

	} else if obj, ok := spec.(*snapv1.VolumeSnapshot); ok {
		if obj.Metadata.Annotations == nil {
			obj.Metadata.Annotations = make(map[string]string)
		}
		if secretNameKeyFlag {
			obj.Metadata.Annotations[secretName] = configMap.Data[secretNameKey]
		}
		if secretNamespaceKeyFlag {
			obj.Metadata.Annotations[secretNamespace] = configMap.Data[secretNamespaceKey]
		}
	} else if obj, ok := spec.(*appsapi.StatefulSet); ok {
		var pvcList []corev1.PersistentVolumeClaim
		for _, pvc := range obj.Spec.VolumeClaimTemplates {
			if pvc.Annotations == nil {
				pvc.Annotations = make(map[string]string)
			}
			if secretNameKeyFlag {
				pvc.Annotations[secretName] = configMap.Data[secretNameKey]
			}
			if secretNamespaceKeyFlag {
				pvc.Annotations[secretNamespace] = configMap.Data[secretNamespaceKey]
			}
			pvcList = append(pvcList, pvc)
		}
		obj.Spec.VolumeClaimTemplates = pvcList
	} else if obj, ok := spec.(*storkapi.ApplicationBackup); ok {
		if obj.Annotations == nil {
			obj.Annotations = make(map[string]string)
		}
		if secretNameKeyFlag {
			obj.Annotations[secretName] = configMap.Data[secretNameKey]
		}
		if secretNamespaceKeyFlag {
			obj.Annotations[secretNamespace] = configMap.Data[secretNamespaceKey]
		}
	} else if obj, ok := spec.(*storkapi.ApplicationClone); ok {
		if obj.Annotations == nil {
			obj.Annotations = make(map[string]string)
		}
		if secretNameKeyFlag {
			obj.Annotations[secretName] = configMap.Data[secretNameKey]
		}
		if secretNamespaceKeyFlag {
			obj.Annotations[secretNamespace] = configMap.Data[secretNamespaceKey]
		}
	} else if obj, ok := spec.(*storkapi.ApplicationRestore); ok {
		if obj.Annotations == nil {
			obj.Annotations = make(map[string]string)
		}
		if secretNameKeyFlag {
			obj.Annotations[secretName] = configMap.Data[secretNameKey]
		}
		if secretNamespaceKeyFlag {
			obj.Annotations[secretNamespace] = configMap.Data[secretNamespaceKey]
		}
	} else if obj, ok := spec.(*storkapi.Migration); ok {
		if obj.Annotations == nil {
			obj.Annotations = make(map[string]string)
		}
		if secretNameKeyFlag {
			obj.Annotations[secretName] = configMap.Data[secretNameKey]
		}
		if secretNamespaceKeyFlag {
			obj.Annotations[secretNamespace] = configMap.Data[secretNamespaceKey]
		}
	} else if obj, ok := spec.(*storkapi.MigrationSchedule); ok {
		if obj.Annotations == nil {
			obj.Annotations = make(map[string]string)
		}
		if secretNameKeyFlag {
			obj.Annotations[secretName] = configMap.Data[secretNameKey]
		}
		if secretNamespaceKeyFlag {
			obj.Annotations[secretNamespace] = configMap.Data[secretNamespaceKey]
		}
	} else if obj, ok := spec.(*storkapi.VolumeSnapshotRestore); ok {
		if obj.Annotations == nil {
			obj.Annotations = make(map[string]string)
		}
		if secretNameKeyFlag {
			obj.Annotations[secretName] = configMap.Data[secretNameKey]
		}
		if secretNamespaceKeyFlag {
			obj.Annotations[secretNamespace] = configMap.Data[secretNamespaceKey]
		}
	} else if obj, ok := spec.(*storkapi.GroupVolumeSnapshot); ok {
		if obj.Annotations == nil {
			obj.Annotations = make(map[string]string)
		}
		if secretNameKeyFlag {
			obj.Annotations[secretName] = configMap.Data[secretNameKey]
		}
		if secretNamespaceKeyFlag {
			obj.Annotations[secretNamespace] = configMap.Data[secretNamespaceKey]
		}
	} else if obj, ok := spec.(*storkapi.ClusterPair); ok {
		if obj.Annotations == nil {
			obj.Annotations = make(map[string]string)
		}
		if secretNameKeyFlag {
			obj.Annotations[secretName] = configMap.Data[secretNameKey]
		}
		if secretNamespaceKeyFlag {
			obj.Annotations[secretNamespace] = configMap.Data[secretNamespaceKey]
		}
	}
	return nil
}

func (k *K8s) createCoreObject(spec interface{}, ns *corev1.Namespace, app *spec.AppSpec,
	options scheduler.ScheduleOptions) (interface{}, error) {
	if obj, ok := spec.(*appsapi.Deployment); ok {
		obj.Namespace = ns.Name
		obj.Spec.Template.Spec.Volumes = k.substituteNamespaceInVolumes(obj.Spec.Template.Spec.Volumes, ns.Name)
		if options.Scheduler != "" {
			obj.Spec.Template.Spec.SchedulerName = options.Scheduler
		}
		if len(options.TopologyLabels) > 0 {
			Affinity := getAffinity(options.TopologyLabels)
			obj.Spec.Template.Spec.Affinity = Affinity.DeepCopy()
		}
		fmt.Printf("%+v\n", obj.Spec.Template.Spec)
		if obj.Spec.Template.Spec.Affinity != nil && obj.Spec.Template.Spec.Affinity.NodeAffinity != nil {
			nodeAff := obj.Spec.Template.Spec.Affinity.NodeAffinity
			labels := getLabelsFromNodeAffinity(nodeAff)
			val, ok := labels[NodeType]
			if ok {
				if val == FastpathNodeType {
					k.AddLabelOnNode(node.GetStorageDriverNodes()[0], NodeType, FastpathNodeType)
				}
			}

		}

		secret, err := k.createDockerRegistrySecret(app.Key, obj.Namespace)
		if err != nil {
			return nil, &scheduler.ErrFailedToScheduleApp{
				App:   app,
				Cause: fmt.Sprintf("Failed to create Docker registry secret for deployment: %s. Err: %v", obj.Name, err),
			}
		}
		if secret != nil {
			obj.Spec.Template.Spec.ImagePullSecrets = []v1.LocalObjectReference{{Name: secret.Name}}
		}
		if len(options.Nodes) > 0 && len(options.Labels) > 0 {
			obj.Spec.Template.Spec.NodeSelector = options.Labels
		}
		dep, err := k8sApps.CreateDeployment(obj, metav1.CreateOptions{})
		if k8serrors.IsAlreadyExists(err) {
			if dep, err = k8sApps.GetDeployment(obj.Name, obj.Namespace); err == nil {
				log.Infof("[%v] Found existing deployment: %v", app.Key, dep.Name)
				return dep, nil
			}
		}
		if err != nil {
			return nil, &scheduler.ErrFailedToScheduleApp{
				App:   app,
				Cause: fmt.Sprintf("Failed to create Deployment: %v. Err: %v", obj.Name, err),
			}
		}

		log.Infof("[%v] Created deployment: %v", app.Key, dep.Name)
		return dep, nil

	} else if obj, ok := spec.(*appsapi.StatefulSet); ok {
		// Add security annotations if running with auth-enabled
		configMapName := k.secretConfigMapName
		if configMapName != "" {
			configMap, err := k8sCore.GetConfigMap(configMapName, "default")
			if err != nil {
				return nil, &scheduler.ErrFailedToGetConfigMap{
					Name:  configMapName,
					Cause: fmt.Sprintf("Failed to get config map: Err: %v", err),
				}
			}

			err = k.addSecurityAnnotation(obj, configMap, app)
			if err != nil {
				return nil, fmt.Errorf("failed to add annotations to core object: %v", err)
			}
		}

		if len(options.TopologyLabels) > 0 {
			Affinity := getAffinity(options.TopologyLabels)
			obj.Spec.Template.Spec.Affinity = Affinity.DeepCopy()
		}

		obj.Spec.Template.Spec.Containers = k.substituteNamespaceInContainers(obj.Spec.Template.Spec.Containers, ns.Name)

		obj.Namespace = ns.Name
		obj.Spec.Template.Spec.Volumes = k.substituteNamespaceInVolumes(obj.Spec.Template.Spec.Volumes, ns.Name)
		if options.Scheduler != "" {
			obj.Spec.Template.Spec.SchedulerName = options.Scheduler
		}

		var pvcList []corev1.PersistentVolumeClaim
		for _, pvc := range obj.Spec.VolumeClaimTemplates {
			if pvc.Annotations == nil {
				pvc.Annotations = make(map[string]string)
			}

			pvcList = append(pvcList, pvc)
		}
		obj.Spec.VolumeClaimTemplates = pvcList

		secret, err := k.createDockerRegistrySecret(app.Key, obj.Namespace)
		if err != nil {
			return nil, &scheduler.ErrFailedToScheduleApp{
				App:   app,
				Cause: fmt.Sprintf("Failed to create Docker registry secret for statefulset: %s. Err: %v", obj.Name, err),
			}
		}
		if secret != nil {
			obj.Spec.Template.Spec.ImagePullSecrets = []v1.LocalObjectReference{{Name: secret.Name}}
		}
		if len(options.Nodes) > 0 && len(options.Labels) > 0 {
			obj.Spec.Template.Spec.NodeSelector = options.Labels
		}
		ss, err := k8sApps.CreateStatefulSet(obj, metav1.CreateOptions{})
		if k8serrors.IsAlreadyExists(err) {
			if ss, err = k8sApps.GetStatefulSet(obj.Name, obj.Namespace); err == nil {
				log.Infof("[%v] Found existing StatefulSet: %v", app.Key, ss.Name)
				return ss, nil
			}
		}
		if err != nil {
			return nil, &scheduler.ErrFailedToScheduleApp{
				App:   app,
				Cause: fmt.Sprintf("Failed to create StatefulSet: %v. Err: %v", obj.Name, err),
			}
		}

		log.Infof("[%v] Created StatefulSet: %v", app.Key, ss.Name)
		return ss, nil

	} else if obj, ok := spec.(*corev1.Service); ok {
		obj.Namespace = ns.Name
		svc, err := k8sCore.CreateService(obj)
		if k8serrors.IsAlreadyExists(err) {
			if svc, err = k8sCore.GetService(obj.Name, obj.Namespace); err == nil {
				log.Infof("[%v] Found existing Service: %v", app.Key, svc.Name)
				return svc, nil
			}
		}
		if err != nil {
			return nil, &scheduler.ErrFailedToScheduleApp{
				App:   app,
				Cause: fmt.Sprintf("Failed to create Service: %v. Err: %v", obj.Name, err),
			}
		}

		log.Infof("[%v] Created Service: %v", app.Key, svc.Name)
		return svc, nil

	} else if obj, ok := spec.(*corev1.Secret); ok {
		obj.Namespace = ns.Name
		if k.SecretType == scheduler.SecretVault {
			if err := k.createVaultSecret(obj); err != nil {
				return nil, err
			}
		}
		secret, err := k8sCore.CreateSecret(obj)
		if k8serrors.IsAlreadyExists(err) {
			if secret, err = k8sCore.GetSecret(obj.Name, obj.Namespace); err == nil {
				log.Infof("[%v] Found existing Secret: %v", app.Key, secret.Name)
				return secret, nil
			}
		}
		if err != nil {
			return nil, &scheduler.ErrFailedToScheduleApp{
				App:   app,
				Cause: fmt.Sprintf("Failed to create Secret: %v. Err: %v", obj.Name, err),
			}
		}

		log.Infof("[%v] Created Secret: %v", app.Key, secret.Name)
		return secret, nil
	} else if obj, ok := spec.(*storkapi.Rule); ok {
		if obj.Namespace != "kube-system" {
			obj.Namespace = ns.Name
		}
		rule, err := k8sStork.CreateRule(obj)
		if k8serrors.IsAlreadyExists(err) {
			if rule, err = k8sStork.GetRule(obj.Name, obj.Namespace); err == nil {
				log.Infof("[%v] Found existing Rule: %v", app.Key, rule.GetName())
				return rule, nil
			}
		}

		if err != nil {
			return nil, &scheduler.ErrFailedToScheduleApp{
				App:   app,
				Cause: fmt.Sprintf("Failed to create Rule: %v, Err: %v", obj.Name, err),
			}
		}
		log.Infof("[%v] Created Rule: %v", app.Key, rule.GetName())
		return rule, nil
	} else if obj, ok := spec.(*corev1.Pod); ok {
		obj.Namespace = ns.Name
		if options.Scheduler != "" {
			obj.Spec.SchedulerName = options.Scheduler
		}
		secret, err := k.createDockerRegistrySecret(obj.Namespace, obj.Namespace)
		if err != nil {
			return nil, &scheduler.ErrFailedToScheduleApp{
				App:   app,
				Cause: fmt.Sprintf("Failed to create Docker registry secret for pod: %s. Err: %v", obj.Name, err),
			}
		}
		if secret != nil {
			obj.Spec.ImagePullSecrets = []v1.LocalObjectReference{{Name: secret.Name}}
		}

		pod, err := k8sCore.CreatePod(obj)
		if k8serrors.IsAlreadyExists(err) {
			if pod, err := k8sCore.GetPodByName(obj.Name, obj.Namespace); err == nil {
				log.Infof("[%v] Found existing Pods: %v", app.Key, pod.Name)
				return pod, nil
			}
		}
		if err != nil {
			return nil, &scheduler.ErrFailedToSchedulePod{
				App:   app,
				Cause: fmt.Sprintf("Failed to create Pod: %v. Err: %v", obj.Name, err),
			}
		}

		log.Infof("[%v] Created Pod: %v", app.Key, pod.Name)
		return pod, nil
	} else if obj, ok := spec.(*corev1.ConfigMap); ok {
		obj.Namespace = ns.Name
		configMap, err := k8sCore.CreateConfigMap(obj)
		if k8serrors.IsAlreadyExists(err) {
			if configMap, err = k8sCore.GetConfigMap(obj.Name, obj.Namespace); err == nil {
				log.Infof("[%v] Found existing Config Maps: %v", app.Key, configMap.Name)
				return configMap, nil
			}
		}
		if err != nil {
			return nil, &scheduler.ErrFailedToScheduleApp{
				App:   app,
				Cause: fmt.Sprintf("Failed to create Config Map: %v. Err: %v", obj.Name, err),
			}
		}

		log.Infof("[%v] Created Config Map: %v", app.Key, configMap.Name)
		return configMap, nil
	} else if obj, ok := spec.(*v1.Endpoints); ok {
		obj.Namespace = ns.Name
		endpoints, err := k8sCore.CreateEndpoints(obj)
		if k8serrors.IsAlreadyExists(err) {
			if endpoints, err = k8sCore.GetEndpoints(obj.Name, obj.Namespace); err == nil {
				log.Infof("[%v] Found existing Endpoints: %v", app.Key, endpoints.Name)
				return endpoints, nil
			}
		}
		if err != nil {
			return nil, &scheduler.ErrFailedToScheduleApp{
				App:   app,
				Cause: fmt.Sprintf("Failed to create Endpoints: %v. Err: %v", obj.Name, err),
			}
		}

		log.Infof("[%v] Created Endpoints: %v", app.Key, endpoints.Name)
		return endpoints, nil
	} else if obj, ok := spec.(*netv1.NetworkPolicy); ok {
		obj.Namespace = ns.Name
		networkPolicy, err := k8sCore.CreateNetworkPolicy(obj)
		if k8serrors.IsAlreadyExists(err) {
			if networkPolicy, err = k8sCore.GetNetworkPolicy(obj.Name, obj.Namespace); err == nil {
				log.Infof("[%v] Found existing NetworkPolicy: %v", app.Key, networkPolicy.Name)
				return networkPolicy, nil
			}
		}
		if err != nil {
			return nil, &scheduler.ErrFailedToScheduleApp{
				App:   app,
				Cause: fmt.Sprintf("Failed to create NetworkPolicy: %v. Err: %v", obj.Name, err),
			}
		}

		log.Infof("[%v] Created NetworkPolicy: %v", app.Key, networkPolicy.Name)
		return networkPolicy, nil
	}

	return nil, nil
}

func (k *K8s) createVaultSecret(obj *corev1.Secret) error {
	client, err := vaultapi.NewClient(nil)
	if err != nil {
		return err
	}
	if err = client.SetAddress(k.VaultAddress); err != nil {
		return err
	}
	client.SetToken(k.VaultToken)

	c := client.Logical()
	data := make(map[string]interface{})
	for key, value := range obj.Data {
		data[key] = string(value)
	}

	if _, err := c.Write(fmt.Sprintf("secret/%s", obj.Name), data); err != nil {
		return err
	}
	return nil
}

func (k *K8s) destroyCoreObject(spec interface{}, opts map[string]bool, app *spec.AppSpec) (interface{}, error) {
	var pods interface{}
	var podList []*corev1.Pod
	var err error
	if obj, ok := spec.(*appsapi.Deployment); ok {
		if value, ok := opts[scheduler.OptionsWaitForResourceLeakCleanup]; ok && value {
			if pods, err = k8sApps.GetDeploymentPods(obj); err != nil {
				log.Warnf("[%s] Error getting deployment pods. Err: %v", app.Key, err)
			}
		}
		err := k8sApps.DeleteDeployment(obj.Name, obj.Namespace)
		if err != nil {
			return pods, &scheduler.ErrFailedToDestroyApp{
				App:   app,
				Cause: fmt.Sprintf("Failed to destroy Deployment: %v. Err: %v", obj.Name, err),
			}
		}
	} else if obj, ok := spec.(*appsapi.StatefulSet); ok {
		if value, ok := opts[scheduler.OptionsWaitForResourceLeakCleanup]; ok && value {
			if pods, err = k8sApps.GetStatefulSetPods(obj); err != nil {
				log.Warnf("[%v] Error getting statefulset pods. Err: %v", app.Key, err)
			}
		}
		err := k8sApps.DeleteStatefulSet(obj.Name, obj.Namespace)
		if err != nil {
			return pods, &scheduler.ErrFailedToDestroyApp{
				App:   app,
				Cause: fmt.Sprintf("Failed to destroy stateful set: %v. Err: %v", obj.Name, err),
			}
		}
	} else if obj, ok := spec.(*corev1.Service); ok {
		err := k8sCore.DeleteService(obj.Name, obj.Namespace)
		if err != nil {
			return pods, &scheduler.ErrFailedToDestroyApp{
				App:   app,
				Cause: fmt.Sprintf("Failed to destroy Service: %v. Err: %v", obj.Name, err),
			}
		}

		log.Infof("[%v] Destroyed Service: %v", app.Key, obj.Name)
	} else if obj, ok := spec.(*storkapi.Rule); ok {
		err := k8sStork.DeleteRule(obj.Name, obj.Namespace)
		if err != nil {
			return pods, &scheduler.ErrFailedToDestroyApp{
				App:   app,
				Cause: fmt.Sprintf("Failed to destroy Rule: %v. Err: %v", obj.Name, err),
			}
		}

		log.Infof("[%v] Destroyed Rule: %v", app.Key, obj.Name)
	} else if obj, ok := spec.(*corev1.Pod); ok {
		if value, ok := opts[scheduler.OptionsWaitForResourceLeakCleanup]; ok && value {
			pod, err := k8sCore.GetPodByName(obj.Name, obj.Namespace)
			if err != nil {
				log.Warnf("[%v] Error getting pods. Err: %v", app.Key, err)
			}
			podList = append(podList, pod)
			pods = podList
		}
		err := k8sCore.DeletePod(obj.Name, obj.Namespace, false)
		if err != nil {
			return pods, &scheduler.ErrFailedToDestroyPod{
				App:   app,
				Cause: fmt.Sprintf("Failed to destroy Pod: %v. Err: %v", obj.Name, err),
			}
		}

		log.Infof("[%v] Destroyed Pod: %v", app.Key, obj.Name)
	} else if obj, ok := spec.(*corev1.ConfigMap); ok {
		if value, ok := opts[scheduler.OptionsWaitForResourceLeakCleanup]; ok && value {
			_, err := k8sCore.GetConfigMap(obj.Name, obj.Namespace)
			if err != nil {
				log.Warnf("[%v] Error getting config maps. Err: %v", app.Key, err)
			}
		}
		err := k8sCore.DeleteConfigMap(obj.Name, obj.Namespace)
		if err != nil {
			return pods, &scheduler.ErrFailedToDestroyApp{
				App:   app,
				Cause: fmt.Sprintf("Failed to destroy config map: %v. Err: %v", obj.Name, err),
			}
		}

		log.Infof("[%v] Destroyed Config Map: %v", app.Key, obj.Name)
	} else if obj, ok := spec.(*apapi.AutopilotRule); ok {
		err := k8sAutopilot.DeleteAutopilotRule(obj.Name)
		if err != nil {
			return pods, &scheduler.ErrFailedToDestroyApp{
				App:   app,
				Cause: fmt.Sprintf("Failed to destroy AutopilotRule: %v. Err: %v", obj.Name, err),
			}
		}

		log.Infof("[%v] Destroyed AutopilotRule: %v", app.Key, obj.Name)
	}

	return pods, nil

}

// destroyAdmissionRegistrationObjects destroys objects in the `AdmissionRegistration` group (like ValidatingWebhookConfiguration)
func (k *K8s) destroyAdmissionRegistrationObjects(spec interface{}, app *spec.AppSpec) error {

	if obj, ok := spec.(*admissionregistrationv1.ValidatingWebhookConfiguration); ok {
		err := k8sAdmissionRegistration.DeleteValidatingWebhookConfiguration(obj.Name)
		if err != nil {
			return &scheduler.ErrFailedToDestroyApp{
				App:   app,
				Cause: fmt.Sprintf("Failed to destroy ValidatingWebhookConfiguration: %v. Err: %v", obj.Name, err),
			}
		} else {
			log.Infof("[%v] Destroyed ValidatingWebhookConfiguration: %v", app.Key, obj.Name)
			return nil
		}
	} else if obj, ok := spec.(admissionregistrationv1beta1.ValidatingWebhookConfiguration); ok {
		err := k8sAdmissionRegistration.DeleteValidatingWebhookConfigurationV1beta1(obj.Name)
		if err != nil {
			return &scheduler.ErrFailedToDestroyApp{
				App:   app,
				Cause: fmt.Sprintf("Failed to destroy ValidatingWebhookConfigurationV1beta1: %v. Err: %v", obj.Name, err),
			}
		} else {
			log.Infof("[%v] Destroyed ValidatingWebhookConfigurationV1beta1: %v", app.Key, obj.Name)
			return nil
		}
	}

	return nil
}

func (k *K8s) substituteNamespaceInContainers(containers []corev1.Container, ns string) []corev1.Container {
	var updatedContainers []corev1.Container
	for _, container := range containers {
		var temp []string
		for _, arg := range container.Args {
			temp = append(temp, namespaceRegex.ReplaceAllString(arg, ns))
		}
		container.Args = temp
		updatedContainers = append(updatedContainers, container)
	}
	return updatedContainers
}

func (k *K8s) substituteNamespaceInVolumes(volumes []corev1.Volume, ns string) []corev1.Volume {
	var updatedVolumes []corev1.Volume
	for _, vol := range volumes {
		if vol.VolumeSource.PersistentVolumeClaim != nil {
			claimName := namespaceRegex.ReplaceAllString(vol.VolumeSource.PersistentVolumeClaim.ClaimName, ns)
			vol.VolumeSource.PersistentVolumeClaim.ClaimName = claimName
		}
		updatedVolumes = append(updatedVolumes, vol)
	}
	return updatedVolumes
}

// ValidateTopologyLabel validate Topology for Running Pods
func (k *K8s) ValidateTopologyLabel(ctx *scheduler.Context) error {
	var err error
	var zone string
	var podList *corev1.PodList

	log.Info("Validating pods topology")
	for _, specObj := range ctx.App.SpecList {
		if obj, ok := specObj.(*appsapi.Deployment); ok {
			var dep *appsapi.Deployment
			if dep, err = k8sApps.GetDeployment(obj.Name, obj.Namespace); err != nil {
				return &scheduler.ErrFailedToValidateTopologyLabel{
					NameSpace: obj.Namespace,
					Cause:     err,
				}
			}
			nodeAff := dep.Spec.Template.Spec.Affinity.NodeAffinity
			labels := getLabelsFromNodeAffinity(nodeAff)
			zone = labels[TopologyZoneK8sNodeLabel]
			if podList, err = k8sCore.GetPods(obj.Namespace, nil); err != nil {
				return &scheduler.ErrFailedToValidateTopologyLabel{
					NameSpace: obj.Namespace,
					Cause:     err,
				}
			}
			if err = k.validatePodsTopology(podList, zone); err != nil {
				return &scheduler.ErrFailedToValidateTopologyLabel{
					NameSpace: obj.Namespace,
					Cause:     err,
				}
			}
		} else if obj, ok := specObj.(*appsapi.StatefulSet); ok {
			var ss *appsapi.StatefulSet
			if ss, err = k8sApps.GetStatefulSet(obj.Name, obj.Namespace); err != nil {
				return &scheduler.ErrFailedToValidateTopologyLabel{
					NameSpace: obj.Namespace,
					Cause:     err,
				}
			}
			nodeAff := ss.Spec.Template.Spec.Affinity.NodeAffinity
			labels := getLabelsFromNodeAffinity(nodeAff)
			zone = labels[TopologyZoneK8sNodeLabel]
			if podList, err = k8sCore.GetPods(obj.Namespace, nil); err != nil {
				return &scheduler.ErrFailedToValidateTopologyLabel{
					NameSpace: obj.Namespace,
					Cause:     err,
				}
			}
			if err = k.validatePodsTopology(podList, zone); err != nil {
				return &scheduler.ErrFailedToValidateTopologyLabel{
					NameSpace: obj.Namespace,
					Cause:     err,
				}
			}
		}
	}
	return nil
}

// validatePodsTopology validates pods scheduled on matched label node
func (k *K8s) validatePodsTopology(podList *v1.PodList, labelValue string) error {
	for _, pod := range podList.Items {
		hostIP := pod.Status.HostIP
		if node, err := node.GetNodeByIP(hostIP); err != nil {
			if node.TopologyZone != labelValue || node.TopologyRegion != labelValue {
				return &scheduler.ErrTopologyLabelMismatch{
					PodName: pod.Name,
					Cause: fmt.Sprintf(
						"Topology Mismatch.Pod [%s] on zone [%s] scheduled on a node [%s].",
						pod.Name, labelValue, node.Name),
				}
			}
		}
		log.Infof("Successfully matched Pod: [%s] topology", pod.Name)
	}
	return nil
}

// WaitForRunning   wait for running
func (k *K8s) WaitForRunning(ctx *scheduler.Context, timeout, retryInterval time.Duration) error {
	for _, specObj := range ctx.App.SpecList {
		if obj, ok := specObj.(*appsapi.Deployment); ok {
			if err := k8sApps.ValidateDeployment(obj, timeout, retryInterval); err != nil {
				return &scheduler.ErrFailedToValidateApp{
					App:   ctx.App,
					Cause: fmt.Sprintf("Failed to validate Deployment: %v,Namespace: %v. Err: %v", obj.Name, obj.Namespace, err),
				}
			}

			log.Infof("[%v] Validated deployment: %v", ctx.App.Key, obj.Name)
		} else if obj, ok := specObj.(*appsapi.StatefulSet); ok {
			if err := k8sApps.ValidateStatefulSet(obj, timeout*time.Duration(*obj.Spec.Replicas)); err != nil {
				return &scheduler.ErrFailedToValidateApp{
					App:   ctx.App,
					Cause: fmt.Sprintf("Failed to validate StatefulSet: %v,Namespace: %v. Err: %v", obj.Name, obj.Namespace, err),
				}
			}

			log.Infof("[%v] Validated statefulset: %v", ctx.App.Key, obj.Name)
		} else if obj, ok := specObj.(*corev1.Service); ok {
			svc, err := k8sCore.GetService(obj.Name, obj.Namespace)
			if err != nil {
				return &scheduler.ErrFailedToValidateApp{
					App:   ctx.App,
					Cause: fmt.Sprintf("Failed to validate Service: %v,Namespace: %v. Err: %v", obj.Name, obj.Namespace, err),
				}
			}

			log.Infof("[%v] Validated Service: %v", ctx.App.Key, svc.Name)
		} else if obj, ok := specObj.(*storkapi.Rule); ok {
			svc, err := k8sStork.GetRule(obj.Name, obj.Namespace)
			if err != nil {
				return &scheduler.ErrFailedToValidateApp{
					App:   ctx.App,
					Cause: fmt.Sprintf("Failed to validate Rule: %v,Namespace: %v. Err: %v", obj.Name, obj.Namespace, err),
				}
			}

			log.Infof("[%v] Validated Rule: %v", ctx.App.Key, svc.Name)
		} else if obj, ok := specObj.(*corev1.Pod); ok {
			if err := k8sCore.ValidatePod(obj, timeout, retryInterval); err != nil {
				return &scheduler.ErrFailedToValidatePod{
					App: ctx.App,
					Cause: fmt.Sprintf("Failed to validate Pod: [%s] %s. Err: Pod is not ready %v",
						obj.Namespace, obj.Name, obj.Status),
				}
			}

			log.Infof("[%v] Validated pod: %v", ctx.App.Key, obj.Name)
		} else if obj, ok := specObj.(*storkapi.ClusterPair); ok {
			if err := k8sStork.ValidateClusterPair(obj.Name, obj.Namespace, timeout, retryInterval); err != nil {
				return &scheduler.ErrFailedToValidateCustomSpec{
					Name:  obj.Name,
					Cause: fmt.Sprintf("Failed to validate cluster Pair: %v. Err: %v", obj.Name, err),
					Type:  obj,
				}
			}
			log.Infof("[%v] Validated ClusterPair: %v", ctx.App.Key, obj.Name)
		} else if obj, ok := specObj.(*storkapi.Migration); ok {
			if err := k8sStork.ValidateMigration(obj.Name, obj.Namespace, timeout, retryInterval); err != nil {
				return &scheduler.ErrFailedToValidateCustomSpec{
					Name:  obj.Name,
					Cause: fmt.Sprintf("Failed to validate Migration: %v. Err: %v", obj.Name, err),
					Type:  obj,
				}
			}
			log.Infof("[%v] Validated Migration: %v", ctx.App.Key, obj.Name)
		} else if obj, ok := specObj.(*storkapi.MigrationSchedule); ok {
			if _, err := k8sStork.ValidateMigrationSchedule(obj.Name, obj.Namespace, timeout, retryInterval); err != nil {
				return &scheduler.ErrFailedToValidateCustomSpec{
					Name:  obj.Name,
					Cause: fmt.Sprintf("Failed to validate MigrationSchedule: %v. Err: %v", obj.Name, err),
					Type:  obj,
				}
			}
			log.Infof("[%v] Validated MigrationSchedule: %v", ctx.App.Key, obj.Name)
		} else if obj, ok := specObj.(*storkapi.BackupLocation); ok {
			if err := k8sStork.ValidateBackupLocation(obj.Name, obj.Namespace, timeout, retryInterval); err != nil {
				return &scheduler.ErrFailedToValidateCustomSpec{
					Name:  obj.Name,
					Cause: fmt.Sprintf("Failed to validate BackupLocation: %v. Err: %v", obj.Name, err),
					Type:  obj,
				}
			}
			log.Infof("[%v] Validated BackupLocation: %v", ctx.App.Key, obj.Name)
		} else if obj, ok := specObj.(*storkapi.ApplicationBackup); ok {
			if err := k8sStork.ValidateApplicationBackup(obj.Name, obj.Namespace, timeout, retryInterval); err != nil {
				return &scheduler.ErrFailedToValidateCustomSpec{
					Name:  obj.Name,
					Cause: fmt.Sprintf("Failed to validate ApplicationBackup: %v. Err: %v", obj.Name, err),
					Type:  obj,
				}
			}
			log.Infof("[%v] Validated ApplicationBackup: %v", ctx.App.Key, obj.Name)
		} else if obj, ok := specObj.(*storkapi.ApplicationRestore); ok {
			if err := k8sStork.ValidateApplicationRestore(obj.Name, obj.Namespace, timeout, retryInterval); err != nil {
				return &scheduler.ErrFailedToValidateCustomSpec{
					Name:  obj.Name,
					Cause: fmt.Sprintf("Failed to validate ApplicationRestore: %v. Err: %v", obj.Name, err),
					Type:  obj,
				}
			}
			log.Infof("[%v] Validated ApplicationRestore: %v", ctx.App.Key, obj.Name)
		} else if obj, ok := specObj.(*storkapi.ApplicationClone); ok {
			if err := k8sStork.ValidateApplicationClone(obj.Name, obj.Namespace, timeout, retryInterval); err != nil {
				return &scheduler.ErrFailedToValidateCustomSpec{
					Name:  obj.Name,
					Cause: fmt.Sprintf("Failed to validate ApplicationClone: %v. Err: %v", obj.Name, err),
					Type:  obj,
				}
			}
			log.Infof("[%v] Validated ApplicationClone: %v", ctx.App.Key, obj.Name)
		} else if obj, ok := specObj.(*storkapi.VolumeSnapshotRestore); ok {
			if err := k8sStork.ValidateVolumeSnapshotRestore(obj.Name, obj.Namespace, timeout, retryInterval); err != nil {
				return &scheduler.ErrFailedToValidateCustomSpec{
					Name:  obj.Name,
					Cause: fmt.Sprintf("Failed to validate VolumeSnapshotRestore: %v. Err: %v", obj.Name, err),
					Type:  obj,
				}
			}
			log.Infof("[%v] Validated VolumeSnapshotRestore: %v", ctx.App.Key, obj.Name)
		} else if obj, ok := specObj.(*snapv1.VolumeSnapshot); ok {
			if err := k8sExternalStorage.ValidateSnapshot(obj.Metadata.Name, obj.Metadata.Namespace, true, timeout,
				retryInterval); err != nil {
				return &scheduler.ErrFailedToValidateCustomSpec{
					Name:  obj.Metadata.Name,
					Cause: fmt.Sprintf("Failed to validate VolumeSnapshot: %v. Err: %v", obj.Metadata.Name, err),
					Type:  obj,
				}
			}
			log.Infof("[%v] Validated VolumeSnapshotRestore: %v", ctx.App.Key, obj.Metadata.Name)
		} else if obj, ok := specObj.(*apapi.AutopilotRule); ok {
			if _, err := k8sAutopilot.GetAutopilotRule(obj.Name); err != nil {
				return &scheduler.ErrFailedToValidateCustomSpec{
					Name:  obj.Name,
					Cause: fmt.Sprintf("Failed to validate AutopilotRule: %v. Err: %v", obj.Name, err),
					Type:  obj,
				}
			}
			log.Infof("[%v] Validated AutopilotRule: %v", ctx.App.Key, obj.Name)
		} else if obj, ok := specObj.(*networkingv1beta1.Ingress); ok {
			if err := k8sNetworking.ValidateIngress(obj, timeout, retryInterval); err != nil {
				return &scheduler.ErrFailedToValidateCustomSpec{
					Name:  obj.Name,
					Cause: fmt.Sprintf("Failed to validate Ingress: %v. Err: %v", obj.Name, err),
					Type:  obj,
				}
			}
			log.Infof("[%v] Validated Ingress: %v", ctx.App.Key, obj.Name)
		} else if obj, ok := specObj.(*batchv1beta1.CronJob); ok {
			if err := k8sBatch.ValidateCronJobV1beta1(obj, timeout, retryInterval); err != nil {
				return &scheduler.ErrFailedToValidateCustomSpec{
					Name:  obj.Name,
					Cause: fmt.Sprintf("Failed to validate CronJob: %v. Err: %v", obj.Name, err),
					Type:  obj,
				}
			}
			log.Infof("[%v] Validated CronJob: %v", ctx.App.Key, obj.Name)
		} else if obj, ok := specObj.(*batchv1.Job); ok {
			if err := k8sBatch.ValidateJob(obj.Name, obj.ObjectMeta.Namespace, timeout); err != nil {
				return &scheduler.ErrFailedToValidateCustomSpec{
					Name:  obj.Name,
					Cause: fmt.Sprintf("Failed to validate Job: %v. Err: %v", obj.Name, err),
					Type:  obj,
				}
			}

			log.Infof("[%v] Validated Job: %v", ctx.App.Key, obj.Name)

		} else if obj, ok := specObj.(*storkapi.ResourceTransformation); ok {
			if err := k8sStork.ValidateResourceTransformation(obj.Name, obj.Namespace, timeout, retryInterval); err != nil {
				return &scheduler.ErrFailedToValidateCustomSpec{
					Name:  obj.Name,
					Cause: fmt.Sprintf("Failed to validate ResourceTransformation: %v. Err: %v", obj.Name, err),
					Type:  obj,
				}
			}
			log.Infof("[%v] Validated ResourceTransformation: %v", ctx.App.Key, obj.Name)

		}
	}

	isPodTerminating := func() (interface{}, bool, error) {
		var terminatingPods []string
		pods, err := k.getPodsForApp(ctx)
		// ignore error if no pods are found; retry for other cases
		if err == schederrors.ErrPodsNotFound {
			return nil, false, nil
		} else if err != nil {
			return nil, true, fmt.Errorf("failed to get pods for app %v: %w", ctx.App.Key, err)
		}
		for _, pod := range pods {
			if !pod.DeletionTimestamp.IsZero() {
				terminatingPods = append(terminatingPods, fmt.Sprintf("%s/%s", pod.Namespace, pod.Name))
			}
		}
		if len(terminatingPods) > 0 {
			return nil, true, fmt.Errorf("terminating pods: %v", terminatingPods)
		}
		return nil, false, nil
	}

	_, err := task.DoRetryWithTimeout(isPodTerminating, k8sDestroyTimeout, DefaultRetryInterval)
	if err != nil {
		log.Warnf("Timed out waiting for app %v's pods to terminate: %v", ctx.App.Key, err)
		return err
	}
	return nil
}

// Destroy destroy
func (k *K8s) Destroy(ctx *scheduler.Context, opts map[string]bool) error {
	var podList []corev1.Pod

	// destruction of CustomResourceObjects must most likely be done *first*,
	// as it may have resources that depend on other resources, which should be deleted *after* this
	for _, appSpec := range ctx.App.SpecList {
		t := func() (interface{}, bool, error) {
			err := k.destroyCustomResourceObjects(appSpec, ctx.App)
			if err != nil {
				return nil, true, err
			} else {
				return nil, false, nil
			}
		}
		if _, err := task.DoRetryWithTimeout(t, k8sDestroyTimeout, DefaultRetryInterval); err != nil {
			return err
		}
	}

	var removeSpecs []interface{}
	for _, appSpec := range ctx.App.SpecList {
		if repoInfo, ok := appSpec.(*scheduler.HelmRepo); ok {
			specs, err := k.UnInstallHelmChart(repoInfo)
			if err != nil {
				return err
			}
			removeSpecs = append(removeSpecs, specs...)
		}
	}
	// helm uninstall would delete objects automatically so skip destroy for those
	err := k.RemoveAppSpecsByName(ctx, removeSpecs)
	if err != nil {
		return err
	}

	k8sOps := k8sAutopilot
	apRule := ctx.ScheduleOptions.AutopilotRule
	if apRule.Name != "" {
		if err := k8sOps.DeleteAutopilotRule(apRule.ObjectMeta.Name); err != nil {
			if err != nil {
				return err
			}
		}
	}

	for _, appSpec := range ctx.App.SpecList {
		t := func() (interface{}, bool, error) {
			err := k.destroyAdmissionRegistrationObjects(appSpec, ctx.App)
			if err != nil {
				return nil, true, err
			} else {
				return nil, false, nil
			}
		}
		if _, err := task.DoRetryWithTimeout(t, k8sDestroyTimeout, DefaultRetryInterval); err != nil {
			return err
		}
	}

	for _, appSpec := range ctx.App.SpecList {
		t := func() (interface{}, bool, error) {
			currPods, err := k.destroyCoreObject(appSpec, opts, ctx.App)
			// during helm upgrade or uninstall, objects may be deleted but not removed from the SpecList
			// so tolerate non-existing errors for those objects during tear down
			if err != nil && !strings.Contains(err.Error(), "not found") {
				return nil, true, err
			}
			return currPods, false, nil
		}
		pods, err := task.DoRetryWithTimeout(t, k8sDestroyTimeout, DefaultRetryInterval)
		if err != nil {
			// in case we're not waiting for resource cleanup
			if value, ok := opts[scheduler.OptionsWaitForResourceLeakCleanup]; !ok || !value {
				return err
			}
			if pods != nil {
				podList = append(podList, pods.([]corev1.Pod)...)
			}
			// we're ignoring this error since we want to verify cleanup down below, so simply logging it
			log.Warnf("Failed to destroy core objects. Cause: %v", err)
		}
	}
	for _, appSpec := range ctx.App.SpecList {
		t := func() (interface{}, bool, error) {
			err := k.destroyVolumeSnapshotRestoreObject(appSpec, ctx.App)
			if err != nil {
				return nil, true, err
			}
			return nil, false, nil
		}

		if _, err := task.DoRetryWithTimeout(t, k8sDestroyTimeout, DefaultRetryInterval); err != nil {
			return err
		}
	}
	for _, appSpec := range ctx.App.SpecList {
		t := func() (interface{}, bool, error) {
			err := k.destroyMigrationObject(appSpec, ctx.App)
			if err != nil {
				return nil, true, err
			}
			return nil, false, nil
		}

		if _, err := task.DoRetryWithTimeout(t, k8sDestroyTimeout, DefaultRetryInterval); err != nil {
			return err
		}
	}

	for _, appSpec := range ctx.App.SpecList {
		t := func() (interface{}, bool, error) {
			err := k.destroyBackupObjects(appSpec, ctx.App)
			if err != nil {
				return nil, true, err
			}
			return nil, false, nil
		}

		if _, err := task.DoRetryWithTimeout(t, k8sDestroyTimeout, DefaultRetryInterval); err != nil {
			return err
		}
	}

	for _, appSpec := range ctx.App.SpecList {
		t := func() (interface{}, bool, error) {
			err := k.destroyServiceMonitorObjects(appSpec, ctx.App)
			if err != nil {
				return nil, true, err
			}
			return nil, false, nil
		}

		if _, err := task.DoRetryWithTimeout(t, k8sDestroyTimeout, DefaultRetryInterval); err != nil {
			return err
		}
	}

	for _, appSpec := range ctx.App.SpecList {
		t := func() (interface{}, bool, error) {
			err := k.destroyPodDisruptionBudgetObjects(appSpec, ctx.App)
			if err != nil {
				return nil, true, err
			}
			return nil, false, nil
		}

		if _, err := task.DoRetryWithTimeout(t, k8sDestroyTimeout, DefaultRetryInterval); err != nil {
			return err
		}
	}

	if value, ok := opts[scheduler.OptionsWaitForResourceLeakCleanup]; ok && value {
		if err := k.WaitForDestroy(ctx, k8sDestroyTimeout); err != nil {
			return err
		}
		if err := k.waitForCleanup(ctx, podList); err != nil {
			return err
		}
	} else if value, ok = opts[scheduler.OptionsWaitForDestroy]; ok && value {
		if err := k.WaitForDestroy(ctx, k8sDestroyTimeout); err != nil {
			return err
		}
	}
	return nil
}

func (k *K8s) waitForCleanup(ctx *scheduler.Context, podList []corev1.Pod) error {
	for _, pod := range podList {
		t := func() (interface{}, bool, error) {
			return nil, true, k.validateVolumeDirCleanup(pod.UID, ctx.App)
		}
		if _, err := task.DoRetryWithTimeout(t, volDirCleanupTimeout, DefaultRetryInterval); err != nil {
			return err
		}
		log.Infof("Validated resource cleanup for pod: %v", pod.UID)
	}
	return nil
}

func (k *K8s) validateVolumeDirCleanup(podUID types.UID, app *spec.AppSpec) error {
	podVolDir := k.getVolumeDirPath(podUID)
	driver, _ := node.Get(k.NodeDriverName)
	options := node.FindOpts{
		ConnectionOpts: node.ConnectionOpts{
			Timeout:         FindFilesOnWorkerTimeout,
			TimeBeforeRetry: DefaultRetryInterval,
		},
		MinDepth: 1,
		MaxDepth: 1,
	}

	for _, n := range node.GetWorkerNodes() {
		if volDir, err := driver.FindFiles(podVolDir, n, options); err != nil {
			return err
		} else if strings.TrimSpace(volDir) != "" {
			return &scheduler.ErrFailedToDeleteVolumeDirForPod{
				App:   app,
				Cause: fmt.Sprintf("Volume directory for pod %v still exists in node: %v", podUID, n.Name),
			}
		}
	}

	return nil
}

func (k *K8s) getVolumeDirPath(podUID types.UID) string {
	return filepath.Join(k8sPodsRootDir, string(podUID), "volumes")
}

// WaitForDestroy wait for schedule context destroy
func (k *K8s) WaitForDestroy(ctx *scheduler.Context, timeout time.Duration) error {
	for _, specObj := range ctx.App.SpecList {
		if obj, ok := specObj.(*appsapi.Deployment); ok {
			if err := k8sApps.ValidateTerminatedDeployment(obj, timeout, DefaultRetryInterval); err != nil {
				return &scheduler.ErrFailedToValidateAppDestroy{
					App:   ctx.App,
					Cause: fmt.Sprintf("Failed to validate destroy of deployment: %v, namespace: %s. Err: %v", obj.Name, obj.Namespace, err),
				}
			}

			log.Infof("[%v] Validated destroy of Deployment: %v", ctx.App.Key, obj.Name)
		} else if obj, ok := specObj.(*appsapi.StatefulSet); ok {
			if err := k8sApps.ValidateTerminatedStatefulSet(obj, timeout, DefaultRetryInterval); err != nil {
				return &scheduler.ErrFailedToValidateAppDestroy{
					App:   ctx.App,
					Cause: fmt.Sprintf("Failed to validate destroy of statefulset: %v, namespace: %s Err: %v", obj.Name, obj.Namespace, err),
				}
			}

			log.Infof("[%v] Validated destroy of StatefulSet: %v", ctx.App.Key, obj.Name)
		} else if obj, ok := specObj.(*corev1.Service); ok {
			if err := k8sCore.ValidateDeletedService(obj.Name, obj.Namespace); err != nil {
				return &scheduler.ErrFailedToValidateAppDestroy{
					App:   ctx.App,
					Cause: fmt.Sprintf("Failed to validate destroy of service: %v, namespace: %s. Err: %v", obj.Name, obj.Namespace, err),
				}
			}

			log.Infof("[%v] Validated destroy of Service: %v", ctx.App.Key, obj.Name)
		} else if obj, ok := specObj.(*corev1.Pod); ok {
			if err := k8sCore.WaitForPodDeletion(obj.UID, obj.Namespace, deleteTasksWaitTimeout); err != nil {
				return &scheduler.ErrFailedToValidatePodDestroy{
					App:   ctx.App,
					Cause: fmt.Sprintf("Failed to validate destroy of pod: %v,namespace:%s. Err: %v", obj.Name, obj.Namespace, err),
				}
			}

			log.Infof("[%v] Validated destroy of Pod: %v", ctx.App.Key, obj.Name)
		}
	}

	return nil
}

// SelectiveWaitForTermination waits for application pods to be terminated except on the nodes
// provided in the exclude list
func (k *K8s) SelectiveWaitForTermination(ctx *scheduler.Context, timeout time.Duration, excludeList []node.Node) error {
	t := func() (interface{}, bool, error) {
		podNames, err := filterPodsByNodes(ctx, excludeList)
		if err != nil {
			return nil, true, err
		}
		if len(podNames) > 0 {
			return nil, true, fmt.Errorf("pods %s still present in the system", podNames)
		}
		return nil, false, nil
	}

	if _, err := task.DoRetryWithTimeout(t, timeout, DefaultRetryInterval); err != nil {
		return err
	}
	return nil
}

// filterPodsByNodes returns a list of pod names started as part of the provided context
// and not running on the nodes provided in the exclude list
func filterPodsByNodes(ctx *scheduler.Context, excludeList []node.Node) ([]string, error) {
	allPods := make(map[types.UID]corev1.Pod)
	namespaces := make(map[string]string)
	for _, specObj := range ctx.App.SpecList {
		var pods []corev1.Pod
		var err error
		if obj, ok := specObj.(*appsapi.Deployment); ok {
			if pods, err = k8sApps.GetDeploymentPods(obj); err != nil && err != schederrors.ErrPodsNotFound {
				return nil, &scheduler.ErrFailedToGetAppStatus{
					App:   ctx.App,
					Cause: fmt.Sprintf("Failed to get deployment: %v. Err: %v", obj.Name, err),
				}
			}
			namespaces[obj.Namespace] = ""

		} else if obj, ok := specObj.(*appsapi.StatefulSet); ok {
			if pods, err = k8sApps.GetStatefulSetPods(obj); err != nil && err != schederrors.ErrPodsNotFound {
				return nil, &scheduler.ErrFailedToGetAppStatus{
					App:   ctx.App,
					Cause: fmt.Sprintf("Failed to get statefulset: %v. Err: %v", obj.Name, err),
				}
			}
			namespaces[obj.Namespace] = ""

		} else if obj, ok := specObj.(*corev1.Pod); ok {
			pod, err := k8sCore.GetPodByUID(obj.UID, obj.Namespace)
			if err != nil && err != schederrors.ErrPodsNotFound {
				return nil, &scheduler.ErrFailedToGetAppStatus{
					App:   ctx.App,
					Cause: fmt.Sprintf("Failed to get pod: %v. Err: %v", obj.Name, err),
				}
			}
			if pod != nil {
				pods = []corev1.Pod{*pod}
				namespaces[obj.Namespace] = ""
			}
		}
		for _, pod := range pods {
			allPods[pod.UID] = pod
		}
	}

	// Compare the two pod maps. Create a list of pod names which are not running
	// on the excluded nodes
	var podList []string
	for _, pod := range allPods {
		excludePod := false
		for _, excludedNode := range excludeList {
			if pod.Spec.NodeName == excludedNode.Name {
				excludePod = true
				break
			}
		}
		if !excludePod {
			podInfo := pod.Namespace + "/" + pod.Name + " (" + pod.Spec.NodeName + ")"
			podList = append(podList, podInfo)
		}
	}
	return podList, nil
}

// DeleteTasks delete the task
func (k *K8s) DeleteTasks(ctx *scheduler.Context, opts *scheduler.DeleteTasksOptions) error {
	fn := "DeleteTasks"
	deleteTasks := func() error {
		k8sOps := k8sCore
		pods, err := k.getPodsForApp(ctx)
		if err != nil {
			return &scheduler.ErrFailedToDeleteTasks{
				App:   ctx.App,
				Cause: fmt.Sprintf("failed to get pods due to: %v", err),
			}
		}
		if k.isRollingDeleteStrategyEnabled(ctx) {
			for _, pod := range pods {
				if err := k8sOps.DeletePod(pod.Name, pod.Namespace, false); err != nil {
					return &scheduler.ErrFailedToDeleteTasks{
						App:   ctx.App,
						Cause: fmt.Sprintf("failed to delete pods due to: %v", err),
					}
				}
				if err := k8sOps.WaitForPodDeletion(pod.UID, pod.Namespace, deleteTasksWaitTimeout); err != nil {
					log.Errorf("k8s %s failed to wait for pod: [%s] %s to terminate. err: %v", fn, pod.Namespace, pod.Name, err)
					return fmt.Errorf("k8s %s failed to wait for pod: [%s] %s to terminate. err: %v", fn, pod.Namespace, pod.Name, err)
				}

				if err := k.WaitForRunning(ctx, DefaultTimeout, DefaultRetryInterval); err != nil {
					return &scheduler.ErrFailedToValidatePod{
						App: ctx.App,
						Cause: fmt.Sprintf("Failed to validate Pod: [%s] %s. Err: Pod is not ready %v",
							pod.Namespace, pod.Name, pod.Status),
					}
				}
			}
		} else {
			if err := k8sOps.DeletePods(pods, false); err != nil {
				return &scheduler.ErrFailedToDeleteTasks{
					App:   ctx.App,
					Cause: fmt.Sprintf("failed to delete pods due to: %v", err),
				}
			}

			// Ensure the pods are deleted and removed from the system
			for _, pod := range pods {
				err = k8sOps.WaitForPodDeletion(pod.UID, pod.Namespace, deleteTasksWaitTimeout)
				if err != nil {
					log.Errorf("k8s %s failed to wait for pod: [%s] %s to terminate. err: %v", fn, pod.Namespace, pod.Name, err)
					return fmt.Errorf("k8s %s failed to wait for pod: [%s] %s to terminate. err: %v", fn, pod.Namespace, pod.Name, err)
				}
			}
		}

		return nil
	}

	if opts == nil {
		return deleteTasks()
	}

	return api.PerformTask(deleteTasks, &opts.TriggerOptions)
}

// GetVolumeDriverVolumeName returns name of volume which is refered by volume driver
func (k *K8s) GetVolumeDriverVolumeName(name string, namespace string) (string, error) {
	pvc, err := k8sCore.GetPersistentVolumeClaim(name, namespace)
	if err != nil {
		return "", fmt.Errorf("failed to get PVC: %v in namespace %v. Err: %v", name, namespace, err)
	}
	return pvc.Spec.VolumeName, nil
}

// GetVolumeParameters Get the volume parameters
func (k *K8s) GetVolumeParameters(ctx *scheduler.Context) (map[string]map[string]string, error) {
	result := make(map[string]map[string]string)

	for _, specObj := range ctx.App.SpecList {
		if obj, ok := specObj.(*corev1.PersistentVolumeClaim); ok {
			params, err := k8sCore.GetPersistentVolumeClaimParams(obj)
			if err != nil {
				return nil, &scheduler.ErrFailedToGetVolumeParameters{
					App:   ctx.App,
					Cause: fmt.Sprintf("failed to get params for volume: %v,Namespace: %v. Err: %v", obj.Name, obj.Namespace, err),
				}
			}

			pvc, err := k8sCore.GetPersistentVolumeClaim(obj.Name, obj.Namespace)
			if err != nil {
				return nil, &scheduler.ErrFailedToGetVolumeParameters{
					App:   ctx.App,
					Cause: fmt.Sprintf("failed to get PVC: %v,Namespace: %v. Err: %v", obj.Name, obj.Namespace, err),
				}
			}

			for k, v := range pvc.Annotations {
				params[k] = v
			}
			params[PvcNameKey] = pvc.GetName()
			params[PvcNamespaceKey] = pvc.GetNamespace()

			result[pvc.Spec.VolumeName] = params
		} else if obj, ok := specObj.(*snapv1.VolumeSnapshot); ok {
			snap, err := k8sExternalStorage.GetSnapshot(obj.Metadata.Name, obj.Metadata.Namespace)
			if err != nil {
				return nil, &scheduler.ErrFailedToGetVolumeParameters{
					App:   ctx.App,
					Cause: fmt.Sprintf("failed to get Snapshot: %v,Namespace: %v. Err: %v", obj.Metadata.Name, obj.Metadata.Namespace, err),
				}
			}

			snapDataName := snap.Spec.SnapshotDataName
			if len(snapDataName) == 0 {
				return nil, &scheduler.ErrFailedToGetVolumeParameters{
					App: ctx.App,
					Cause: fmt.Sprintf("snapshot: [%s] %s does not have snapshotdata set",
						snap.Metadata.Namespace, snap.Metadata.Name),
				}
			}

			snapData, err := k8sExternalStorage.GetSnapshotData(snapDataName)
			if err != nil {
				return nil, &scheduler.ErrFailedToGetVolumeParameters{
					App:   ctx.App,
					Cause: fmt.Sprintf("failed to get volumesnapshotdata: [%s] %s due to: %v", snapData.Metadata.Namespace, snapDataName, err),
				}
			}

			if snapData.Spec.VolumeSnapshotDataSource.PortworxSnapshot == nil ||
				len(snapData.Spec.VolumeSnapshotDataSource.PortworxSnapshot.SnapshotID) == 0 {
				return nil, &scheduler.ErrFailedToGetVolumeParameters{
					App:   ctx.App,
					Cause: fmt.Sprintf("volumesnapshotdata: [%s] %s does not have portworx volume source set", snapData.Metadata.Namespace, snapDataName),
				}
			}

			result[snapData.Spec.VolumeSnapshotDataSource.PortworxSnapshot.SnapshotID] = map[string]string{
				SnapshotParent: snap.Spec.PersistentVolumeClaimName,
			}
		} else if obj, ok := specObj.(*appsapi.StatefulSet); ok {
			var labels map[string]string
			ss, err := k8sApps.GetStatefulSet(obj.Name, obj.Namespace)
			if err != nil {
				return nil, &scheduler.ErrFailedToGetVolumeParameters{
					App:   ctx.App,
					Cause: fmt.Sprintf("Failed to get StatefulSet: %v, Namespace : %v. Err: %v", obj.Name, obj.Namespace, err),
				}
			}

			pvcList, err := k8sApps.GetPVCsForStatefulSet(ss)
			if err != nil || pvcList == nil {
				return nil, &scheduler.ErrFailedToGetVolumeParameters{
					App:   ctx.App,
					Cause: fmt.Sprintf("Failed to get PVCs for StatefulSet: %v, Namespace: %v. Err: %v", ss.Name, ss.Namespace, err),
				}
			}

			if len(ctx.ScheduleOptions.TopologyLabels) > 0 {
				nodeAff := ss.Spec.Template.Spec.Affinity.NodeAffinity
				labels = getLabelsFromNodeAffinity(nodeAff)
			}

			for _, pvc := range pvcList.Items {
				params, err := k8sCore.GetPersistentVolumeClaimParams(&pvc)
				if err != nil {
					return nil, &scheduler.ErrFailedToGetVolumeParameters{
						App:   ctx.App,
						Cause: fmt.Sprintf("Failed to get params for volume: %v, namespace: %v. Err: %v", pvc.Name, pvc.Namespace, err),
					}
				}

				for k, v := range pvc.Annotations {
					params[k] = v
				}
				params[PvcNameKey] = pvc.GetName()
				params[PvcNamespaceKey] = pvc.GetNamespace()

				if len(pvc.Spec.VolumeName) > 0 && len(ctx.ScheduleOptions.TopologyLabels) > 0 {
					for key, val := range labels {
						params[key] = val
						log.Infof("Topology labels for volume [%s] are: [%s]", pvc.Spec.VolumeName, params[key])
					}
				}
				result[pvc.Spec.VolumeName] = params

			}
		}
	}
	return result, nil
}

// ValidateVolumes Validates the volumes
func (k *K8s) ValidateVolumes(ctx *scheduler.Context, timeout, retryInterval time.Duration,
	options *scheduler.VolumeOptions) error {
	for _, specObj := range ctx.App.SpecList {
		if obj, ok := specObj.(*storageapi.StorageClass); ok {
			if ctx.SkipClusterScopedObject {
				log.Infof("Skip storage class %s validation", obj.Name)
				continue
			}
			if _, err := k8sStorage.GetStorageClass(obj.Name); err != nil {
				if options != nil && options.SkipClusterScopedObjects {
					log.Warnf("[%v] Skipping validation of storage class: %v", ctx.App.Key, obj.Name)
				} else {
					return &scheduler.ErrFailedToValidateStorage{
						App:   ctx.App,
						Cause: fmt.Sprintf("Failed to validate StorageClass: %v. Err: %v", obj.Name, err),
					}
				}
			}
		} else if obj, ok := specObj.(*v1.PersistentVolumeClaim); ok {
			err := k8sCore.ValidatePersistentVolumeClaim(obj, timeout, retryInterval)
			if err != nil {
				if options != nil && options.ExpectError {
					// ignore
				} else {
					return &scheduler.ErrFailedToValidateStorage{
						App:   ctx.App,
						Cause: fmt.Sprintf("Failed to validate PVC: %v, Namespace: %v. Err: %v", obj.Name, obj.Namespace, err),
					}
				}
			}

			log.Infof("[%v] Validated PVC: %v, Namespace: %v", ctx.App.Key, obj.Name, obj.Namespace)

			autopilotEnabled := false
			if pvcAnnotationValue, ok := obj.Annotations[autopilotEnabledAnnotationKey]; ok {
				autopilotEnabled, err = strconv.ParseBool(pvcAnnotationValue)
				if err != nil {
					return err
				}
			}
			if autopilotEnabled {
				listApRules, err := k8sAutopilot.ListAutopilotRules()
				if err != nil {
					return err
				}
				for _, rule := range listApRules.Items {
					for _, a := range rule.Spec.Actions {
						if a.Name == aututils.VolumeSpecAction && isAutopilotMatchPvcLabels(rule, obj) {
							err := k.validatePVCSize(ctx, obj, rule, 5*timeout, retryInterval)
							if err != nil {
								return err
							}
						}
					}
				}
				log.Infof("[%v] Validated PVC: %v size based on Autopilot rules", ctx.App.Key, obj.Name)
			}
		} else if obj, ok := specObj.(*snapv1.VolumeSnapshot); ok {
			if err := k8sExternalStorage.ValidateSnapshot(obj.Metadata.Name, obj.Metadata.Namespace, true, timeout,
				retryInterval); err != nil {
				return &scheduler.ErrFailedToValidateStorage{
					App:   ctx.App,
					Cause: fmt.Sprintf("Failed to validate snapshot: %v, Namespace: %v. Err: %v", obj.Metadata.Name, obj.Metadata.Namespace, err),
				}
			}

			log.Infof("[%v] Validated snapshot: %v", ctx.App.Key, obj.Metadata.Name)
		} else if obj, ok := specObj.(*storkapi.GroupVolumeSnapshot); ok {
			if err := k8sStork.ValidateGroupSnapshot(obj.Name, obj.Namespace, true, timeout, retryInterval); err != nil {
				return &scheduler.ErrFailedToValidateStorage{
					App:   ctx.App,
					Cause: fmt.Sprintf("Failed to validate group snapshot: %v, Namespace: %v. Err: %v", obj.Name, obj.Namespace, err),
				}
			}

			log.Infof("[%v] Validated group snapshot: %v", ctx.App.Key, obj.Name)
		} else if obj, ok := specObj.(*appsapi.StatefulSet); ok {
			ss, err := k8sApps.GetStatefulSet(obj.Name, obj.Namespace)
			if err != nil {
				return &scheduler.ErrFailedToValidateStorage{
					App:   ctx.App,
					Cause: fmt.Sprintf("Failed to get StatefulSet: %v, Namespace: %v. Err: %v", obj.Name, obj.Namespace, err),
				}
			}
			// Providing the scaling factor in timeout
			scalingFactor := *obj.Spec.Replicas
			if *ss.Spec.Replicas > *obj.Spec.Replicas {
				scalingFactor = int32(*ss.Spec.Replicas - *obj.Spec.Replicas)
			}
			if err := k8sApps.ValidatePVCsForStatefulSet(ss, timeout*time.Duration(scalingFactor), retryInterval); err != nil {
				return &scheduler.ErrFailedToValidateStorage{
					App:   ctx.App,
					Cause: fmt.Sprintf("Failed to validate PVCs for statefulset: %v,Namespace: %v. Err: %v", ss.Name, ss.Namespace, err),
				}
			}
			log.Infof("[%v] Validated PVCs from StatefulSet: %v", ctx.App.Key, obj.Name)
		}
	}
	return nil
}

// GetSnapShotData retruns the snapshotdata
func (k *K8s) GetSnapShotData(ctx *scheduler.Context, snapshotName, snapshotNameSpace string) (*snapv1.VolumeSnapshotData, error) {

	snap, err := k8sExternalStorage.GetSnapshot(snapshotName, snapshotNameSpace)
	if err != nil {
		return nil, &scheduler.ErrFailedToGetSnapShot{
			App:   ctx.App,
			Cause: fmt.Sprintf("failed to get Snapshot: %v. Err: %v", snapshotName, err),
		}
	}

	snapDataName := snap.Spec.SnapshotDataName
	log.Infof("Got SnapData Name: %v", snapDataName)
	if len(snapDataName) == 0 {
		return nil, &scheduler.ErrFailedToGetSnapShotDataName{
			App: ctx.App,
			Cause: fmt.Sprintf("snapshot: [%s] %s does not have snapshotdata set",
				snap.Metadata.Namespace, snap.Metadata.Name),
		}
	}

	snapData, err := k8sExternalStorage.GetSnapshotData(snapDataName)
	if err != nil {
		return nil, &scheduler.ErrFailedToGetSnapShotData{
			App:   ctx.App,
			Cause: fmt.Sprintf("failed to get volumesnapshotdata: %s due to: %v", snapDataName, err),
		}
	}

	return snapData, nil
}

// GetWorkloadSizeFromAppSpec gets workload size from an application spec
func (k *K8s) GetWorkloadSizeFromAppSpec(context *scheduler.Context) (uint64, error) {
	var err error
	var wSize uint64
	appEnvVar := getSpecAppEnvVar(context, specObjAppWorkloadSizeEnvVar)
	if appEnvVar != "" {
		wSize, err = strconv.ParseUint(appEnvVar, 10, 64)
		if err != nil {
			return 0, fmt.Errorf("can't parse value %v of environment variable. Err: %v", appEnvVar, err)
		}

		// if size less than 1024 we assume that value is in Gb
		if wSize < 1024 {
			return wSize * units.GiB, nil
		}
	}
	return 0, nil
}

func getSpecAppEnvVar(ctx *scheduler.Context, key string) string {
	for _, specObj := range ctx.App.SpecList {
		if obj, ok := specObj.(*appsapi.Deployment); ok {
			for _, container := range obj.Spec.Template.Spec.Containers {
				for _, env := range container.Env {
					if env.Name == key {
						return env.Value
					}
				}
			}
		}
	}
	return ""
}

func (k *K8s) validatePVCSize(ctx *scheduler.Context, obj *corev1.PersistentVolumeClaim, rule apapi.AutopilotRule, timeout time.Duration, retryInterval time.Duration) error {
	wSize, err := k.GetWorkloadSizeFromAppSpec(ctx)
	if err != nil {
		return err
	}
	expectedPVCSize, _, err := k.EstimatePVCExpansion(obj, rule, wSize)
	if err != nil {
		return err
	}
	log.Infof("[%v] expecting PVC size: %v\n", ctx.App.Key, expectedPVCSize)
	err = k8sCore.ValidatePersistentVolumeClaimSize(obj, int64(expectedPVCSize), timeout, retryInterval)
	if err != nil {
		return &scheduler.ErrFailedToValidateStorage{
			App:   ctx.App,
			Cause: fmt.Sprintf("Failed to validate size: %v of PVC: %v, Namespace: %v. Err: %v", expectedPVCSize, obj.Name, obj.Namespace, err),
		}
	}
	return nil
}

func (k *K8s) isPVCShared(pvc *corev1.PersistentVolumeClaim) bool {
	for _, mode := range pvc.Spec.AccessModes {
		if mode == corev1.ReadOnlyMany || mode == corev1.ReadWriteMany {
			return true
		}
	}
	return false
}

// DeleteVolumes  delete the volumes
func (k *K8s) DeleteVolumes(ctx *scheduler.Context, options *scheduler.VolumeOptions) ([]*volume.Volume, error) {
	var vols []*volume.Volume

	for _, specObj := range ctx.App.SpecList {
		if obj, ok := specObj.(*storageapi.StorageClass); ok {
			if options != nil && !options.SkipClusterScopedObjects {
				if err := k8sStorage.DeleteStorageClass(obj.Name); err != nil {
					if k8serrors.IsNotFound(err) {
						log.Infof("[%v] Storage class is not found: %v, skipping deletion", ctx.App.Key, obj.Name)
						continue
					}
					return nil, &scheduler.ErrFailedToDestroyStorage{
						App:   ctx.App,
						Cause: fmt.Sprintf("Failed to destroy storage class: %v. Err: %v", obj.Name, err),
					}
				}

				log.Infof("[%v] Destroyed storage class: %v", ctx.App.Key, obj.Name)
			}
		} else if obj, ok := specObj.(*corev1.PersistentVolumeClaim); ok {
			pvcObj, err := k8sCore.GetPersistentVolumeClaim(obj.Name, obj.Namespace)
			if err != nil {
				if k8serrors.IsNotFound(err) {
					log.Infof("[%v] PVC is not found: %v, skipping deletion", ctx.App.Key, obj.Name)
					continue
				}
				return nil, &scheduler.ErrFailedToDestroyStorage{
					App:   ctx.App,
					Cause: fmt.Sprintf("[%s] Failed to get PVC: %v. Err: %v", ctx.App.Key, obj.Name, err),
				}
			}

			vols = append(vols, &volume.Volume{
				ID:        string(pvcObj.Spec.VolumeName),
				Name:      obj.Name,
				Namespace: obj.Namespace,
				Shared:    k.isPVCShared(obj),
			})

			if err := k8sCore.DeletePersistentVolumeClaim(obj.Name, obj.Namespace); err != nil {
				if k8serrors.IsNotFound(err) {
					log.Infof("[%v] PVC is not found: %v, skipping deletion", ctx.App.Key, obj.Name)
					continue
				}
				return nil, &scheduler.ErrFailedToDestroyStorage{
					App:   ctx.App,
					Cause: fmt.Sprintf("[%s] Failed to destroy PVC: %v. Err: %v", ctx.App.Key, obj.Name, err),
				}
			}

			log.Infof("[%v] Destroyed PVC: %v", ctx.App.Key, obj.Name)
		} else if obj, ok := specObj.(*snapv1.VolumeSnapshot); ok {
			if err := k8sExternalStorage.DeleteSnapshot(obj.Metadata.Name, obj.Metadata.Namespace); err != nil {
				if k8serrors.IsNotFound(err) {
					log.Infof("[%v] Snapshot is not found: %v, skipping deletion", ctx.App.Key, obj.Metadata.Name)
					continue
				}
				return nil, &scheduler.ErrFailedToDestroyStorage{
					App:   ctx.App,
					Cause: fmt.Sprintf("Failed to destroy snapshot: %v. Err: %v", obj.Metadata.Name, err),
				}
			}

			log.Infof("[%v] Destroyed Snapshot: %v", ctx.App.Key, obj.Metadata.Name)
		} else if obj, ok := specObj.(*storkapi.GroupVolumeSnapshot); ok {
			if err := k8sStork.DeleteGroupSnapshot(obj.Name, obj.Namespace); err != nil {
				if k8serrors.IsNotFound(err) {
					log.Infof("[%v] Group snapshot is not found: %v, skipping deletion", ctx.App.Key, obj.Name)
					continue
				}
				return nil, &scheduler.ErrFailedToDestroyStorage{
					App:   ctx.App,
					Cause: fmt.Sprintf("Failed to destroy group snapshot: %v. Err: %v", obj.Name, err),
				}
			}

			log.Infof("[%v] Destroyed group snapshot: %v", ctx.App.Key, obj.Name)
		} else if obj, ok := specObj.(*appsapi.StatefulSet); ok {
			pvcList, err := k8sApps.GetPVCsForStatefulSet(obj)
			if err != nil || pvcList == nil {
				if k8serrors.IsNotFound(err) {
					log.Infof("[%v] PVCs for StatefulSet not found: %v, skipping deletion", ctx.App.Key, obj.Name)
					continue
				}
				return nil, &scheduler.ErrFailedToDestroyStorage{
					App:   ctx.App,
					Cause: fmt.Sprintf("Failed to get PVCs for StatefulSet: %v. Err: %v", obj.Name, err),
				}
			}

			for _, pvc := range pvcList.Items {
				pvcObj, err := k8sCore.GetPersistentVolumeClaim(pvc.Name, pvc.Namespace)
				if err != nil {
					if k8serrors.IsNotFound(err) {
						log.Infof("[%v] PVC is not found: %v, skipping deletion", ctx.App.Key, obj.Name)
						continue
					}
					return nil, &scheduler.ErrFailedToDestroyStorage{
						App:   ctx.App,
						Cause: fmt.Sprintf("Failed to get PVC: %v. Err: %v", pvc.Name, err),
					}
				}
				vols = append(vols, &volume.Volume{
					ID:        string(pvcObj.Spec.VolumeName),
					Name:      pvc.Name,
					Namespace: pvc.Namespace,
					Shared:    k.isPVCShared(&pvc),
				})

				if err := k8sCore.DeletePersistentVolumeClaim(pvc.Name, pvc.Namespace); err != nil {
					if k8serrors.IsNotFound(err) {
						log.Infof("[%v] PVC is not found: %v, skipping deletion", ctx.App.Key, obj.Name)
						continue
					}
					return nil, &scheduler.ErrFailedToDestroyStorage{
						App:   ctx.App,
						Cause: fmt.Sprintf("Failed to destroy PVC: %v. Err: %v", pvc.Name, err),
					}
				}
			}

			log.Infof("[%v] Destroyed PVCs for StatefulSet: %v", ctx.App.Key, obj.Name)
		}
	}

	return vols, nil
}

// GetVolumes  Get the volumes
func (k *K8s) GetVolumes(ctx *scheduler.Context) ([]*volume.Volume, error) {
	k8sOps := k8sApps
	var vols []*volume.Volume
	for _, specObj := range ctx.App.SpecList {
		if obj, ok := specObj.(*corev1.PersistentVolumeClaim); ok {
			pvcObj, err := k8sCore.GetPersistentVolumeClaim(obj.Name, obj.Namespace)
			if err != nil {
				return nil, fmt.Errorf("error getting pvc: %s, namespace: %s. Err: %v", obj.Name, obj.Namespace, err)
			}
			shouldAdd, err := k.filterPureVolumesIfEnabled(pvcObj)
			if err != nil {
				return nil, err
			}
			if !shouldAdd {
				continue
			}

			pvcSizeObj := pvcObj.Spec.Resources.Requests[corev1.ResourceStorage]
			pvcSize, _ := pvcSizeObj.AsInt64()
			vol := &volume.Volume{
				ID:          string(pvcObj.Spec.VolumeName),
				Name:        obj.Name,
				Namespace:   obj.Namespace,
				Shared:      k.isPVCShared(obj),
				Annotations: make(map[string]string),
				Labels:      pvcObj.Labels,
				Size:        uint64(pvcSize),
			}
			for key, val := range obj.Annotations {
				vol.Annotations[key] = val
			}
			vols = append(vols, vol)
		} else if obj, ok := specObj.(*appsapi.StatefulSet); ok {
			ss, err := k8sOps.GetStatefulSet(obj.Name, obj.Namespace)
			if err != nil {
				return nil, &scheduler.ErrFailedToGetStorage{
					App:   ctx.App,
					Cause: fmt.Sprintf("Failed to get StatefulSet: %v , Namespace: %v. Err: %v", obj.Name, obj.Namespace, err),
				}
			}

			pvcList, err := k8sOps.GetPVCsForStatefulSet(ss)
			if err != nil || pvcList == nil {
				return nil, &scheduler.ErrFailedToGetStorage{
					App:   ctx.App,
					Cause: fmt.Sprintf("Failed to get PVC from StatefulSet: %v, Namespace: %s. Err: %v", ss.Name, ss.Namespace, err),
				}
			}

			for _, pvc := range pvcList.Items {
				vols = append(vols, &volume.Volume{
					ID:        pvc.Spec.VolumeName,
					Name:      pvc.Name,
					Namespace: pvc.Namespace,
					Shared:    k.isPVCShared(&pvc),
				})
			}
		}
	}

	return vols, nil
}

// GetPureVolumes  Get the Pure volumes (if enabled) by type (PureFile or PureBlock)
func (k *K8s) GetPureVolumes(ctx *scheduler.Context, pureVolType string) ([]*volume.Volume, error) {
	k8sOps := k8sApps
	var vols []*volume.Volume
	for _, specObj := range ctx.App.SpecList {
		if obj, ok := specObj.(*corev1.PersistentVolumeClaim); ok {
			pvcObj, err := k8sCore.GetPersistentVolumeClaim(obj.Name, obj.Namespace)
			if err != nil {
				return nil, err
			}
			shouldAdd, err := k.filterPureVolumesIfEnabledByPureVolBackend(pvcObj, pureVolType)
			if err != nil {
				return nil, err
			}
			if !shouldAdd {
				continue
			}

			pvcSizeObj := pvcObj.Spec.Resources.Requests[corev1.ResourceStorage]
			pvcSize, _ := pvcSizeObj.AsInt64()
			vol := &volume.Volume{
				ID:          string(pvcObj.Spec.VolumeName),
				Name:        obj.Name,
				Namespace:   obj.Namespace,
				Shared:      k.isPVCShared(obj),
				Annotations: make(map[string]string),
				Labels:      pvcObj.Labels,
				Size:        uint64(pvcSize),
			}
			for key, val := range obj.Annotations {
				vol.Annotations[key] = val
			}
			vols = append(vols, vol)
		} else if obj, ok := specObj.(*appsapi.StatefulSet); ok {
			ss, err := k8sOps.GetStatefulSet(obj.Name, obj.Namespace)
			if err != nil {
				return nil, &scheduler.ErrFailedToGetStorage{
					App:   ctx.App,
					Cause: fmt.Sprintf("Failed to get StatefulSet: %v. Err: %v", obj.Name, err),
				}
			}

			pvcList, err := k8sOps.GetPVCsForStatefulSet(ss)
			if err != nil || pvcList == nil {
				return nil, &scheduler.ErrFailedToGetStorage{
					App:   ctx.App,
					Cause: fmt.Sprintf("Failed to get PVC from StatefulSet: %v. Err: %v", ss.Name, err),
				}
			}

			for _, pvc := range pvcList.Items {
				vols = append(vols, &volume.Volume{
					ID:        pvc.Spec.VolumeName,
					Name:      pvc.Name,
					Namespace: pvc.Namespace,
					Shared:    k.isPVCShared(&pvc),
				})
			}
		}
	}

	return vols, nil
}

// ResizeVolume  Resize the volume
func (k *K8s) ResizeVolume(ctx *scheduler.Context, configMapName string) ([]*volume.Volume, error) {
	var vols []*volume.Volume
	for _, specObj := range ctx.App.SpecList {
		// Add security annotations if running with auth-enabled
		if configMapName != "" {
			configMap, err := k8sCore.GetConfigMap(configMapName, "default")
			if err != nil {
				return nil, &scheduler.ErrFailedToGetConfigMap{
					Name:  configMapName,
					Cause: fmt.Sprintf("Failed to get config map: Err: %v", err),
				}
			}

			err = k.addSecurityAnnotation(specObj, configMap, ctx.App)
			if err != nil {
				return nil, fmt.Errorf("failed to add annotations to storage object: %v", err)
			}

		}
		if obj, ok := specObj.(*corev1.PersistentVolumeClaim); ok {
			updatedPVC, _ := k8sCore.GetPersistentVolumeClaim(obj.Name, obj.Namespace)
			shouldResize, err := k.filterPureVolumesIfEnabled(updatedPVC)
			if err != nil {
				return nil, err
			}
			if shouldResize {
				vol, err := k.resizePVCBy1GB(ctx, updatedPVC)
				if err != nil {
					return nil, err
				}
				vols = append(vols, vol)
			}
		} else if obj, ok := specObj.(*appsapi.StatefulSet); ok {
			ss, err := k8sApps.GetStatefulSet(obj.Name, obj.Namespace)
			if err != nil {
				return nil, &scheduler.ErrFailedToResizeStorage{
					App:   ctx.App,
					Cause: fmt.Sprintf("Failed to get StatefulSet: %v. Err: %v", obj.Name, err),
				}
			}

			pvcList, err := k8sApps.GetPVCsForStatefulSet(ss)
			if err != nil || pvcList == nil {
				return nil, &scheduler.ErrFailedToResizeStorage{
					App:   ctx.App,
					Cause: fmt.Sprintf("Failed to get PVC from StatefulSet: %v. Err: %v", ss.Name, err),
				}
			}

			for _, pvc := range pvcList.Items {
				shouldResize, err := k.filterPureVolumesIfEnabled(&pvc)
				if err != nil {
					return nil, err
				}
				if shouldResize {
					vol, err := k.resizePVCBy1GB(ctx, &pvc)
					if err != nil {
						return nil, err
					}
					vols = append(vols, vol)
				}
			}
		}
	}

	return vols, nil
}

func (k *K8s) resizePVCBy1GB(ctx *scheduler.Context, pvc *corev1.PersistentVolumeClaim) (*volume.Volume, error) {
	k8sOps := k8sCore
	storageSize := pvc.Spec.Resources.Requests[corev1.ResourceStorage]

	// TODO this test is required since stork snapshot doesn't support resizing, remove when feature is added
	resizeSupported := true
	if annotationValue, hasKey := pvc.Annotations[resizeSupportedAnnotationKey]; hasKey {
		resizeSupported, _ = strconv.ParseBool(annotationValue)
	}
	if resizeSupported {
		extraAmount, _ := resource.ParseQuantity("1Gi")
		storageSize.Add(extraAmount)
		pvc.Spec.Resources.Requests[corev1.ResourceStorage] = storageSize
		if _, err := k8sOps.UpdatePersistentVolumeClaim(pvc); err != nil {
			return nil, &scheduler.ErrFailedToResizeStorage{
				App:   ctx.App,
				Cause: err.Error(),
			}
		}
	}
	sizeInt64, _ := storageSize.AsInt64()
	vol := &volume.Volume{
		ID:            string(pvc.Spec.VolumeName),
		Name:          pvc.Name,
		Namespace:     pvc.Namespace,
		RequestedSize: uint64(sizeInt64),
		Shared:        k.isPVCShared(pvc),
	}
	return vol, nil
}

// GetSnapshots  Get the snapshots
func (k *K8s) GetSnapshots(ctx *scheduler.Context) ([]*volume.Snapshot, error) {
	var snaps []*volume.Snapshot
	for _, specObj := range ctx.App.SpecList {
		if obj, ok := specObj.(*snapv1.VolumeSnapshot); ok {
			snap := &volume.Snapshot{
				ID:        string(obj.Metadata.UID),
				Name:      obj.Metadata.Name,
				Namespace: obj.Metadata.Namespace,
			}
			snaps = append(snaps, snap)
		} else if obj, ok := specObj.(*storkapi.GroupVolumeSnapshot); ok {
			snapsForGroupsnap, err := k8sStork.GetSnapshotsForGroupSnapshot(obj.Name, obj.Namespace)
			if err != nil {
				return nil, err
			}

			for _, snapForGroupsnap := range snapsForGroupsnap {
				snap := &volume.Snapshot{
					ID:        string(snapForGroupsnap.Metadata.UID),
					Name:      snapForGroupsnap.Metadata.Name,
					Namespace: snapForGroupsnap.Metadata.Namespace,
				}
				snaps = append(snaps, snap)
			}
		}
	}

	return snaps, nil
}

// DeleteSnapShot delete the snapshots
func (k *K8s) DeleteSnapShot(ctx *scheduler.Context, snapshotName, snapshotNameSpace string) error {

	if err := k8sExternalStorage.DeleteSnapshot(snapshotName, snapshotNameSpace); err != nil {
		if k8serrors.IsNotFound(err) {
			log.Infof("[%v] Snapshot is not found: %v, skipping deletion", ctx.App.Key, snapshotName)

		}
		return &scheduler.ErrFailedToDestroyStorage{
			App:   ctx.App,
			Cause: fmt.Sprintf("Failed to destroy snapshot: %v. Err: %v", snapshotName, err),
		}
	}

	log.Infof("[%v] Destroyed Snapshot: %v", ctx.App.Key, snapshotName)

	return nil

}

// DeleteCsiSnapshot delete the snapshots
func (k *K8s) DeleteCsiSnapshot(ctx *scheduler.Context, snapshotName, snapshotNameSpace string) error {

	if err := k8sExternalsnap.DeleteSnapshot(snapshotName, snapshotNameSpace); err != nil {
		if k8serrors.IsNotFound(err) {
			log.Infof("[%v] Csi Snapshot not found: %v, skipping deletion", ctx.App.Key, snapshotName)

		}
		return &scheduler.ErrFailedToDestroyStorage{
			App:   ctx.App,
			Cause: fmt.Sprintf("Failed to delete snapshot: %v. Err: %v", snapshotName, err),
		}
	}

	log.Infof("[%v] Deleted Snapshot: %v", ctx.App.Key, snapshotName)

	return nil

}

// GetSnapshotsInNameSpace get the snapshots list for the namespace
func (k *K8s) GetSnapshotsInNameSpace(ctx *scheduler.Context, snapshotNameSpace string) (*snapv1.VolumeSnapshotList, error) {

	time.Sleep(10 * time.Second)
	snapshotList, err := k8sExternalStorage.ListSnapshots(snapshotNameSpace)

	if err != nil {
		log.Infof("Snapshotsnot for app [%v] not found in namespace: %v", ctx.App.Key, snapshotNameSpace)
		return nil, err
	}

	return snapshotList, nil
}

// GetNodesForApp get the node for the app
func (k *K8s) GetNodesForApp(ctx *scheduler.Context) ([]node.Node, error) {
	t := func() (interface{}, bool, error) {
		pods, err := k.getPodsForApp(ctx)
		if err != nil {
			return nil, false, &scheduler.ErrFailedToGetNodesForApp{
				App:   ctx.App,
				Cause: fmt.Sprintf("failed to get pods due to: %v", err),
			}
		}

		// We should have pods from a supported application at this point
		var result []node.Node
		nodeMap := node.GetNodesByName()

		for _, p := range pods {
			if strings.TrimSpace(p.Spec.NodeName) == "" {
				return nil, true, &scheduler.ErrFailedToGetNodesForApp{
					App:   ctx.App,
					Cause: fmt.Sprintf("pod %s is not scheduled to any node yet", p.Name),
				}
			}
			n, ok := nodeMap[p.Spec.NodeName]
			if !ok {
				return nil, true, &scheduler.ErrFailedToGetNodesForApp{
					App:   ctx.App,
					Cause: fmt.Sprintf("node: %v not present in node map", p.Spec.NodeName),
				}
			}

			if node.Contains(result, n) {
				continue
			}

			if k8sCommon.IsPodRunning(p) {
				result = append(result, n)
			}
		}

		if len(result) > 0 {
			return result, false, nil
		}

		return result, true, &scheduler.ErrFailedToGetNodesForApp{
			App:   ctx.App,
			Cause: fmt.Sprintf("no pods in running state %v", pods),
		}
	}

	nodes, err := task.DoRetryWithTimeout(t, DefaultTimeout, DefaultRetryInterval)
	if err != nil {
		return nil, err
	}

	return nodes.([]node.Node), nil
}

func (k *K8s) getPodsForApp(ctx *scheduler.Context) ([]corev1.Pod, error) {
	k8sOps := k8sApps
	var pods []corev1.Pod

	for _, specObj := range ctx.App.SpecList {
		if obj, ok := specObj.(*appsapi.Deployment); ok {
			depPods, err := k8sOps.GetDeploymentPods(obj)
			if err != nil {
				return nil, err
			}
			pods = append(pods, depPods...)
		} else if obj, ok := specObj.(*appsapi.StatefulSet); ok {
			ssPods, err := k8sOps.GetStatefulSetPods(obj)
			if err != nil {
				return nil, err
			}
			pods = append(pods, ssPods...)
		}
	}

	return pods, nil
}

// GetPodsForPVC returns pods for give pvc and namespace
func (k *K8s) GetPodsForPVC(pvcname, namespace string) ([]corev1.Pod, error) {
	return k8sCore.GetPodsUsingPVC(pvcname, namespace)
}

// GetPodLog returns logs for all the pods in the specified context
func (k *K8s) GetPodLog(ctx *scheduler.Context, sinceSeconds int64, containerName string) (map[string]string, error) {
	var sinceSecondsArg *int64
	if sinceSeconds > 0 {
		sinceSecondsArg = &sinceSeconds
	}
	pods, err := k.getPodsForApp(ctx)
	if err != nil {
		return nil, err
	}
	logsByPodName := map[string]string{}
	for _, pod := range pods {
		output, err := k8sCore.GetPodLog(pod.Name, pod.Namespace, &v1.PodLogOptions{SinceSeconds: sinceSecondsArg, Container: containerName})
		if err != nil {
			return nil, fmt.Errorf("failed to get logs for the pod %s/%s: %w", pod.Namespace, pod.Name, err)
		}
		logsByPodName[pod.Name] = output
	}
	return logsByPodName, nil
}

// Describe describe the test case
func (k *K8s) Describe(ctx *scheduler.Context) (string, error) {
	var buf bytes.Buffer
	var err error
	for _, specObj := range ctx.App.SpecList {
		if obj, ok := specObj.(*appsapi.Deployment); ok {
			buf.WriteString(insertLineBreak(fmt.Sprintf("Deployment: [%s] %s", obj.Namespace, obj.Name)))
			var depStatus *appsapi.DeploymentStatus
			if depStatus, err = k8sApps.DescribeDeployment(obj.Name, obj.Namespace); err != nil {
				buf.WriteString(fmt.Sprintf("%v", &scheduler.ErrFailedToGetAppStatus{
					App:   ctx.App,
					Cause: fmt.Sprintf("Failed to get status of deployment: %v. Err: %v", obj.Name, err),
				}))
			}
			// Dump depStatus
			depStatusString := "nil"
			if depStatus != nil {
				depStatusString = fmt.Sprintf("%+v", *depStatus)
			}
			buf.WriteString(fmt.Sprintf("Status: %s\n", depStatusString))
			buf.WriteString(fmt.Sprintf("%v", dumpEvents(obj.Namespace, "Deployment", obj.Name)))
			pods, _ := k8sApps.GetDeploymentPods(obj)
			for _, pod := range pods {
				buf.WriteString(dumpPodStatusRecursively(pod))
			}
			buf.WriteString(insertLineBreak("END Deployment"))
		} else if obj, ok := specObj.(*appsapi.StatefulSet); ok {
			buf.WriteString(insertLineBreak(fmt.Sprintf("StatefulSet: [%s] %s", obj.Namespace, obj.Name)))
			var ssetStatus *appsapi.StatefulSetStatus
			if ssetStatus, err = k8sApps.DescribeStatefulSet(obj.Name, obj.Namespace); err != nil {
				buf.WriteString(fmt.Sprintf("%v", &scheduler.ErrFailedToGetAppStatus{
					App:   ctx.App,
					Cause: fmt.Sprintf("Failed to get status of statefulset: %v. Err: %v", obj.Name, err),
				}))
			}
			// Dump ssetStatus
			ssetStatusString := "nil"
			if ssetStatus != nil {
				ssetStatusString = fmt.Sprintf("%+v", *ssetStatus)
			}
			buf.WriteString(fmt.Sprintf("Status: %s\n", ssetStatusString))
			buf.WriteString(fmt.Sprintf("%v", dumpEvents(obj.Namespace, "StatefulSet", obj.Name)))
			pods, _ := k8sApps.GetStatefulSetPods(obj)
			for _, pod := range pods {
				buf.WriteString(dumpPodStatusRecursively(pod))
			}
			buf.WriteString(insertLineBreak("END StatefulSet"))
		} else if obj, ok := specObj.(*corev1.Service); ok {
			buf.WriteString(insertLineBreak(fmt.Sprintf("Service: [%s] %s", obj.Namespace, obj.Name)))
			var svcStatus *corev1.ServiceStatus
			if svcStatus, err = k8sCore.DescribeService(obj.Name, obj.Namespace); err != nil {
				buf.WriteString(fmt.Sprintf("%v", &scheduler.ErrFailedToGetAppStatus{
					App:   ctx.App,
					Cause: fmt.Sprintf("Failed to get status of service: %v. Err: %v", obj.Name, err),
				}))
			}
			// Dump service status
			svcStatusString := "nil"
			if svcStatus != nil {
				svcStatusString = fmt.Sprintf("%+v", *svcStatus)
			}
			buf.WriteString(fmt.Sprintf("Status: %s\n", svcStatusString))
			buf.WriteString(fmt.Sprintf("%v", dumpEvents(obj.Namespace, "Service", obj.Name)))
			buf.WriteString(insertLineBreak("END Service"))
		} else if obj, ok := specObj.(*corev1.PersistentVolumeClaim); ok {
			buf.WriteString(insertLineBreak(fmt.Sprintf("PersistentVolumeClaim: [%s] %s", obj.Namespace, obj.Name)))
			var pvcStatus *corev1.PersistentVolumeClaimStatus
			if pvcStatus, err = k8sCore.GetPersistentVolumeClaimStatus(obj); err != nil {
				buf.WriteString(fmt.Sprintf("%v", &scheduler.ErrFailedToGetStorageStatus{
					App:   ctx.App,
					Cause: fmt.Sprintf("Failed to get status of persistent volume claim: %v. Err: %v", obj.Name, err),
				}))
			}
			// Dump persistent volume claim status
			pvcStatusString := "nil"
			if pvcStatus != nil {
				pvcStatusString = fmt.Sprintf("%+v", *pvcStatus)
			}
			buf.WriteString(fmt.Sprintf("Status: %s\n", pvcStatusString))
			buf.WriteString(fmt.Sprintf("%v", dumpEvents(obj.Namespace, "PersistentVolumeClaim", obj.Name)))
			buf.WriteString(insertLineBreak("END PersistentVolumeClaim"))
		} else if obj, ok := specObj.(*storageapi.StorageClass); ok {
			buf.WriteString(insertLineBreak(fmt.Sprintf("StorageClass: %s", obj.Name)))
			var scParams map[string]string
			if scParams, err = k8sStorage.GetStorageClassParams(obj); err != nil {
				buf.WriteString(fmt.Sprintf("%v", &scheduler.ErrFailedToGetVolumeParameters{
					App:   ctx.App,
					Cause: fmt.Sprintf("Failed to get parameters of storage class: %v. Err: %v", obj.Name, err),
				}))
			}
			// Dump storage class parameters
			buf.WriteString(fmt.Sprintf("%+v\n", scParams))
			buf.WriteString(fmt.Sprintf("%v", dumpEvents(obj.Namespace, "StorageClass", obj.Name)))
			buf.WriteString(insertLineBreak("END StorageClass"))
		} else if obj, ok := specObj.(*corev1.Pod); ok {
			buf.WriteString(insertLineBreak(fmt.Sprintf("Pod: [%s] %s", obj.Namespace, obj.Name)))
			var podStatus *corev1.PodList
			if podStatus, err = k8sCore.GetPods(obj.Name, nil); err != nil {
				buf.WriteString(fmt.Sprintf("%v", &scheduler.ErrFailedToGetPodStatus{
					App:   ctx.App,
					Cause: fmt.Sprintf("Failed to get status of pod: %v. Err: %v", obj.Name, err),
				}))
			}
			buf.WriteString(fmt.Sprintf("%+v\n", podStatus))
			buf.WriteString(fmt.Sprintf("%v", dumpEvents(obj.Namespace, "Pod", obj.Name)))
			buf.WriteString(insertLineBreak("END Pod"))
		} else if obj, ok := specObj.(*storkapi.ClusterPair); ok {
			buf.WriteString(insertLineBreak(fmt.Sprintf("ClusterPair: [%s] %s", obj.Namespace, obj.Name)))
			var clusterPair *storkapi.ClusterPair
			if clusterPair, err = k8sStork.GetClusterPair(obj.Name, obj.Namespace); err != nil {
				buf.WriteString(fmt.Sprintf("%v", &scheduler.ErrFailedToGetCustomSpec{
					Name:  obj.Name,
					Cause: fmt.Sprintf("Failed to get cluster Pair: %v. Err: %v", obj.Name, err),
					Type:  obj,
				}))
			}
			buf.WriteString(fmt.Sprintf("%+v\n", clusterPair))
			buf.WriteString(fmt.Sprintf("%v", dumpEvents(obj.Namespace, "ClusterPair", obj.Name)))
			buf.WriteString(insertLineBreak("END ClusterPair"))
		} else if obj, ok := specObj.(*storkapi.Migration); ok {
			buf.WriteString(insertLineBreak(fmt.Sprintf("Migration: [%s] %s", obj.Namespace, obj.Name)))
			var migration *storkapi.Migration
			if migration, err = k8sStork.GetMigration(obj.Name, obj.Namespace); err != nil {
				buf.WriteString(fmt.Sprintf("%v", &scheduler.ErrFailedToGetCustomSpec{
					Name:  obj.Name,
					Cause: fmt.Sprintf("Failed to get Migration: %v. Err: %v", obj.Name, err),
					Type:  obj,
				}))
			}
			buf.WriteString(fmt.Sprintf("%+v\n", migration))
			buf.WriteString(fmt.Sprintf("%v", dumpEvents(obj.Namespace, "Migration", obj.Name)))
			buf.WriteString(insertLineBreak("END Migration"))
		} else if obj, ok := specObj.(*storkapi.MigrationSchedule); ok {
			buf.WriteString(insertLineBreak(fmt.Sprintf("MigrationSchedule: [%s] %s", obj.Namespace, obj.Name)))
			var migrationSchedule *storkapi.MigrationSchedule
			if migrationSchedule, err = k8sStork.GetMigrationSchedule(obj.Name, obj.Namespace); err != nil {
				buf.WriteString(fmt.Sprintf("%v", &scheduler.ErrFailedToGetCustomSpec{
					Name:  obj.Name,
					Cause: fmt.Sprintf("Failed to get MigrationSchedule: %v. Err: %v", obj.Name, err),
					Type:  obj,
				}))
			}
			buf.WriteString(fmt.Sprintf("%+v\n", migrationSchedule))
			buf.WriteString(fmt.Sprintf("%v", dumpEvents(obj.Namespace, "MigrationSchedule", obj.Name)))
			buf.WriteString(insertLineBreak("END MigrationSchedule"))
		} else if obj, ok := specObj.(*storkapi.BackupLocation); ok {
			buf.WriteString(insertLineBreak(fmt.Sprintf("BackupLocation: [%s] %s", obj.Namespace, obj.Name)))
			var backupLocation *storkapi.BackupLocation
			if backupLocation, err = k8sStork.GetBackupLocation(obj.Name, obj.Namespace); err != nil {
				buf.WriteString(fmt.Sprintf("%v", &scheduler.ErrFailedToGetCustomSpec{
					Name:  obj.Name,
					Cause: fmt.Sprintf("Failed to get BackupLocation: %v. Err: %v", obj.Name, err),
					Type:  obj,
				}))
			}
			buf.WriteString(fmt.Sprintf("%+v\n", backupLocation))
			buf.WriteString(fmt.Sprintf("%v", dumpEvents(obj.Namespace, "BackupLocation", obj.Name)))
			buf.WriteString(insertLineBreak("END BackupLocation"))
		} else if obj, ok := specObj.(*storkapi.ApplicationBackup); ok {
			buf.WriteString(insertLineBreak(fmt.Sprintf("ApplicationBackup: [%s] %s", obj.Namespace, obj.Name)))
			var applicationBackup *storkapi.ApplicationBackup
			if applicationBackup, err = k8sStork.GetApplicationBackup(obj.Name, obj.Namespace); err != nil {
				buf.WriteString(fmt.Sprintf("%v", &scheduler.ErrFailedToGetCustomSpec{
					Name:  obj.Name,
					Cause: fmt.Sprintf("Failed to get ApplicationBackup: %v. Err: %v", obj.Name, err),
					Type:  obj,
				}))
			}
			buf.WriteString(fmt.Sprintf("%+v\n", applicationBackup))
			buf.WriteString(fmt.Sprintf("%v", dumpEvents(obj.Namespace, "ApplicationBackup", obj.Name)))
			buf.WriteString(insertLineBreak("END ApplicationBackup"))
		} else if obj, ok := specObj.(*storkapi.ApplicationRestore); ok {
			buf.WriteString(insertLineBreak(fmt.Sprintf("ApplicationRestore: [%s] %s", obj.Namespace, obj.Name)))
			var applicationRestore *storkapi.ApplicationRestore
			if applicationRestore, err = k8sStork.GetApplicationRestore(obj.Name, obj.Namespace); err != nil {
				buf.WriteString(fmt.Sprintf("%v", &scheduler.ErrFailedToGetCustomSpec{
					Name:  obj.Name,
					Cause: fmt.Sprintf("Failed to get ApplicationRestore: %v. Err: %v", obj.Name, err),
					Type:  obj,
				}))
			}
			buf.WriteString(fmt.Sprintf("%+v\n", applicationRestore))
			buf.WriteString(fmt.Sprintf("%v", dumpEvents(obj.Namespace, "ApplicationRestore", obj.Name)))
			buf.WriteString(insertLineBreak("END ApplicationRestore"))
		} else if obj, ok := specObj.(*storkapi.ApplicationClone); ok {
			buf.WriteString(insertLineBreak(fmt.Sprintf("ApplicationClone: [%s] %s", obj.Namespace, obj.Name)))
			var applicationClone *storkapi.ApplicationClone
			if applicationClone, err = k8sStork.GetApplicationClone(obj.Name, obj.Namespace); err != nil {
				buf.WriteString(fmt.Sprintf("%v", &scheduler.ErrFailedToGetCustomSpec{
					Name:  obj.Name,
					Cause: fmt.Sprintf("Failed to get ApplicationClone: %v. Err: %v", obj.Name, err),
					Type:  obj,
				}))
			}
			buf.WriteString(fmt.Sprintf("%+v\n", applicationClone))
			buf.WriteString(fmt.Sprintf("%v", dumpEvents(obj.Namespace, "ApplicationClone", obj.Name)))
			buf.WriteString(insertLineBreak("END ApplicationClone"))
		} else if obj, ok := specObj.(*storkapi.VolumeSnapshotRestore); ok {
			buf.WriteString(insertLineBreak(fmt.Sprintf("VolumeSnapshotRestore: [%s] %s", obj.Namespace, obj.Name)))
			var volumeSnapshotRestore *storkapi.VolumeSnapshotRestore
			if volumeSnapshotRestore, err = k8sStork.GetVolumeSnapshotRestore(obj.Name, obj.Namespace); err != nil {
				buf.WriteString(fmt.Sprintf("%v", &scheduler.ErrFailedToGetCustomSpec{
					Name:  obj.Name,
					Cause: fmt.Sprintf("Failed to get VolumeSnapshotRestore: %v. Err: %v", obj.Name, err),
					Type:  obj,
				}))
			}
			buf.WriteString(fmt.Sprintf("%+v\n", volumeSnapshotRestore))
			buf.WriteString(fmt.Sprintf("%v", dumpEvents(obj.Namespace, "VolumeSnapshotRestore", obj.Name)))
			buf.WriteString(insertLineBreak("END VolumeSnapshotRestore"))
		} else if obj, ok := specObj.(*snapv1.VolumeSnapshot); ok {
			buf.WriteString(insertLineBreak(fmt.Sprintf("VolumeSnapshot: [%s] %s", obj.Metadata.Namespace, obj.Metadata.Name)))
			var volumeSnapshotStatus *snapv1.VolumeSnapshotStatus
			if volumeSnapshotStatus, err = k8sExternalStorage.GetSnapshotStatus(obj.Metadata.Name, obj.Metadata.Namespace); err != nil {
				buf.WriteString(fmt.Sprintf("%v", &scheduler.ErrFailedToGetCustomSpec{
					Name:  obj.Metadata.Name,
					Cause: fmt.Sprintf("Failed to get VolumeSnapshot: %v. Err: %v", obj.Metadata.Name, err),
					Type:  obj,
				}))
			}
			buf.WriteString(fmt.Sprintf("%+v\n", volumeSnapshotStatus))
			buf.WriteString(fmt.Sprintf("%v", dumpEvents(obj.Metadata.Name, "VolumeSnapshot", obj.Metadata.Name)))
			buf.WriteString(insertLineBreak("END VolumeSnapshot"))
		} else if obj, ok := specObj.(*apapi.AutopilotRule); ok {
			buf.WriteString(insertLineBreak(fmt.Sprintf("AutopilotRule: [%s] %s", obj.Namespace, obj.Name)))
			var autopilotRule *apapi.AutopilotRule
			if autopilotRule, err = k8sAutopilot.GetAutopilotRule(obj.Name); err != nil {
				buf.WriteString(fmt.Sprintf("%v", &scheduler.ErrFailedToGetCustomSpec{
					Name:  obj.Name,
					Cause: fmt.Sprintf("Failed to get AutopilotRule: %v. Err: %v", obj.Name, err),
					Type:  obj,
				}))
			}
			buf.WriteString(fmt.Sprintf("%v\n", autopilotRule))
			buf.WriteString(fmt.Sprintf("%v", dumpEvents(obj.Namespace, "AutopilotRule", obj.Name)))
			buf.WriteString(insertLineBreak("END AutopilotRule"))
		} else if obj, ok := specObj.(*corev1.Secret); ok {
			buf.WriteString(insertLineBreak(fmt.Sprintf("Secret: [%s] %s", obj.Namespace, obj.Name)))
			var secret *corev1.Secret
			if secret, err = k8sCore.GetSecret(obj.Name, obj.Namespace); err != nil {
				buf.WriteString(fmt.Sprintf("%v", &scheduler.ErrFailedToGetSecret{
					App:   ctx.App,
					Cause: fmt.Sprintf("Failed to get secret : %v. Error is : %v", obj.Name, err),
				}))
			}
			buf.WriteString(fmt.Sprintf("%+v\n", secret))
			buf.WriteString(insertLineBreak("END Secret"))
		} else {
			log.Warnf("Object type unknown/not supported: %v", obj)
		}
	}
	return buf.String(), nil
}

// ScaleApplication  Scale the application
func (k *K8s) ScaleApplication(ctx *scheduler.Context, scaleFactorMap map[string]int32) error {
	k8sOps := k8sApps
	for _, specObj := range ctx.App.SpecList {
		if !k.IsScalable(specObj) {
			continue
		}
		if obj, ok := specObj.(*appsapi.Deployment); ok {
			log.Infof("Scale all Deployments")
			newScaleFactor := scaleFactorMap[obj.Name+DeploymentSuffix]

			t := func() (interface{}, bool, error) {
				dep, err := k8sOps.GetDeployment(obj.Name, obj.Namespace)
				if err != nil {
					return "", true, err // failed to get deployment, retry
				}
				*dep.Spec.Replicas = newScaleFactor
				dep, err = k8sOps.UpdateDeployment(dep)
				if err == nil {
					return dep, false, nil // succeeded, no retry
				}
				return "", true, err // failed to update deployment, retry
			}
			_, err := task.DoRetryWithTimeout(t, 2*time.Minute, time.Second)
			if err != nil {
				return &scheduler.ErrFailedToUpdateApp{
					App:   ctx.App,
					Cause: fmt.Sprintf("Failed to update Deployment: %v. Err: %v", obj.Name, err),
				}
			}
			log.Infof("Deployment %s scaled to %d successfully.", obj.Name, newScaleFactor)
		} else if obj, ok := specObj.(*appsapi.StatefulSet); ok {
			log.Infof("Scale all Stateful sets")
			ss, err := k8sOps.GetStatefulSet(obj.Name, obj.Namespace)
			if err != nil {
				return err
			}
			newScaleFactor := scaleFactorMap[obj.Name+StatefulSetSuffix]
			*ss.Spec.Replicas = newScaleFactor
			if _, err := k8sOps.UpdateStatefulSet(ss); err != nil {
				return &scheduler.ErrFailedToUpdateApp{
					App:   ctx.App,
					Cause: fmt.Sprintf("Failed to update StatefulSet: %v. Err: %v", obj.Name, err),
				}
			}
			log.Infof("StatefulSet %s scaled to %d successfully.", obj.Name, int(newScaleFactor))
		}
	}
	return nil
}

// GetScaleFactorMap Get scale Factory map
func (k *K8s) GetScaleFactorMap(ctx *scheduler.Context) (map[string]int32, error) {
	k8sOps := k8sApps
	scaleFactorMap := make(map[string]int32, len(ctx.App.SpecList))
	for _, specObj := range ctx.App.SpecList {
		if obj, ok := specObj.(*appsapi.Deployment); ok {
			dep, err := k8sOps.GetDeployment(obj.Name, obj.Namespace)
			if err != nil {
				return scaleFactorMap, err
			}
			scaleFactorMap[obj.Name+DeploymentSuffix] = *dep.Spec.Replicas
		} else if obj, ok := specObj.(*appsapi.StatefulSet); ok {
			ss, err := k8sOps.GetStatefulSet(obj.Name, obj.Namespace)
			if err != nil {
				return scaleFactorMap, err
			}
			scaleFactorMap[obj.Name+StatefulSetSuffix] = *ss.Spec.Replicas
		}
	}
	return scaleFactorMap, nil
}

// StopSchedOnNode stop schedule on node
func (k *K8s) StopSchedOnNode(n node.Node) error {
	driver, _ := node.Get(k.NodeDriverName)
	systemOpts := node.SystemctlOpts{
		ConnectionOpts: node.ConnectionOpts{
			Timeout:         FindFilesOnWorkerTimeout,
			TimeBeforeRetry: DefaultRetryInterval,
		},
		Action: "stop",
	}
	err := driver.Systemctl(n, SystemdSchedServiceName, systemOpts)
	if err != nil {
		return &scheduler.ErrFailedToStopSchedOnNode{
			Node:          n,
			SystemService: SystemdSchedServiceName,
			Cause:         err.Error(),
		}
	}
	return nil
}

// StartSchedOnNode start schedule on node
func (k *K8s) StartSchedOnNode(n node.Node) error {
	driver, _ := node.Get(k.NodeDriverName)
	systemOpts := node.SystemctlOpts{
		ConnectionOpts: node.ConnectionOpts{
			Timeout:         DefaultTimeout,
			TimeBeforeRetry: DefaultRetryInterval,
		},
		Action: "start",
	}
	err := driver.Systemctl(n, SystemdSchedServiceName, systemOpts)
	if err != nil {
		return &scheduler.ErrFailedToStartSchedOnNode{
			Node:          n,
			SystemService: SystemdSchedServiceName,
			Cause:         err.Error(),
		}
	}
	return nil
}

// EnableSchedulingOnNode enable apps to be scheduled to a given k8s worker node
func (k *K8s) EnableSchedulingOnNode(n node.Node) error {
	return k8sCore.UnCordonNode(n.Name, DefaultTimeout, DefaultRetryInterval)
}

// DisableSchedulingOnNode disable apps to be scheduled to a given k8s worker node
func (k *K8s) DisableSchedulingOnNode(n node.Node) error {
	return k8sCore.CordonNode(n.Name, DefaultTimeout, DefaultRetryInterval)
}

// IsScalable check whether scalable
func (k *K8s) IsScalable(spec interface{}) bool {
	if obj, ok := spec.(*appsapi.Deployment); ok {
		dep, err := k8sApps.GetDeployment(obj.Name, obj.Namespace)
		if err != nil {
			log.Errorf("Failed to retrieve deployment [%s] %s. Cause: %v", obj.Namespace, obj.Name, err)
			return false
		}
		for _, vol := range dep.Spec.Template.Spec.Volumes {
			if vol.PersistentVolumeClaim != nil {
				pvcName := vol.PersistentVolumeClaim.ClaimName
				pvc, err := k8sCore.GetPersistentVolumeClaim(pvcName, dep.Namespace)
				if err != nil {
					log.Errorf("Failed to retrieve PVC [%s] %s. Cause: %v", obj.Namespace, pvcName, err)
					return false
				}
				for _, ac := range pvc.Spec.AccessModes {
					if ac == corev1.ReadWriteOnce {
						return false
					}
				}
			}
		}
		return true
	} else if _, ok := spec.(*appsapi.StatefulSet); ok {
		return true
	}
	return false
}

// GetTokenFromConfigMap -  Retrieve the config map object and get auth-token
func (k *K8s) GetTokenFromConfigMap(configMapName string) (string, error) {
	var token string
	var err error
	var configMap *corev1.ConfigMap
	k8sOps := k8sCore
	if configMap, err = k8sOps.GetConfigMap(configMapName, "default"); err == nil {
		if secret, err := k8sOps.GetSecret(configMap.Data[secretNameKey], configMap.Data[secretNamespaceKey]); err == nil {
			if tk, ok := secret.Data["auth-token"]; ok {
				token = string(tk)
			}
		}
	}
	log.Infof("Token from secret: %s", token)
	return token, err
}

<<<<<<< HEAD
// createCustomResourceObjects is used to create objects whose resource `kind` is defined by a CRD. NOTE: this is done using the `kubectl apply -f` command instead of the conventional method of using an api library
func (k *K8s) createCustomResourceObjects(
	spec interface{},
	ns *corev1.Namespace,
	app *spec.AppSpec,
) (interface{}, error) {

	if obj, ok := spec.(*CustomResourceObjectYAML); ok {
		log.Warn("applying custom resources")
		cryaml := obj.Path
		if _, err := os.Stat(cryaml); baseErrors.Is(err, os.ErrNotExist) {
			return nil, fmt.Errorf("Cannot find yaml in path %s", cryaml)
		}
		cmdArgs := []string{"apply", "-f", cryaml, "-n", ns.Name}
		err := osutils.Kubectl(cmdArgs)
		if err != nil {
			return nil, fmt.Errorf("Error applying spec [%s], Error: %s", cryaml, err)
		}
		obj.Namespace = ns.Name
		obj.Name = "placeholder" //TODO1
		return obj, nil
	}

	return nil, nil
}

// destroyCustomResourceObjects is used to delete objects whose resource `kind` is defined by a CRD. NOTE: this is done using the `kubectl delete -f` command instead of the conventional method of using an api library
func (k *K8s) destroyCustomResourceObjects(spec interface{}, app *spec.AppSpec) error {

	if obj, ok := spec.(*CustomResourceObjectYAML); ok {
		cryaml := obj.Path
		if _, err := os.Stat(cryaml); baseErrors.Is(err, os.ErrNotExist) {
			return &scheduler.ErrFailedToDestroyApp{
				App:   app,
				Cause: fmt.Sprintf("Failed to destroy Custom Resource Object: %v. Err: Cannot find yaml in path: %v", obj.Name, cryaml),
			}
		}

		cmdArgs := []string{"delete", "-f", cryaml, "-n", obj.Namespace}
		err := osutils.Kubectl(cmdArgs)
		if err != nil {
			return &scheduler.ErrFailedToDestroyApp{
				App:   app,
				Cause: fmt.Sprintf("Failed to destroy Custom Resource Object: %v. Err: %v", obj.Name, err),
			}
		} else {
			log.Infof("[%v] Destroyed CustomResourceObject: %v", app.Key, obj.Name)
			return nil
		}
	}

	return nil
=======
// createAdmissionRegistrationObjects creates objects in the `AdmissionRegistration` group (like ValidatingWebhookConfiguration)
func (k *K8s) createAdmissionRegistrationObjects(
	specObj interface{},
	ns *corev1.Namespace,
	app *spec.AppSpec,
) (interface{}, error) {
	k8sOps := k8sAdmissionRegistration

	// Add security annotations if running with auth-enabled
	configMapName := k.secretConfigMapName
	if configMapName != "" {
		configMap, err := k8sCore.GetConfigMap(configMapName, "default")
		if err != nil {
			return nil, &scheduler.ErrFailedToGetConfigMap{
				Name:  configMapName,
				Cause: fmt.Sprintf("Failed to get config map: Err: %v", err),
			}
		}
		err = k.addSecurityAnnotation(specObj, configMap, app)
		if err != nil {
			return nil, fmt.Errorf("failed to add annotations to migration object: %v", err)
		}

	}

	if obj, ok := specObj.(*admissionregistrationv1.ValidatingWebhookConfiguration); ok {
		obj.Namespace = ns.Name
		for i := range obj.Webhooks {
			obj.Webhooks[i].ClientConfig.Service.Namespace = ns.Name
		}

		vbc, err := k8sOps.CreateValidatingWebhookConfiguration(obj)

		if k8serrors.IsAlreadyExists(err) {
			if vbc, err := k8sOps.GetValidatingWebhookConfiguration(obj.Name); err == nil {
				log.Infof("[%v] Found existing ValidatingWebhookConfiguration: %v", app.Key, vbc.Name)
				return vbc, nil
			}
		}

		if err != nil {
			return nil, &scheduler.ErrFailedToScheduleApp{
				App:   app,
				Cause: fmt.Sprintf("Failed to Create ValidatingWebhookConfiguration: %v. Err: %v", obj.Name, err),
			}
		}
		log.Infof("[%v] Created ValidatingWebhookConfiguration: %v", app.Key, vbc.Name)
		return vbc, nil
	} else if obj, ok := specObj.(*admissionregistrationv1beta1.ValidatingWebhookConfiguration); ok {
		obj.Namespace = ns.Name
		for i := range obj.Webhooks {
			obj.Webhooks[i].ClientConfig.Service.Namespace = ns.Name
		}

		vbc, err := k8sOps.CreateValidatingWebhookConfigurationV1beta1(obj)

		if k8serrors.IsAlreadyExists(err) {
			if vbc, err := k8sOps.GetValidatingWebhookConfigurationV1beta1(obj.Name); err == nil {
				log.Infof("[%v] Found existing ValidatingWebhookConfiguration: %v", app.Key, vbc.Name)
				return vbc, nil
			}
		}

		if err != nil {
			return nil, &scheduler.ErrFailedToScheduleApp{
				App:   app,
				Cause: fmt.Sprintf("Failed to Create ValidatingWebhookConfiguration: %v. Err: %v", obj.Name, err),
			}
		}
		log.Infof("[%v] Created ValidatingWebhookConfiguration: %v", app.Key, vbc.Name)
		return vbc, nil
	}

	return nil, nil
>>>>>>> a29d55c8
}

func (k *K8s) createMigrationObjects(
	specObj interface{},
	ns *corev1.Namespace,
	app *spec.AppSpec,
) (interface{}, error) {
	k8sOps := k8sStork
	// Add security annotations if running with auth-enabled
	configMapName := k.secretConfigMapName
	if configMapName != "" {
		configMap, err := k8sCore.GetConfigMap(configMapName, "default")
		if err != nil {
			return nil, &scheduler.ErrFailedToGetConfigMap{
				Name:  configMapName,
				Cause: fmt.Sprintf("Failed to get config map: Err: %v", err),
			}
		}
		err = k.addSecurityAnnotation(specObj, configMap, app)
		if err != nil {
			return nil, fmt.Errorf("failed to add annotations to migration object: %v", err)
		}

	}

	if obj, ok := specObj.(*storkapi.ClusterPair); ok {
		obj.Namespace = ns.Name
		clusterPair, err := k8sOps.CreateClusterPair(obj)
		if err != nil {
			return nil, &scheduler.ErrFailedToScheduleApp{
				App:   app,
				Cause: fmt.Sprintf("Failed to create ClusterPair: %v. Err: %v", obj.Name, err),
			}
		}
		log.Infof("[%v] Created ClusterPair: %v", app.Key, clusterPair.Name)
		return clusterPair, nil
	} else if obj, ok := specObj.(*storkapi.Migration); ok {
		obj.Namespace = ns.Name
		migration, err := k8sOps.CreateMigration(obj)
		if err != nil {
			return nil, &scheduler.ErrFailedToScheduleApp{
				App:   app,
				Cause: fmt.Sprintf("Failed to create Migration: %v. Err: %v", obj.Name, err),
			}
		}
		log.Infof("[%v] Created Migration: %v", app.Key, migration.Name)
		return migration, nil
	} else if obj, ok := specObj.(*storkapi.MigrationSchedule); ok {
		obj.Namespace = ns.Name
		migrationSchedule, err := k8sOps.CreateMigrationSchedule(obj)
		if err != nil {
			return nil, &scheduler.ErrFailedToScheduleApp{
				App:   app,
				Cause: fmt.Sprintf("Failed to create MigrationSchedule: %v. Err: %v", obj.Name, err),
			}
		}
		log.Infof("[%v] Created MigrationSchedule: %v", app.Key, migrationSchedule.Name)
		return migrationSchedule, nil
	} else if obj, ok := specObj.(*storkapi.SchedulePolicy); ok {
		schedPolicy, err := k8sOps.CreateSchedulePolicy(obj)
		if k8serrors.IsAlreadyExists(err) {
			if schedPolicy, err = k8sOps.GetSchedulePolicy(obj.Name); err == nil {
				log.Infof("[%v] Found existing schedule policy: %v", app.Key, schedPolicy.Name)
				return schedPolicy, nil
			}
		}

		if err != nil {
			return nil, &scheduler.ErrFailedToScheduleApp{
				App:   app,
				Cause: fmt.Sprintf("Failed to create SchedulePolicy: %v. Err: %v", obj.Name, err),
			}
		}
		log.Infof("[%v] Created SchedulePolicy: %v", app.Key, schedPolicy.Name)
		return schedPolicy, nil
	} else if obj, ok := specObj.(*storkapi.ResourceTransformation); ok {
		obj.Namespace = ns.Name
		transform, err := k8sOps.CreateResourceTransformation(obj)
		if err != nil {
			return nil, &scheduler.ErrFailedToScheduleApp{
				App:   app,
				Cause: fmt.Sprintf("Failed to create ResourceTransformation: %v/%v. Obj: %v, Err: %v", obj.Name, obj.Namespace, obj, err),
			}
		}
		log.Infof("[%v] Created ResourceTransformation: %v", app.Key, transform.Name)
		return transform, nil
	}

	return nil, nil
}

func (k *K8s) getPodsUsingStorage(pods []corev1.Pod, provisioner string) []corev1.Pod {
	k8sOps := k8sCore
	podsUsingStorage := make([]corev1.Pod, 0)
	for _, pod := range pods {
		for _, vol := range pod.Spec.Volumes {
			if vol.PersistentVolumeClaim == nil {
				continue
			}
			pvc, err := k8sOps.GetPersistentVolumeClaim(vol.PersistentVolumeClaim.ClaimName, pod.Namespace)
			if err != nil {
				log.Errorf("failed to get pvc [%s] %s. Cause: %v", vol.PersistentVolumeClaim.ClaimName, pod.Namespace, err)
				return podsUsingStorage
			}
			if scProvisioner, err := k8sOps.GetStorageProvisionerForPVC(pvc); err == nil && scProvisioner == volume.GetStorageProvisioner() {
				podsUsingStorage = append(podsUsingStorage, pod)
				break
			}
		}
	}
	return podsUsingStorage
}

// PrepareNodeToDecommission Prepare the Node for decommission
func (k *K8s) PrepareNodeToDecommission(n node.Node, provisioner string) error {
	k8sOps := k8sCore
	pods, err := k8sOps.GetPodsByNode(n.Name, "")
	if err != nil {
		return &scheduler.ErrFailedToDecommissionNode{
			Node:  n,
			Cause: fmt.Sprintf("Failed to get pods on the node: %v. Err: %v", n.Name, err),
		}
	}
	podsUsingStorage := k.getPodsUsingStorage(pods.Items, provisioner)
	// double the timeout every 40 pods
	timeout := DefaultTimeout * time.Duration(len(podsUsingStorage)/40+1)
	if err = k8sOps.DrainPodsFromNode(n.Name, podsUsingStorage, timeout, DefaultRetryInterval); err != nil {
		return &scheduler.ErrFailedToDecommissionNode{
			Node:  n,
			Cause: fmt.Sprintf("Failed to drain pods from node: %v. Err: %v", n.Name, err),
		}
	}
	return nil
}

func (k *K8s) destroyMigrationObject(
	specObj interface{},
	app *spec.AppSpec,
) error {
	k8sOps := k8sStork
	if obj, ok := specObj.(*storkapi.ClusterPair); ok {
		err := k8sOps.DeleteClusterPair(obj.Name, obj.Namespace)
		if err != nil {
			return &scheduler.ErrFailedToDestroyApp{
				App:   app,
				Cause: fmt.Sprintf("Failed to delete ClusterPair: %v. Err: %v", obj.Name, err),
			}
		}
		log.Infof("[%v] Destroyed ClusterPair: %v", app.Key, obj.Name)
	} else if obj, ok := specObj.(*storkapi.Migration); ok {
		err := k8sOps.DeleteMigration(obj.Name, obj.Namespace)
		if err != nil {
			return &scheduler.ErrFailedToDestroyApp{
				App:   app,
				Cause: fmt.Sprintf("Failed to delete Migration: %v. Err: %v", obj.Name, err),
			}
		}
		log.Infof("[%v] Destroyed Migration: %v", app.Key, obj.Name)
	} else if obj, ok := specObj.(*storkapi.MigrationSchedule); ok {
		err := k8sOps.DeleteMigrationSchedule(obj.Name, obj.Namespace)
		if err != nil {
			return &scheduler.ErrFailedToDestroyApp{
				App:   app,
				Cause: fmt.Sprintf("Failed to delete MigrationSchedule: %v. Err: %v", obj.Name, err),
			}
		}
		log.Infof("[%v] Destroyed MigrationSchedule: %v", app.Key, obj.Name)
	} else if obj, ok := specObj.(*storkapi.SchedulePolicy); ok {
		err := k8sOps.DeleteSchedulePolicy(obj.Name)
		if err != nil {
			return &scheduler.ErrFailedToDestroyApp{
				App:   app,
				Cause: fmt.Sprintf("Failed to delete SchedulePolicy: %v. Err: %v", obj.Name, err),
			}
		}

		log.Infof("[%v] Destroyed SchedulePolicy: %v", app.Key, obj.Name)

	} else if obj, ok := specObj.(*storkapi.ResourceTransformation); ok {
		err := k8sOps.DeleteResourceTransformation(obj.Name, obj.Namespace)
		if err != nil {
			return &scheduler.ErrFailedToDestroyApp{
				App:   app,
				Cause: fmt.Sprintf("Failed to delete ResourceTransformation: %v. Err: %v", obj.Name, err),
			}
		}

	}
	return nil
}

func (k *K8s) destroyVolumeSnapshotRestoreObject(
	specObj interface{},
	app *spec.AppSpec,
) error {
	k8sOps := k8sStork
	if obj, ok := specObj.(*storkapi.VolumeSnapshotRestore); ok {
		err := k8sOps.DeleteVolumeSnapshotRestore(obj.Name, obj.Namespace)
		if err != nil {
			return &scheduler.ErrFailedToDestroyApp{
				App:   app,
				Cause: fmt.Sprintf("Failed to delete VolumeSnapshotRestore: %v. Err: %v", obj.Name, err),
			}
		}
		log.Infof("[%v] Destroyed VolumeSnapshotRestore: %v", app.Key, obj.Name)
	}
	return nil
}

// ValidateVolumeSnapshotRestore return nil if snapshot is restored successuflly to
// parent volumes
func (k *K8s) ValidateVolumeSnapshotRestore(ctx *scheduler.Context, timeStart time.Time) error {
	var err error
	var snapRestore *storkapi.VolumeSnapshotRestore
	if ctx == nil {
		return fmt.Errorf("no context provided")
	}
	// extract volume name and snapshotname from context
	// can do it using snapRestore.Status.Volume
	k8sOps := k8sStork
	specObjects := ctx.App.SpecList
	driver, err := volume.Get(k.VolDriverName)
	if err != nil {
		return err
	}

	for _, specObj := range specObjects {
		if obj, ok := specObj.(*storkapi.VolumeSnapshotRestore); ok {
			snapRestore, err = k8sOps.GetVolumeSnapshotRestore(obj.Name, obj.Namespace)
			if err != nil {
				return fmt.Errorf("unable to restore volumesnapshotrestore details %v", err)
			}
			err = k8sOps.ValidateVolumeSnapshotRestore(snapRestore.Name, snapRestore.Namespace, DefaultTimeout,
				DefaultRetryInterval)
			if err != nil {
				return err
			}

		}
	}
	if snapRestore == nil {
		return fmt.Errorf("no valid volumesnapshotrestore specs found")
	}

	for _, vol := range snapRestore.Status.Volumes {
		log.Infof("validating volume %v is restored from %v", vol.Volume, vol.Snapshot)
		snapshotData, err := k8sExternalStorage.GetSnapshotData(vol.Snapshot)
		if err != nil {
			return fmt.Errorf("failed to retrieve VolumeSnapshotData %s: %v",
				vol.Snapshot, err)
		}
		err = k8sExternalStorage.ValidateSnapshotData(snapshotData.Metadata.Name, false, DefaultTimeout, DefaultRetryInterval)
		if err != nil {
			return fmt.Errorf("snapshot: %s is not complete. %v", snapshotData.Metadata.Name, err)
		}
		// validate each snap restore
		if err := driver.ValidateVolumeSnapshotRestore(vol.Volume, snapshotData, timeStart); err != nil {
			return err
		}
	}

	return nil
}

func (k *K8s) createBackupObjects(
	specObj interface{},
	ns *corev1.Namespace,
	app *spec.AppSpec,
) (interface{}, error) {
	k8sOps := k8sStork
	if obj, ok := specObj.(*storkapi.BackupLocation); ok {
		obj.Namespace = ns.Name
		backupLocation, err := k8sOps.CreateBackupLocation(obj)
		if err != nil {
			return nil, &scheduler.ErrFailedToScheduleApp{
				App:   app,
				Cause: fmt.Sprintf("Failed to create BackupLocation: %v. Err: %v", obj.Name, err),
			}
		}
		log.Infof("[%v] Created BackupLocation: %v", app.Key, backupLocation.Name)
		return backupLocation, nil
	} else if obj, ok := specObj.(*storkapi.ApplicationBackup); ok {
		obj.Namespace = ns.Name
		applicationBackup, err := k8sOps.CreateApplicationBackup(obj)
		if err != nil {
			return nil, &scheduler.ErrFailedToScheduleApp{
				App:   app,
				Cause: fmt.Sprintf("Failed to create ApplicationBackup: %v. Err: %v", obj.Name, err),
			}
		}
		log.Infof("[%v] Created ApplicationBackup: %v", app.Key, applicationBackup.Name)
		return applicationBackup, nil
	} else if obj, ok := specObj.(*storkapi.ApplicationRestore); ok {
		obj.Namespace = ns.Name
		applicationRestore, err := k8sOps.CreateApplicationRestore(obj)
		if err != nil {
			return nil, &scheduler.ErrFailedToScheduleApp{
				App:   app,
				Cause: fmt.Sprintf("Failed to create ApplicationRestore: %v. Err: %v", obj.Name, err),
			}
		}
		log.Infof("[%v] Created ApplicationRestore: %v", app.Key, applicationRestore.Name)
		return applicationRestore, nil
	} else if obj, ok := specObj.(*storkapi.ApplicationClone); ok {
		applicationClone, err := k8sOps.CreateApplicationClone(obj)
		if err != nil {
			return nil, &scheduler.ErrFailedToScheduleApp{
				App:   app,
				Cause: fmt.Sprintf("Failed to create ApplicationClone: %v. Err: %v", obj.Name, err),
			}
		}
		log.Infof("[%v] Created ApplicationClone: %v", app.Key, applicationClone.Name)
		return applicationClone, nil
	}
	return nil, nil
}

func (k *K8s) destroyBackupObjects(
	specObj interface{},
	app *spec.AppSpec,
) error {
	k8sOps := k8sStork
	if obj, ok := specObj.(*storkapi.BackupLocation); ok {
		err := k8sOps.DeleteBackupLocation(obj.Name, obj.Namespace)
		if err != nil {
			return &scheduler.ErrFailedToDestroyApp{
				App:   app,
				Cause: fmt.Sprintf("Failed to delete BackupLocation: %v. Err: %v", obj.Name, err),
			}
		}
		log.Infof("[%v] Destroyed BackupLocation: %v", app.Key, obj.Name)
	} else if obj, ok := specObj.(*storkapi.ApplicationBackup); ok {
		err := k8sOps.DeleteApplicationBackup(obj.Name, obj.Namespace)
		if err != nil {
			return &scheduler.ErrFailedToDestroyApp{
				App:   app,
				Cause: fmt.Sprintf("Failed to delete ApplicationBackup: %v. Err: %v", obj.Name, err),
			}
		}
		log.Infof("[%v] Destroyed ApplicationBackup: %v", app.Key, obj.Name)

	} else if obj, ok := specObj.(*storkapi.ApplicationRestore); ok {
		err := k8sOps.DeleteApplicationRestore(obj.Name, obj.Namespace)
		if err != nil {
			return &scheduler.ErrFailedToDestroyApp{
				App:   app,
				Cause: fmt.Sprintf("Failed to delete ApplicationRestore: %v. Err: %v", obj.Name, err),
			}
		}
		log.Infof("[%v] Destroyed ApplicationRestore: %v", app.Key, obj.Name)
	} else if obj, ok := specObj.(*storkapi.ApplicationClone); ok {
		err := k8sOps.DeleteApplicationClone(obj.Name, obj.Namespace)
		if err != nil {
			return &scheduler.ErrFailedToDestroyApp{
				App:   app,
				Cause: fmt.Sprintf("Failed to delete ApplicationClone: %v. Err: %v", obj.Name, err),
			}
		}
		log.Infof("[%v] Destroyed ApplicationClone: %v", app.Key, obj.Name)
	}
	return nil
}

func (k *K8s) createRbacObjects(
	spec interface{},
	ns *corev1.Namespace,
	app *spec.AppSpec,
) (interface{}, error) {
	if obj, ok := spec.(*rbacv1.Role); ok {
		obj.Namespace = ns.Name
		role, err := k8sRbac.CreateRole(obj)
		if k8serrors.IsAlreadyExists(err) {
			if role, err = k8sRbac.GetRole(obj.Name, obj.Namespace); err == nil {
				log.Infof("[%v] Found existing Role: %v", app.Key, role.Name)
				return role, nil
			}
		}
		if err != nil {
			return nil, &scheduler.ErrFailedToScheduleApp{
				App:   app,
				Cause: fmt.Sprintf("Failed to create Role: %v. Err: %v", obj.Name, err),
			}
		}

		log.Infof("[%v] Created Role: %v", app.Key, role.Name)
		return role, nil
	} else if obj, ok := spec.(*rbacv1.RoleBinding); ok {
		obj.Namespace = ns.Name
		rolebinding, err := k8sRbac.CreateRoleBinding(obj)
		if k8serrors.IsAlreadyExists(err) {
			if rolebinding, err = k8sRbac.GetRoleBinding(obj.Name, obj.Namespace); err == nil {
				log.Infof("[%v] Found existing Role Binding: %v", app.Key, rolebinding.Name)
				return rolebinding, nil
			}
		}
		if err != nil {
			return nil, &scheduler.ErrFailedToScheduleApp{
				App:   app,
				Cause: fmt.Sprintf("Failed to create Role Binding: %v. Err: %v", obj.Name, err),
			}
		}

		log.Infof("[%v] Created Role Binding: %v", app.Key, rolebinding.Name)
		return rolebinding, nil
	} else if obj, ok := spec.(*rbacv1.ClusterRole); ok {
		obj.Namespace = ns.Name
		clusterrole, err := k8sRbac.CreateClusterRole(obj)
		if k8serrors.IsAlreadyExists(err) {
			if clusterrole, err = k8sRbac.GetClusterRole(obj.Name); err == nil {
				log.Infof("[%v] Found existing Role Binding: %v", app.Key, clusterrole.Name)
				return clusterrole, nil
			}
		}
		if err != nil {
			return nil, &scheduler.ErrFailedToScheduleApp{
				App:   app,
				Cause: fmt.Sprintf("Failed to create Cluster Role: %v. Err: %v", obj.Name, err),
			}
		}

		log.Infof("[%v] Created Cluster Role: %v", app.Key, clusterrole.Name)
		return clusterrole, nil
	} else if obj, ok := spec.(*rbacv1.ClusterRoleBinding); ok {
		obj.Namespace = ns.Name
		clusterrolebinding, err := k8sRbac.CreateClusterRoleBinding(obj)
		if k8serrors.IsAlreadyExists(err) {
			if clusterrolebinding, err = k8sRbac.GetClusterRoleBinding(obj.Name); err == nil {
				log.Infof("[%v] Found existing Cluster Role Binding: %v", app.Key, clusterrolebinding.Name)
				return clusterrolebinding, nil
			}
		}
		if err != nil {
			return nil, &scheduler.ErrFailedToScheduleApp{
				App:   app,
				Cause: fmt.Sprintf("Failed to create Cluster Role Binding: %v. Err: %v", obj.Name, err),
			}
		}

		log.Infof("[%v] Created Cluster Role: %v", app.Key, clusterrolebinding.Name)
		return clusterrolebinding, nil
	} else if obj, ok := spec.(*corev1.ServiceAccount); ok {
		obj.Namespace = ns.Name
		serviceaccount, err := k8sCore.CreateServiceAccount(obj)
		if k8serrors.IsAlreadyExists(err) {
			if serviceaccount, err = k8sCore.GetServiceAccount(obj.Name, obj.Namespace); err == nil {
				log.Infof("[%v] Found existing Service Account: %v", app.Key, serviceaccount.Name)
				return serviceaccount, nil
			}
		}
		if err != nil {
			return nil, &scheduler.ErrFailedToScheduleApp{
				App:   app,
				Cause: fmt.Sprintf("Failed to create Service Account: %v. Err: %v", obj.Name, err),
			}
		}

		log.Infof("[%v] Created Service Account: %v", app.Key, serviceaccount.Name)
		return serviceaccount, nil
	}

	return nil, nil
}

func (k *K8s) createNetworkingObjects(
	spec interface{},
	ns *corev1.Namespace,
	app *spec.AppSpec,
) (interface{}, error) {
	if obj, ok := spec.(*networkingv1beta1.Ingress); ok {
		obj.Namespace = ns.Name
		ingress, err := k8sNetworking.CreateIngress(obj)
		if k8serrors.IsAlreadyExists(err) {
			if ingress, err = k8sNetworking.GetIngress(obj.Name, obj.Namespace); err == nil {
				log.Infof("[%v] Found existing Ingress: %v", app.Key, ingress.Name)
				return ingress, nil
			}
		}
		if err != nil {
			return nil, &scheduler.ErrFailedToScheduleApp{
				App:   app,
				Cause: fmt.Sprintf("Failed to create Ingress: %v. Err: %v", obj.Name, err),
			}
		}

		log.Infof("[%v] Created Ingress: %v", app.Key, ingress.Name)
		return ingress, nil
	}
	return nil, nil
}

func (k *K8s) createBatchObjects(
	spec interface{},
	ns *corev1.Namespace,
	app *spec.AppSpec,
) (interface{}, error) {
	if obj, ok := spec.(*batchv1beta1.CronJob); ok {
		obj.Namespace = ns.Name
		cronjob, err := k8sBatch.CreateCronJobV1beta1(obj)
		if k8serrors.IsAlreadyExists(err) {
			if cronjob, err = k8sBatch.GetCronJobV1beta1(obj.Name, obj.Namespace); err == nil {
				log.Infof("[%v] Found existing CronJob: %v", app.Key, cronjob.Name)
				return cronjob, nil
			}
		}
		if err != nil {
			return nil, &scheduler.ErrFailedToScheduleApp{
				App:   app,
				Cause: fmt.Sprintf("Failed to create CronJob: %v. Err: %v", obj.Name, err),
			}
		}

		log.Infof("[%v] Created CronJob: %v", app.Key, cronjob.Name)
		return cronjob, nil
	} else if obj, ok := spec.(*batchv1.Job); ok {
		obj.Namespace = ns.Name
		job, err := k8sBatch.CreateJob(obj)
		if k8serrors.IsAlreadyExists(err) {
			if job, err = k8sBatch.GetJob(obj.Name, obj.Namespace); err == nil {
				log.Infof("[%v] Found existing Job: %v", app.Key, job.Name)
				return job, nil
			}
		}
		if err != nil {
			return nil, &scheduler.ErrFailedToScheduleApp{
				App:   app,
				Cause: fmt.Sprintf("Failed to create Job: %v. Err: %v", obj.Name, err),
			}
		}

		log.Infof("[%v] Created CronJob: %v", app.Key, job.Name)
		return job, nil
	}
	return nil, nil
}

func (k *K8s) createServiceMonitorObjects(
	spec interface{},
	ns *corev1.Namespace,
	app *spec.AppSpec,
) (interface{}, error) {
	if obj, ok := spec.(*monitoringv1.ServiceMonitor); ok {
		if obj.Namespace == "" {
			obj.Namespace = ns.Name
		}
		serviceMonitor, err := k8sMonitoring.CreateServiceMonitor(obj)
		if k8serrors.IsAlreadyExists(err) {
			if serviceMonitor, err = k8sMonitoring.GetServiceMonitor(obj.Name, obj.Namespace); err == nil {
				log.Infof("[%v] Found existing ServiceMonitor: %v", app.Key, serviceMonitor.Name)
				return serviceMonitor, nil
			}
		}
		if err != nil {
			return nil, &scheduler.ErrFailedToScheduleApp{
				App:   app,
				Cause: fmt.Sprintf("Failed to create ServiceMonitor: %v. Err: %v", obj.Name, err),
			}
		}

		log.Infof("[%v] Created ServiceMonitor: %v", app.Key, serviceMonitor.Name)
		return serviceMonitor, nil
	}
	return nil, nil
}

func (k *K8s) createPodDisruptionBudgetObjects(
	spec interface{},
	ns *corev1.Namespace,
	app *spec.AppSpec,
) (interface{}, error) {
	if obj, ok := spec.(*policyv1beta1.PodDisruptionBudget); ok {
		if obj.Namespace == "" {
			obj.Namespace = ns.Name
		}
		podDisruptionBudget, err := k8sPolicy.CreatePodDisruptionBudget(obj)
		if k8serrors.IsAlreadyExists(err) {
			if podDisruptionBudget, err = k8sPolicy.GetPodDisruptionBudget(obj.Name, obj.Namespace); err == nil {
				log.Infof("[%v] Found existing PodDisruptionBudget: %v", app.Key, podDisruptionBudget.Name)
				return podDisruptionBudget, nil
			}
		}
		if err != nil {
			return nil, &scheduler.ErrFailedToScheduleApp{
				App:   app,
				Cause: fmt.Sprintf("Failed to create PodDisruptionBudget: %v. Err: %v", obj.Name, err),
			}
		}

		log.Infof("[%v] Created PodDisruptionBudget: %v", app.Key, podDisruptionBudget.Name)
		return podDisruptionBudget, nil
	}
	return nil, nil
}

func (k *K8s) destroyPodDisruptionBudgetObjects(
	spec interface{},
	app *spec.AppSpec,
) error {
	if obj, ok := spec.(*policyv1beta1.PodDisruptionBudget); ok {
		err := k8sPolicy.DeletePodDisruptionBudget(obj.Name, obj.Namespace)
		if err != nil {
			return &scheduler.ErrFailedToDestroyApp{
				App:   app,
				Cause: fmt.Sprintf("Failed to destroy PodDisruptionBudget: %v. Err: %v", obj.Name, err),
			}
		}
	}
	return nil
}

func (k *K8s) destroyServiceMonitorObjects(spec interface{},
	app *spec.AppSpec,
) error {
	if obj, ok := spec.(*monitoringv1.ServiceMonitor); ok {
		err := k8sMonitoring.DeleteServiceMonitor(obj.Name, obj.Namespace)
		if err != nil {
			return &scheduler.ErrFailedToDestroyApp{
				App:   app,
				Cause: fmt.Sprintf("Failed to destroy ServiceMonitor: %v. Err: %v", obj.Name, err),
			}
		}
	}
	return nil
}

// EstimatePVCExpansion calculates expected size of PVC based on autopilot rule and workload
func (k *K8s) EstimatePVCExpansion(pvc *corev1.PersistentVolumeClaim, apRule apapi.AutopilotRule, wSize uint64) (uint64, int, error) {
	pvcObjSize := pvc.Spec.Resources.Requests[corev1.ResourceStorage]
	pvcSize, _ := pvcObjSize.AsInt64()
	initialPVCSize := uint64(pvcSize)

	volDriver, err := volume.Get(k.VolDriverName)
	if err != nil {
		return 0, 0, err
	}
	if isAutopilotMatchPvcLabels(apRule, pvc) {
		return volDriver.EstimateVolumeExpand(apRule, initialPVCSize, wSize)
	}
	return initialPVCSize, 0, nil
}

// ValidateAutopilotEvents verifies proper alerts and events on resize completion
func (k *K8s) ValidateAutopilotEvents(ctx *scheduler.Context) error {

	eventMap := make(map[string]int32)
	for _, event := range k.GetEvents()["AutopilotRule"] {
		eventMap[event.Message] = event.Count
	}

	for _, specObj := range ctx.App.SpecList {
		if obj, ok := specObj.(*corev1.PersistentVolumeClaim); ok {

			autopilotEnabled := false
			var err error
			if pvcAnnotationValue, ok := obj.Annotations[autopilotEnabledAnnotationKey]; ok {
				autopilotEnabled, err = strconv.ParseBool(pvcAnnotationValue)
				if err != nil {
					return err
				}
			}
			if autopilotEnabled {
				listApRules, err := autopilot.Instance().ListAutopilotRules()
				if err != nil {
					return err
				}
				wSize, err := k.GetWorkloadSizeFromAppSpec(ctx)
				if err != nil {
					return err
				}
				for _, rule := range listApRules.Items {
					_, resizeCount, err := k.EstimatePVCExpansion(obj, rule, wSize)
					if err != nil {
						return err
					}
					coolDownPeriod := rule.Spec.ActionsCoolDownPeriod
					if coolDownPeriod == 0 {
						coolDownPeriod = 5 // default autopilot cool down period
					}
					// sleep to wait until all events are published
					sleepTime := time.Second * time.Duration(coolDownPeriod+10)
					log.Infof("sleep %s until all events are published", sleepTime)
					time.Sleep(sleepTime)

					objectToValidateName := fmt.Sprintf("%s:pvc-%s", rule.Name, obj.UID)
					log.Infof("[%s] Validating events", objectToValidateName)
					err = k.validateEvents(objectToValidateName, eventMap, int32(resizeCount))
					if err != nil {
						return err
					}
				}
			}
		}
	}
	log.Infof("Finished validating events")
	return nil
}

// ValidateAutopilotRuleObjects validates autopilot rule objects
func (k *K8s) ValidateAutopilotRuleObjects() error {

	// TODO: Implement ARO validation for specific pool if autopilot rule has pool LabelSelector
	namespace, err := k.GetAutopilotNamespace()
	if err != nil {
		return err
	}

	expectedAroStates := []apapi.RuleState{
		apapi.RuleStateTriggered,
		apapi.RuleStateActiveActionsPending,
		apapi.RuleStateActiveActionsInProgress,
		apapi.RuleStateActiveActionsTaken,
		apapi.RuleStateNormal,
	}

	listAutopilotRuleObjects, err := k8sAutopilot.ListAutopilotRuleObjects(namespace)
	if err != nil {
		return err
	}
	if len(listAutopilotRuleObjects.Items) == 0 {
		log.Warnf("the list of autopilot rule objects is empty, please make sure that you have an appropriate autopilot rule")
		return nil
	}
	for _, aro := range listAutopilotRuleObjects.Items {
		var aroStates []apapi.RuleState
		for _, aroStatusItem := range aro.Status.Items {
			if aroStatusItem.State == "" {
				continue
			}
			aroStates = append(aroStates, aroStatusItem.State)
		}
		if reflect.DeepEqual(aroStates, expectedAroStates) {
			log.Debugf("autopilot rule object: %s has all expected states", aro.Name)
		} else {
			formattedObject, _ := json.MarshalIndent(listAutopilotRuleObjects.Items, "", "\t")
			log.Debugf("autopilot rule objects items: %s", string(formattedObject))
			return fmt.Errorf("autopilot rule object: %s doesn't have all expected states", aro.Name)
		}
	}
	return nil
}

// GetIOBandwidth takes in the pod name and namespace and returns the IOPs speed
func (k *K8s) GetIOBandwidth(podName string, namespace string) (int, error) {
	log.Infof("Getting the IO Speed in pod %s", podName)
	pod, err := k8sCore.GetPodByName(podName, namespace)
	if err != nil {
		return 0, fmt.Errorf("error in getting FIO PODS")
	}
	logOptions := corev1.PodLogOptions{
		// Getting 250 lines from the pod logs to get the io_bytes
		TailLines: getInt64Address(250),
	}
	log, err := k8sCore.GetPodLog(pod.Name, pod.Namespace, &logOptions)
	if err != nil {
		return 0, err
	}
	outputLines := strings.Split(log, "\n")
	for _, line := range outputLines {
		if strings.Contains(line, "iops") {
			re := regexp.MustCompile(`[0-9]+`)
			speedBytes := string(re.FindAll([]byte(line), -1)[0])
			speed, err := strconv.Atoi(speedBytes)
			if err != nil {
				return 0, fmt.Errorf("Error in getting the speed")
			}
			// We need to consider non Zero number from the speeds returned,
			// since it will return read speed, trim speed and we are performing only write operation
			if speed == 0 {
				continue
			}
			return speed, nil
		}
	}
	return 0, fmt.Errorf("pod %s does not have bandwidth in logs", podName)
}

func getInt64Address(x int64) *int64 {
	return &x
}

func (k *K8s) validateEvents(objName string, events map[string]int32, count int32) error {
	log.Debugf("expected %d resized in events validation", count)
	if count == 0 {
		// nothing to validate
		return nil
	}
	expectedEvents := map[string]int32{
		fmt.Sprintf("rule: %s transition from %s => %s", objName, apapi.RuleStateInit, apapi.RuleStateNormal):                                  1,
		fmt.Sprintf("rule: %s transition from %s => %s", objName, apapi.RuleStateNormal, apapi.RuleStateTriggered):                             count,
		fmt.Sprintf("rule: %s transition from %s => %s", objName, apapi.RuleStateTriggered, apapi.RuleStateActiveActionsPending):               count,
		fmt.Sprintf("rule: %s transition from %s => %s", objName, apapi.RuleStateActiveActionsPending, apapi.RuleStateActiveActionsInProgress): count,
		fmt.Sprintf("rule: %s transition from %s => %s", objName, apapi.RuleStateActiveActionsInProgress, apapi.RuleStateActiveActionsTaken):   count,
		fmt.Sprintf("rule: %s transition from %s => %s", objName, apapi.RuleStateActiveActionsTaken, apapi.RuleStateNormal):                    count,
	}

	for message, expectedCount := range expectedEvents {
		if _, ok := events[message]; !ok {
			return fmt.Errorf("expected event with message '%s'", message)
		}
		occurrences := events[message]
		// Object should change its state exactly as expected amount for all following states
		if strings.Contains(message, fmt.Sprintf("%s => %s", apapi.RuleStateInit, apapi.RuleStateNormal)) ||
			strings.Contains(message, fmt.Sprintf("%s => %s", apapi.RuleStateActiveActionsInProgress, apapi.RuleStateActiveActionsTaken)) ||
			strings.Contains(message, fmt.Sprintf("%s => %s", apapi.RuleStateActiveActionsTaken, apapi.RuleStateNormal)) {
			if occurrences != expectedCount {
				return fmt.Errorf("expected number of occurances %d for event message '%s'. Got: %d", expectedCount, message, occurrences)
			}
			continue
		}
		// it's possible that object changes the following states more times than expected if action is declined
		// Normal => Triggered
		// Triggered => ActiveActionsPending
		// ActiveActionsPending => ActiveActionsInProgress
		if !(occurrences >= expectedCount) {
			return fmt.Errorf("expected number of occurances >= %d for event message '%s'. Got: %d", expectedCount, message, occurrences)
		}
	}

	// TODO: for negative case (when added) if action is declined, check for the following states:
	// ActiveActionsInProgress => ActionsDeclined
	// ActionsDeclined => Triggered
	return nil
}

func isAutopilotMatchPvcLabels(apRule apapi.AutopilotRule, pvc *corev1.PersistentVolumeClaim) bool {
	apRuleLabels := apRule.Spec.Selector.LabelSelector.MatchLabels
	for k, v := range apRuleLabels {
		if pvcLabelValue, ok := pvc.Labels[k]; ok {
			if pvcLabelValue == v {
				return true
			}
		}
	}
	return false
}

// collectEvents collects all autopilot events until caller stops the process
func (k *K8s) collectEvents() error {
	log.Info("Started collecting events")

	lock := sync.Mutex{}
	t := time.Now()
	namespace := ""
	clientset, err := k.getKubeClient("")
	if err != nil {
		return err
	}

	iface, err := clientset.CoreV1().Events(namespace).Watch(context.TODO(), metav1.ListOptions{})
	if err != nil {
		return err
	}
	for i := range iface.ResultChan() {
		event, ok := i.Object.(*corev1.Event)
		if event == nil {
			continue
		}
		if ok {
			if !event.LastTimestamp.After(t) {
				// skip this event since it happened before event collection has been started
				continue
			}
			e := scheduler.Event{
				Message:   event.Message,
				EventTime: event.EventTime,
				Count:     event.Count,
				LastSeen:  event.LastTimestamp,
				Kind:      event.Kind,
				Type:      event.Type,
			}

			lock.Lock()
			storage := k.eventsStorage[event.InvolvedObject.Kind]
			storage = append(storage, e)
			k.eventsStorage[event.InvolvedObject.Kind] = storage
			lock.Unlock()
		}
	}
	return nil
}

func (k *K8s) getKubeClient(kubeconfig string) (kubernetes.Interface, error) {
	var cfg *rest.Config
	var err error

	if len(kubeconfig) == 0 {
		kubeconfig = os.Getenv("KUBECONFIG")
	}

	if len(kubeconfig) > 0 {
		log.Debugf("using kubeconfig: %s to create k8s client", kubeconfig)
		cfg, err = clientcmd.BuildConfigFromFlags("", kubeconfig)
	} else {
		log.Debugf("will use in-cluster config to create k8s client")
		cfg, err = rest.InClusterConfig()
	}

	if err != nil {
		return nil, err
	}

	kubeClient, err := kubernetes.NewForConfig(cfg)
	if err != nil {
		return nil, err
	}
	return kubeClient, nil
}

// GetEvents dumps events from event storage
func (k *K8s) GetEvents() map[string][]scheduler.Event {
	log.Infof("Getting events for validation")
	copyMap := make(map[string][]scheduler.Event)
	// Copy from the original map to the target map
	for key, value := range k.eventsStorage {
		copyMap[key] = value
	}
	return copyMap
}

// AddLabelOnNode adds label for a given node
func (k *K8s) AddLabelOnNode(n node.Node, lKey string, lValue string) error {
	k8sOps := k8sCore

	if err := k8sOps.AddLabelOnNode(n.Name, lKey, lValue); err != nil {
		return &scheduler.ErrFailedToAddLabelOnNode{
			Key:   lKey,
			Value: lValue,
			Node:  n,
			Cause: fmt.Sprintf("Failed to add label on node. Err: %v", err),
		}
	}
	log.Infof("Added label on %s node: %s=%s", n.Name, lKey, lValue)
	return nil
}

// RemoveLabelOnNode adds label for a given node
func (k *K8s) RemoveLabelOnNode(n node.Node, lKey string) error {
	k8sOps := k8sCore

	if err := k8sOps.RemoveLabelOnNode(n.Name, lKey); err != nil {
		return &scheduler.ErrFailedToRemoveLabelOnNode{
			Key:   lKey,
			Node:  n,
			Cause: fmt.Sprintf("Failed to remove label on node. Err: %v", err),
		}
	}
	log.Infof("Removed label: %s on node: %s", lKey, n.Name)
	return nil
}

// IsAutopilotEnabledForVolume checks if autopilot enabled for a given volume
func (k *K8s) IsAutopilotEnabledForVolume(vol *volume.Volume) bool {
	autopilotEnabled := false
	if volAnnotationValue, ok := vol.Annotations[autopilotEnabledAnnotationKey]; ok {
		autopilotEnabled, _ = strconv.ParseBool(volAnnotationValue)
	}
	return autopilotEnabled
}

// SaveSchedulerLogsToFile gathers all scheduler logs into a file
func (k *K8s) SaveSchedulerLogsToFile(n node.Node, location string) error {
	driver, _ := node.Get(k.NodeDriverName)
	cmd := fmt.Sprintf("journalctl -lu %s* > %s/kubelet.log", SystemdSchedServiceName, location)
	_, err := driver.RunCommand(n, cmd, node.ConnectionOpts{
		Timeout:         DefaultTimeout,
		TimeBeforeRetry: DefaultRetryInterval,
		Sudo:            true,
	})
	return err
}

func (k *K8s) addLabelsToPVC(pvc *corev1.PersistentVolumeClaim, labels map[string]string) {
	if len(pvc.Labels) == 0 {
		pvc.Labels = map[string]string{}
	}
	for k, v := range labels {
		pvc.Labels[k] = v
	}
}

func (k *K8s) addAnnotationsToPVC(pvc *corev1.PersistentVolumeClaim, annotations map[string]string) {
	if len(pvc.Annotations) == 0 {
		pvc.Annotations = map[string]string{}
	}
	for k, v := range annotations {
		pvc.Annotations[k] = v
	}
}

// GetAutopilotNamespace returns the autopilot namespace
func (k *K8s) GetAutopilotNamespace() (string, error) {
	allServices, err := k8sCore.ListServices("", metav1.ListOptions{})
	if err != nil {
		return "", err
	}
	for _, svc := range allServices.Items {
		if svc.Name == portworxServiceName {
			return svc.Namespace, nil
		}
	}
	return autopilotDefaultNamespace, nil
}

// CreateAutopilotRule creates the AutopilotRule object
func (k *K8s) CreateAutopilotRule(apRule apapi.AutopilotRule) (*apapi.AutopilotRule, error) {
	t := func() (interface{}, bool, error) {
		apRule.Labels = defaultTorpedoLabel
		aRule, err := k8sAutopilot.CreateAutopilotRule(&apRule)
		if k8serrors.IsAlreadyExists(err) {
			if rule, err := k8sAutopilot.GetAutopilotRule(apRule.Name); err == nil {
				log.Infof("Using existing AutopilotRule: %v", rule.Name)
				return aRule, false, nil
			}
		}
		if err != nil {
			return nil, true, fmt.Errorf("failed to create autopilot rule: %v. Err: %v", apRule.Name, err)
		}
		return aRule, false, nil
	}
	apRuleObj, err := task.DoRetryWithTimeout(t, k8sObjectCreateTimeout, DefaultRetryInterval)
	if err != nil {
		return nil, err
	}
	apRuleObjString, _ := json.MarshalIndent(apRuleObj, "", "\t")
	log.Infof("Created autopilot rule: %s", apRuleObjString)

	return apRuleObj.(*apapi.AutopilotRule), nil
}

// GetAutopilotRule gets the AutopilotRule for the provided name
func (k *K8s) GetAutopilotRule(name string) (*apapi.AutopilotRule, error) {
	return k8sAutopilot.GetAutopilotRule(name)
}

// UpdateAutopilotRule updates the AutopilotRule
func (k *K8s) UpdateAutopilotRule(apRule *apapi.AutopilotRule) (*apapi.AutopilotRule, error) {
	return k8sAutopilot.UpdateAutopilotRule(apRule)
}

// ListAutopilotRules lists AutopilotRules
func (k *K8s) ListAutopilotRules() (*apapi.AutopilotRuleList, error) {
	return k8sAutopilot.ListAutopilotRules()
}

// DeleteAutopilotRule deletes the AutopilotRule of the given name
func (k *K8s) DeleteAutopilotRule(name string) error {
	return k8sAutopilot.DeleteAutopilotRule(name)
}

// GetActionApproval gets the ActionApproval for the provided name
func (k *K8s) GetActionApproval(namespace, name string) (*apapi.ActionApproval, error) {
	return k8sAutopilot.GetActionApproval(namespace, name)
}

// UpdateActionApproval updates the ActionApproval
func (k *K8s) UpdateActionApproval(namespace string, actionApproval *apapi.ActionApproval) (*apapi.ActionApproval, error) {
	return k8sAutopilot.UpdateActionApproval(namespace, actionApproval)
}

// DeleteActionApproval deletes the ActionApproval of the given name
func (k *K8s) DeleteActionApproval(namespace, name string) error {
	return k8sAutopilot.DeleteActionApproval(namespace, name)
}

// ListActionApprovals lists ActionApproval
func (k *K8s) ListActionApprovals(namespace string) (*apapi.ActionApprovalList, error) {
	return k8sAutopilot.ListActionApprovals(namespace)
}

func (k *K8s) isRollingDeleteStrategyEnabled(ctx *scheduler.Context) bool {
	for _, specObj := range ctx.App.SpecList {
		if obj, ok := specObj.(*appsapi.StatefulSet); ok {
			if rollDelStrategyAnnotationValue, ok := obj.Annotations[deleteStrategyAnnotationKey]; ok {
				if rollDelStrategyAnnotationValue == "rolling" {
					return true
				}
			}
		}
	}
	return false
}

// UpgradeScheduler upgrades the scheduler on the cluster to the specified version
func (k *K8s) UpgradeScheduler(version string) error {
	// TODO: Add implementation
	return &errors.ErrNotSupported{
		Type:      "Function",
		Operation: "UpgradeScheduler()",
	}
}

// DeleteSecret deletes secret with given name in given namespace
func (k *K8s) DeleteSecret(namespace, name string) error {
	return k8sCore.DeleteSecret(name, namespace)
}

// GetSecretData returns secret with given name in given namespace
func (k *K8s) GetSecretData(namespace, name, dataField string) (string, error) {
	secret, err := k8sCore.GetSecret(name, namespace)
	if err != nil {
		return "", err
	}
	return string(secret.Data[dataField]), nil
}

// CreateSecret creates new secret with given name in given namespace
func (k *K8s) CreateSecret(namespace, name, dataField, secretDataString string) error {
	meta := &metav1.ObjectMeta{
		Name:      name,
		Namespace: namespace,
	}
	secretData := map[string]string{
		dataField: secretDataString,
	}
	secret := &corev1.Secret{
		ObjectMeta: *meta,
		StringData: secretData,
	}

	_, err := k8sCore.CreateSecret(secret)
	return err
}

// RecycleNode method not supported for K8s scheduler
func (k *K8s) RecycleNode(n node.Node) error {
	// Recycle is not supported
	return &errors.ErrNotSupported{
		Type:      "Function",
		Operation: "RecycleNode()",
	}
}

// CreateCsiSnapsForVolumes create csi snapshots for Apps
func (k *K8s) CreateCsiSnapsForVolumes(ctx *scheduler.Context, snapClass string) (map[string]*v1beta1.VolumeSnapshot, error) {
	// Only FA (pure_block) volume is supported
	volTypes := []string{PureBlock}
	var volSnapMap = make(map[string]*v1beta1.VolumeSnapshot)

	for _, specObj := range ctx.App.SpecList {

		if obj, ok := specObj.(*corev1.PersistentVolumeClaim); ok {
			pvc, _ := k8sCore.GetPersistentVolumeClaim(obj.Name, obj.Namespace)
			snapshotOkay, err := k.filterPureTypeVolumeIfEnabled(pvc, volTypes)
			if err != nil {
				return nil, err
			}
			if snapshotOkay {
				snapName := "snap-" + pvc.Name + "-" + strconv.Itoa(int(time.Now().Unix()))
				log.Debugf("Creating snapshot: [%s] for pvc: %s", snapName, pvc.Name)
				volSnapshot, err := k.CreateCsiSnapshot(snapName, obj.Namespace, snapClass, pvc.Name)
				if err != nil {
					return nil, err
				}
				log.Infof("Successfully created snapshot: [%s] for pvc: %s", volSnapshot.Name, pvc.Name)
				volSnapMap[pvc.Spec.VolumeName] = volSnapshot
			}
		} else if obj, ok := specObj.(*appsapi.StatefulSet); ok {
			ss, err := k8sApps.GetStatefulSet(obj.Name, obj.Namespace)
			if err != nil {
				return nil, &scheduler.ErrFailedToCreateCsiSnapshots{
					App:   ctx.App,
					Cause: fmt.Sprintf("Failed to get StatefulSet: %v. Err: %v", obj.Name, err),
				}
			}

			pvcList, err := k8sApps.GetPVCsForStatefulSet(ss)
			if err != nil || pvcList == nil {
				return nil, &scheduler.ErrFailedToCreateCsiSnapshots{
					App:   ctx.App,
					Cause: fmt.Sprintf("Failed to get PVC from StatefulSet: %v. Err: %v", ss.Name, err),
				}
			}

			for _, pvc := range pvcList.Items {
				snapshotOkay, err := k.filterPureTypeVolumeIfEnabled(&pvc, volTypes)
				if err != nil {
					return nil, err
				}
				if snapshotOkay {
					snapName := "snap-" + pvc.Name + "-" + strconv.Itoa(int(time.Now().Unix()))
					log.Debugf("Creating snapshot: [%s] for pvc: %s", snapName, pvc.Name)
					volSnapshot, err := k.CreateCsiSnapshot(snapName, obj.Namespace, snapClass, pvc.Name)
					if err != nil {
						return nil, err
					}
					log.Infof("Successfully created snapshot: [%s] for pvc: %s", volSnapshot.Name, pvc.Name)
					volSnapMap[pvc.Spec.VolumeName] = volSnapshot
				}
			}

		}
	}

	return volSnapMap, nil
}

// CSISnapshotTest create CSI snapshot for volumes and restore them to new PVCs, and validate the content
// (Testrail cases C58775, 58091)
func (k *K8s) CSISnapshotTest(ctx *scheduler.Context, request scheduler.CSISnapshotRequest) error {
	// This test will validate the content of the volume as opposed to just verify creation of volume.

	pvcObj, err := k8sCore.GetPersistentVolumeClaim(request.OriginalPVCName, request.Namespace)
	size := pvcObj.Spec.Resources.Requests[corev1.ResourceStorage]

	if err != nil {
		log.Errorf("Failed to retrieve PVC %s in namespace: %s : %s", request.OriginalPVCName, request.Namespace, err)
		return err
	}
	originalStorageClass, err := k8sCore.GetStorageClassForPVC(pvcObj)
	if err != nil {
		log.Errorf("Failed to retrieve SC for PVC %s in namespace: %s : %s", request.OriginalPVCName, request.Namespace, err)
		return err
	}
	storageClassName := originalStorageClass.Name
	log.Infof("Procedding with SC %s", storageClassName)

	podsUsingPVC, err := k8sCore.GetPodsUsingPVC(pvcObj.GetName(), pvcObj.GetNamespace())
	if err != nil {
		log.Errorf("Failed to retrieve pods using PVC %s/%s", pvcObj.GetName(), pvcObj.GetNamespace())
		return err
	}
	pod := podsUsingPVC[0]
	mountPath, _ := pureutils.GetAppDataDir(podsUsingPVC[0].Namespace)
	dirtyData := "thisIsJustSomeRandomText"
	snapName := request.SnapName
	for i := 0; i < 3; i++ {
		data := fmt.Sprint(dirtyData, strconv.Itoa(int(time.Now().Unix())))
		err = k.writeDataToPod(data, pod.GetName(), pod.GetNamespace(), mountPath)
		if err != nil {
			log.Errorf("failed to write data to restored PVC: %s", err)
			return err
		}
		err = k.snapshotAndVerify(size, data, fmt.Sprint(snapName, i), pod.GetNamespace(), storageClassName, request.SnapshotclassName, fmt.Sprint(request.RestoredPVCName, i), request.OriginalPVCName)
		if err != nil {
			log.Errorf("failed to validate restored PVC content: %s ", err)
			return err
		}
	}

	return nil
}

// CSICloneTest create new PVC by cloning an existing PVC and make sure the contents of volume are same
// (Testrail cases C58509)
func (k *K8s) CSICloneTest(ctx *scheduler.Context, request scheduler.CSICloneRequest) error {
	// This test will validate the content of the volume as opposed to just verify creation of volume.
	pvcObj, err := k8sCore.GetPersistentVolumeClaim(request.OriginalPVCName, request.Namespace)
	if err != nil {
		log.Errorf("Failed to retrieve PVC %s in namespace: %s : %s", request.OriginalPVCName, request.Namespace, err)
		return err
	}
	size := pvcObj.Spec.Resources.Requests[corev1.ResourceStorage]
	originalStorageClass, err := k8sCore.GetStorageClassForPVC(pvcObj)
	if err != nil {
		log.Errorf("Failed to retrieve SC for PVC %s in namespace: %s : %s", request.OriginalPVCName, request.Namespace, err)
		return err
	}
	storageClassName := originalStorageClass.Name
	log.Infof("Procedding with SC %s", storageClassName)

	podsUsingPVC, err := k8sCore.GetPodsUsingPVC(pvcObj.GetName(), pvcObj.GetNamespace())
	if err != nil {
		log.Errorf("Failed to retrieve pods using PVC %s/%s", pvcObj.GetName(), pvcObj.GetNamespace())
		return err
	}
	pod := podsUsingPVC[0]
	mountPath, _ := pureutils.GetAppDataDir(podsUsingPVC[0].Namespace)
	dirtyData := "thisIsJustSomeRandomText"

	for i := 0; i < 3; i++ {
		data := fmt.Sprint(dirtyData, strconv.Itoa(int(time.Now().Unix())))
		err = k.writeDataToPod(data, pod.GetName(), pod.GetNamespace(), mountPath)
		if err != nil {
			log.Errorf("failed to write data to cloned PVC: %s", err)
			return err
		}
		err = k.cloneAndVerify(size, data, pod.GetNamespace(), storageClassName, fmt.Sprint(request.RestoredPVCName, i), request.OriginalPVCName)
		if err != nil {
			log.Errorf("failed to validate cloned PVC content: %s ", err)
			return err
		}
	}

	return nil
}

// CSISnapshotAndRestoreMany create CSI snapshot and restore to many PVCs, and we validate the PVCs are up and bound
// (Testrail cases C58775, 58091)
func (k *K8s) CSISnapshotAndRestoreMany(ctx *scheduler.Context, request scheduler.CSISnapshotRequest) error {
	// This test will validate the content of the volume as opposed to just verify creation of volume.
	if !k.RunCSISnapshotAndRestoreManyTest {
		log.Info("RunCSISnapshotAndRestoreManyTest job disabled, skipping")
		return nil
	}
	pvcObj, err := k8sCore.GetPersistentVolumeClaim(request.OriginalPVCName, request.Namespace)
	size := pvcObj.Spec.Resources.Requests[corev1.ResourceStorage]

	if err != nil {
		log.Errorf("Failed to retrieve PVC %s in namespace: %s : %s", request.OriginalPVCName, request.Namespace, err)
		return err
	}
	originalStorageClass, err := k8sCore.GetStorageClassForPVC(pvcObj)
	if err != nil {
		log.Errorf("Failed to retrieve SC for PVC %s in namespace: %s : %s", request.OriginalPVCName, request.Namespace, err)
		return err
	}
	storageClassName := originalStorageClass.Name
	log.Infof("Procedding with SC %s", storageClassName)

	// creating the snapshot
	volSnapshot, err := k.CreateCsiSnapshot(request.SnapName, pvcObj.Namespace, request.SnapshotclassName, pvcObj.Name)
	if err != nil {
		log.Errorf("Failed to create snapshot %s for volume %s", request.SnapName, pvcObj.Name)
		return err
	}

	log.Infof("Successfully created snapshot: [%s] for pvc: %s", volSnapshot.Name, pvcObj.Name)
	for i := 0; i < numOfRestoredPVCForCloneManyTest; i++ {
		restoredPVCName := fmt.Sprint(request.RestoredPVCName, i)
		restoredPVCSpec, err := GeneratePVCRestoreSpec(size, pvcObj.Namespace, restoredPVCName, volSnapshot.Name, storageClassName)
		if err != nil {
			log.Errorf("Failed to build cloned PVC Spec: %s", err)
			return err
		}
		_, err = k8sCore.CreatePersistentVolumeClaim(restoredPVCSpec)
		if err != nil {
			log.Errorf("Failed to restore PVC from snapshot %s: %s", volSnapshot.Name, err)
			return err
		}

	}
	log.Info("Finished issueing PVC creation request, proceed to validate")

	if err = k.waitForRestoredPVCsToBound(request.RestoredPVCName, pvcObj.Namespace); err != nil {
		log.Errorf("failed to wait %d pvcs go into bound", numOfRestoredPVCForCloneManyTest)
		return fmt.Errorf("%d PVCs did not go into bound after 30 mins", numOfRestoredPVCForCloneManyTest)
	}

	return nil
}

func (k *K8s) writeDataToPod(data, podName, podNamespace, mountPath string) error {
	cmdArgs := []string{"exec", "-it", podName, "-n", podNamespace, "--", "/bin/sh", "-c", fmt.Sprintf("echo -n %s >>  %s/aaaa.txt", data, mountPath)}
	command := exec.Command("kubectl", cmdArgs...)
	out, err := command.CombinedOutput()
	if err != nil {
		log.Errorf("Failed to write data to pod: %s. Output: %s", err, string(out))
		return err
	}
	// Sync the data, wait 20 secs and then proceed to snapshot the volume
	cmdArgs2 := []string{"exec", "-it", podName, "-n", podNamespace, "--", "/bin/sync"}
	command2 := exec.Command("kubectl", cmdArgs2...)
	out, err = command2.CombinedOutput()
	if err != nil {
		log.Errorf("Failed to sync: %s. Output: %s", err, string(out))
		return err
	}
	fmt.Println("Sleep for 20 secs to let data write through")
	time.Sleep(time.Second * 20)
	return nil
}

// snapshotAndVerify takes an existing PVC mounted to a new pod, snapshot the PVC and mount the restored volume to a new pod, returns an error if
// the restored PVC doesn't contain the file content of the original PVC
func (k *K8s) snapshotAndVerify(size resource.Quantity, data, snapName, namespace, storageClass, snapClass, restoredPVCName, originalPVC string) error {
	clientset, err := k.getKubeClient("")
	if err != nil {
		log.Errorf("Failed to get kube client: %s", err)
		return err
	}

	// creating the snapshot
	volSnapshot, err := k.CreateCsiSnapshot(snapName, namespace, snapClass, originalPVC)
	if err != nil {
		log.Errorf("Failed to create snapshot %s for volume %s", snapName, originalPVC)
		return err
	}

	log.Infof("Successfully created snapshot: [%s] for pvc: %s", volSnapshot.Name, originalPVC)
	restoredPVCSpec, err := GeneratePVCRestoreSpec(size, namespace, restoredPVCName, volSnapshot.Name, storageClass)
	if err != nil {
		log.Errorf("Failed to build restored PVC Spec: %s", err)
		return err
	}
	restoredPVC, err := k8sCore.CreatePersistentVolumeClaim(restoredPVCSpec)
	if err != nil {
		log.Errorf("Failed to restore PVC from snapshot %s: %s", volSnapshot.Name, err)
		return err
	}
	log.Infof("Successfully restored PVC %s, proceed to mount to a new pod", restoredPVC.Name)
	restoredPodSpec := MakePod(namespace, []*v1.PersistentVolumeClaim{restoredPVC}, "ls", false)
	restoredPod, err := clientset.CoreV1().Pods(namespace).Create(context.TODO(), restoredPodSpec, metav1.CreateOptions{})
	if err != nil {
		log.Errorf("Error creating restored pod: %s", err)
		return err
	}

	if err = k.waitForPodToBeReady(restoredPod.Name, namespace); err != nil {
		return &scheduler.ErrFailedToSchedulePod{
			App:   nil,
			Cause: fmt.Sprintf("restored pod is not ready. Error: %v", err),
		}
	}
	// Run a cat command from within the pod to verify the content of dirtydata
	cmdArgs := []string{"exec", "-it", restoredPod.Name, "-n", namespace, "--", "bin/cat", "/mnt/volume1/aaaa.txt"}
	command := exec.Command("kubectl", cmdArgs...)
	fileContent, err := command.CombinedOutput()
	if err != nil {
		log.Errorf("Error checking content of restored PVC: %s. Output: %s", err, string(fileContent))
		return err
	}
	if !strings.Contains(string(fileContent), data) {
		return fmt.Errorf("restored volume does NOT contain data from original volume: expected to contain '%s', got '%s'", data, string(fileContent))
	}
	log.Info("Validation complete")
	return nil
}

// cloneAndVerify takes an existing PVC mounted to a pod, clones the PVC and mount it to a new pod, returns an error if
// the cloned PVC doesn't contain the file content of the original PVC
func (k *K8s) cloneAndVerify(size resource.Quantity, data, namespace, storageClass, clonedPVCName, originalPVC string) error {
	clientset, err := k.getKubeClient("")
	if err != nil {
		log.Errorf("Failed to get kube client: %s", err)
		return err
	}

	clonedPVCSpec, err := GeneratePVCCloneSpec(size, namespace, clonedPVCName, originalPVC, storageClass)
	if err != nil {
		log.Errorf("Failed to build cloned PVC Spec: %s", err)
		return err
	}
	clonedPVC, err := k8sCore.CreatePersistentVolumeClaim(clonedPVCSpec)
	if err != nil {
		log.Errorf("Failed to clone PVC from source PVC %s: %s", originalPVC, err)
		return err
	}
	log.Infof("Successfully clone PVC %s, proceed to mount to a new pod", clonedPVC.Name)
	restoredPodSpec := MakePod(namespace, []*v1.PersistentVolumeClaim{clonedPVC}, "ls", false)
	restoredPod, err := clientset.CoreV1().Pods(namespace).Create(context.TODO(), restoredPodSpec, metav1.CreateOptions{})
	if err != nil {
		log.Errorf("Error creating restored pod: %s", err)
		return err
	}

	if err = k.waitForPodToBeReady(restoredPod.Name, namespace); err != nil {
		return &scheduler.ErrFailedToSchedulePod{
			App:   nil,
			Cause: fmt.Sprintf("restored pod is not ready. Error: %v", err),
		}
	}
	// Run a cat command from within the pod to verify the content of dirtydata
	cmdArgs := []string{"exec", "-it", restoredPod.Name, "-n", namespace, "--", "bin/cat", "/mnt/volume1/aaaa.txt"}
	command := exec.Command("kubectl", cmdArgs...)
	fileContent, err := command.CombinedOutput()
	if err != nil {
		log.Errorf("Error checking content of cloned PVC: %s. Output: %s", err, string(fileContent))
		return err
	}
	if !strings.Contains(string(fileContent), data) {
		return fmt.Errorf("cloned volume does NOT contain data from original volume: expected to contain '%s', got '%s'", data, string(fileContent))
	}
	log.Info("Validation complete")
	return nil
}

// MakePod Returns a pod definition based on the namespace. The pod references the PVC's
// name.  A slice of BASH commands can be supplied as args to be run by the pod
func MakePod(ns string, pvclaims []*v1.PersistentVolumeClaim, command string, privileged bool) *v1.Pod {
	var cmd = "while true; do sleep 1; done"
	if 0 < len(command) {
		cmd = command + " && " + cmd
	}

	podSpec := &v1.Pod{
		TypeMeta: metav1.TypeMeta{
			Kind:       "Pod",
			APIVersion: "testMountSnapshotToPod",
		},
		ObjectMeta: metav1.ObjectMeta{
			GenerateName: "testpod-",
			Namespace:    ns,
		},
		Spec: v1.PodSpec{
			Containers: []v1.Container{
				{
					Name:            "test-pod",
					Image:           "alpine:3.10",
					Command:         []string{"/bin/sh", "-c"},
					Args:            []string{cmd},
					SecurityContext: &v1.SecurityContext{Privileged: &privileged},
				},
			},
			RestartPolicy: v1.RestartPolicyOnFailure,
		},
	}
	var volumeMounts = make([]v1.VolumeMount, 0)
	var volumeDevices = make([]v1.VolumeDevice, 0)
	var volumes = make([]v1.Volume, len(pvclaims))
	for index, pvclaim := range pvclaims {
		if pvclaim.Spec.VolumeMode != nil {
			fmt.Printf("mount pvc %s as %s\n", pvclaim.Name, *pvclaim.Spec.VolumeMode)
		} else {
			fmt.Printf("mount pvc %s, volume mode is nil\n", pvclaim.Name)
		}
		volumename := fmt.Sprintf("volume%v", index+1)

		if pvclaim.Spec.VolumeMode == nil || *pvclaim.Spec.VolumeMode == v1.PersistentVolumeFilesystem {
			volumeMounts = append(volumeMounts, v1.VolumeMount{Name: volumename, MountPath: "/mnt/" + volumename})
			volumes[index] = v1.Volume{Name: volumename, VolumeSource: v1.VolumeSource{PersistentVolumeClaim: &v1.PersistentVolumeClaimVolumeSource{ClaimName: pvclaim.Name, ReadOnly: false}}}
		} else {
			// Raw block device
			volumeDevices = append(volumeDevices, v1.VolumeDevice{Name: volumename, DevicePath: fmt.Sprintf("/dev/xvda%d", index)})
			volumes[index] = v1.Volume{Name: volumename, VolumeSource: v1.VolumeSource{PersistentVolumeClaim: &v1.PersistentVolumeClaimVolumeSource{ClaimName: pvclaim.Name, ReadOnly: false}}}
		}
	}
	podSpec.Spec.Containers[0].VolumeMounts = volumeMounts
	podSpec.Spec.Containers[0].VolumeDevices = volumeDevices
	podSpec.Spec.Volumes = volumes
	return podSpec
}

// MakePVC takes namespace, name and storageclass as parameter and returns a PersistentVolumeClaim spec for PVC creation
func MakePVC(size resource.Quantity, ns string, name string, storageClass string) *v1.PersistentVolumeClaim {
	PVCSpec := &v1.PersistentVolumeClaim{
		Spec: v1.PersistentVolumeClaimSpec{
			AccessModes: []v1.PersistentVolumeAccessMode{v1.ReadWriteOnce},
			Resources: v1.ResourceRequirements{
				Requests: v1.ResourceList{
					v1.ResourceStorage: size,
				},
			},
			StorageClassName: &storageClass,
		},
	}
	PVCSpec.ObjectMeta.Name = name
	PVCSpec.Namespace = ns
	PVCSpec.ObjectMeta.Namespace = ns
	return PVCSpec
}

// GeneratePVCRestoreSpec takes namespace, name, source snapshot name and storageclass as parameter and returns a PersistentVolumeClaim spec for PVC creation
func GeneratePVCRestoreSpec(size resource.Quantity, ns string, name string, sourceSnapshotName string, storageClass string) (*v1.PersistentVolumeClaim, error) {
	snapshotAPIGroup := "snapshot.storage.k8s.io"
	PVCSpec := MakePVC(size, ns, name, storageClass)
	PVCSpec.ObjectMeta.Name = name
	PVCSpec.Namespace = ns
	PVCSpec.ObjectMeta.Namespace = ns
	if sourceSnapshotName == "" {
		return nil, fmt.Errorf("source snapshot name is empty for PVC restoring request")
	}

	PVCSpec.Spec.DataSource = &v1.TypedLocalObjectReference{
		APIGroup: &snapshotAPIGroup,
		Kind:     "VolumeSnapshot",
		Name:     sourceSnapshotName,
	}

	return PVCSpec, nil
}

// GeneratePVCCloneSpec takes namespace, name, source snapshot name and storageclass as parameter and returns a PersistentVolumeClaim spec for PVC creation
func GeneratePVCCloneSpec(size resource.Quantity, ns string, name string, sourcePVCName string, storageClass string) (*v1.PersistentVolumeClaim, error) {
	PVCSpec := MakePVC(size, ns, name, storageClass)
	PVCSpec.ObjectMeta.Name = name
	PVCSpec.Namespace = ns
	PVCSpec.ObjectMeta.Namespace = ns
	if sourcePVCName == "" {
		return nil, fmt.Errorf("source PVC name is empty for PVC cloning request")
	}

	PVCSpec.Spec.DataSource = &v1.TypedLocalObjectReference{
		Kind: "PersistentVolumeClaim",
		Name: sourcePVCName,
	}

	return PVCSpec, nil
}

// DeleteCsiSnapsForVolumes delete csi snapshots for Apps
func (k *K8s) DeleteCsiSnapsForVolumes(ctx *scheduler.Context, retainCount int) error {
	// Only FA (pure_block) volume is supported
	volTypes := []string{PureBlock}

	for _, specObj := range ctx.App.SpecList {

		if obj, ok := specObj.(*corev1.PersistentVolumeClaim); ok {
			pvc, _ := k8sCore.GetPersistentVolumeClaim(obj.Name, obj.Namespace)
			snapshotOkay, err := k.filterPureTypeVolumeIfEnabled(pvc, volTypes)
			if err != nil {
				return err
			}
			if snapshotOkay {
				snaplistForDelete, err := k.GetCsiSnapshots(obj.Namespace, pvc.Name)
				if err != nil {
					return &scheduler.ErrFailedToGetSnapshotList{
						Name:  obj.Namespace,
						Cause: fmt.Errorf("failed to list csi snapshot in namespace: %v. Err: %v", obj.Namespace, err),
					}

				}
				log.Infof("Current [%v] snapshot exist for [%v] pvc", len(snaplistForDelete), pvc.Name)
				if len(snaplistForDelete) > retainCount {
					resVolIndex := random.Intn(len(snaplistForDelete))
					log.Infof("Deleting snapshot: [%v] for pvc: [%v]", snaplistForDelete[resVolIndex].Name, pvc.Name)
					err = k.DeleteCsiSnapshot(ctx, snaplistForDelete[resVolIndex].Name, obj.Namespace)
					if err != nil {
						return err
					}
				}
			}
		} else if obj, ok := specObj.(*appsapi.StatefulSet); ok {
			ss, err := k8sApps.GetStatefulSet(obj.Name, obj.Namespace)
			if err != nil {
				return &scheduler.ErrFailedToDeleteSnapshot{
					Name:  obj.Namespace,
					Cause: fmt.Errorf("failed to get StatefulSet: %v. Err: %v", obj.Name, err),
				}
			}

			pvcList, err := k8sApps.GetPVCsForStatefulSet(ss)
			if err != nil || pvcList == nil {
				return &scheduler.ErrFailedToDeleteSnapshot{
					Name:  obj.Namespace,
					Cause: fmt.Errorf("failed to get PVC from StatefulSet: %v. Err: %v", ss.Name, err),
				}
			}

			for _, pvc := range pvcList.Items {
				snapshotOkay, err := k.filterPureTypeVolumeIfEnabled(&pvc, volTypes)
				if err != nil {
					return err
				}
				if snapshotOkay {
					snaplistFromStatefulset, err := k.GetCsiSnapshots(obj.Namespace, pvc.Name)
					if err != nil {
						return &scheduler.ErrFailedToGetSnapshotList{
							Name:  obj.Namespace,
							Cause: fmt.Errorf("failed to list csi snapshot in namespace: %v. Err: %v", obj.Namespace, err),
						}

					}
					log.Infof("Current [%v] snapshot exist for [%v] pvc", len(snaplistFromStatefulset), pvc.Name)
					if len(snaplistFromStatefulset) > retainCount {
						resVolIndex := random.Intn(len(snaplistFromStatefulset))
						log.Infof("Deleting snapshot: [%v] for pvc: [%v]", snaplistFromStatefulset[resVolIndex].Name, pvc.Name)
						err = k.DeleteCsiSnapshot(ctx, snaplistFromStatefulset[resVolIndex].Name, obj.Namespace)
						if err != nil {
							return err
						}
					}
				}
			}
		}
	}

	return nil
}

func (k *K8s) restoreAndValidate(
	ctx *scheduler.Context, pvc *v1.PersistentVolumeClaim,
	namespace string, sc *storageapi.StorageClass,
) (*v1.PersistentVolumeClaim, error) {
	var resPvc *v1.PersistentVolumeClaim

	snaplist, err := k.GetCsiSnapshots(namespace, pvc.Name)
	if err != nil {
		return nil, err
	}
	if len(snaplist) == 0 {
		return nil, fmt.Errorf("no snapshot found for a PVC: [%s]", pvc.Name)
	}

	resVolIndex := random.Intn(len(snaplist))
	restorePVCName := pvc.Name + "-" + "restore"
	if resPvc, err = k.restoreCsiSnapshot(restorePVCName, *pvc, snaplist[resVolIndex], sc); err != nil {
		return nil, &scheduler.ErrFailedToRestore{
			App:   ctx.App,
			Cause: fmt.Sprintf("Failed to restore snapshot: [%s]", snaplist[resVolIndex].Name),
		}
	}
	// Validate restored PVC
	if err = k.ValidateCsiRestore(resPvc.Name, namespace, DefaultTimeout); err != nil {
		return nil, &scheduler.ErrFailedToValidatePvcAfterRestore{
			App:   ctx.App,
			Cause: fmt.Sprintf("Failed to validate after snapshot: [%s] restore", snaplist[resVolIndex].Name),
		}
	}
	log.Infof("Successfully restored pvc [%s] from snapshot [%s]", resPvc.Name, snaplist[resVolIndex].Name)

	return resPvc, nil
}

// RestoreCsiSnapAndValidate restore the snapshot and validate the PVC
func (k *K8s) RestoreCsiSnapAndValidate(ctx *scheduler.Context, scMap map[string]*storageapi.StorageClass) (map[string]v1.PersistentVolumeClaim, error) {
	var pvcToRestorePVCMap = make(map[string]v1.PersistentVolumeClaim)
	var pureBlkType = []string{PureBlock}
	for _, specObj := range ctx.App.SpecList {
		var resPvc *v1.PersistentVolumeClaim
		if obj, ok := specObj.(*corev1.PersistentVolumeClaim); ok {
			pvc, _ := k8sCore.GetPersistentVolumeClaim(obj.Name, obj.Namespace)
			restoreOkay, err := k.filterPureTypeVolumeIfEnabled(pvc, pureBlkType)
			if err != nil {
				return nil, err
			}
			if restoreOkay {
				if resPvc, err = k.restoreAndValidate(ctx, pvc, obj.Namespace, scMap[PureBlock]); err != nil {
					return nil, err
				}
			}
			pvcToRestorePVCMap[pvc.Name] = *resPvc
		} else if obj, ok := specObj.(*appsapi.StatefulSet); ok {
			ss, err := k8sApps.GetStatefulSet(obj.Name, obj.Namespace)
			if err != nil {
				return nil, &scheduler.ErrFailedToRestore{
					App:   ctx.App,
					Cause: fmt.Sprintf("Failed to get StatefulSet: %v. Err: %v", obj.Name, err),
				}
			}

			pvcList, err := k8sApps.GetPVCsForStatefulSet(ss)
			if err != nil || pvcList == nil {
				return nil, &scheduler.ErrFailedToRestore{
					App:   ctx.App,
					Cause: fmt.Sprintf("Failed to get PVC from StatefulSet: %v. Err: %v", ss.Name, err),
				}
			}

			for _, pvc := range pvcList.Items {
				restoreOkay, err := k.filterPureTypeVolumeIfEnabled(&pvc, pureBlkType)
				if err != nil {
					return nil, err
				}
				if restoreOkay {
					if resPvc, err = k.restoreAndValidate(ctx, &pvc, obj.Namespace, scMap[PureBlock]); err != nil {
						return nil, err
					}
				}
				pvcToRestorePVCMap[pvc.Name] = *resPvc
			}
		}
	}
	return pvcToRestorePVCMap, nil

}

// ValidateCsiRestore validates the restored PVC from snapshot
func (k *K8s) ValidateCsiRestore(pvcName string, namespace string, timeout time.Duration) error {
	t := func() (interface{}, bool, error) {
		var pvc *v1.PersistentVolumeClaim
		var err error
		if pvc, err = k8sCore.GetPersistentVolumeClaim(pvcName, namespace); err != nil {
			return nil, true, &scheduler.ErrFailedToValidatePvc{
				Name:  pvcName,
				Cause: fmt.Errorf("failed to get persistent volume claim.Err: %v", err),
			}
		}
		if pvc.Status.Phase == v1.ClaimPending {
			return nil, true, &scheduler.ErrFailedToValidatePvc{
				Name:  pvcName,
				Cause: fmt.Errorf("PVC [%s] is not bound", pvcName),
			}
		}
		return "", false, nil
	}

	if _, err := task.DoRetryWithTimeout(t, timeout, DefaultRetryInterval); err != nil {
		return err
	}

	return nil
}

// restoreCsiSnapshot restore PVC from csiSnapshot
func (k *K8s) restoreCsiSnapshot(
	restorePvcName string, pvc corev1.PersistentVolumeClaim,
	snap *v1beta1.VolumeSnapshot, sc *storageapi.StorageClass,
) (*v1.PersistentVolumeClaim, error) {
	var resPvc *corev1.PersistentVolumeClaim
	var dataSource v1.TypedLocalObjectReference

	var err error

	v1obj := metav1.ObjectMeta{
		Name:      restorePvcName,
		Namespace: pvc.Namespace,
	}

	resList := make(map[v1.ResourceName]resource.Quantity)
	resList["storage"] = *snap.Status.RestoreSize

	resRequirements := corev1.ResourceRequirements{
		Requests: resList,
	}

	dataSource = v1.TypedLocalObjectReference{
		Kind:     VolumeSnapshotKind,
		Name:     snap.Name,
		APIGroup: &SnapshotAPIGroup,
	}

	restorePvcSpec := corev1.PersistentVolumeClaimSpec{
		AccessModes:      pvc.Spec.AccessModes,
		Resources:        resRequirements,
		DataSource:       &dataSource,
		StorageClassName: &sc.Name,
	}
	restorePVC := corev1.PersistentVolumeClaim{
		ObjectMeta: v1obj,
		Spec:       restorePvcSpec,
	}

	log.Infof("Restoring Snapshot: %v", restorePVC.Name)
	if resPvc, err = k8sCore.CreatePersistentVolumeClaim(&restorePVC); err != nil {
		return nil, err
	}
	return resPvc, nil
}

// CreateCsiSnapshotClass creates csi volume snapshot class
func (k *K8s) CreateCsiSnapshotClass(snapClassName string, deleionPolicy string) (*v1beta1.VolumeSnapshotClass, error) {
	var err error
	var annotation = make(map[string]string)
	var volumeSnapClass *v1beta1.VolumeSnapshotClass
	annotation["snapshot.storage.kubernetes.io/is-default-class"] = "true"

	v1obj := metav1.ObjectMeta{
		Name:        snapClassName,
		Annotations: annotation,
	}

	snapClass := v1beta1.VolumeSnapshotClass{
		ObjectMeta:     v1obj,
		Driver:         CsiProvisioner,
		DeletionPolicy: v1beta1.DeletionPolicy(deleionPolicy),
	}

	log.Infof("Creating volume snapshot class: %v", snapClassName)
	if volumeSnapClass, err = k8sExternalsnap.CreateSnapshotClass(&snapClass); err != nil {
		return nil, &scheduler.ErrFailedToCreateSnapshotClass{
			Name:  snapClassName,
			Cause: err,
		}
	}
	return volumeSnapClass, nil
}

// waitForCsiSnapToBeReady wait for snapshot status to be ready
func (k *K8s) waitForCsiSnapToBeReady(snapName string, namespace string) error {
	var snap *v1beta1.VolumeSnapshot
	var err error
	log.Infof("Waiting for snapshot [%s] to be ready in namespace: %s ", snapName, namespace)
	t := func() (interface{}, bool, error) {
		if snap, err = k8sExternalsnap.GetSnapshot(snapName, namespace); err != nil {
			return "", true, err
		}
		if snap.Status == nil || !*snap.Status.ReadyToUse {
			return "", true, &scheduler.ErrFailedToValidateSnapshot{
				Name:  snapName,
				Cause: fmt.Errorf("snapshot [%s] is not ready", snapName),
			}
		}
		return "", false, nil
	}
	if _, err := task.DoRetryWithTimeout(t, SnapshotReadyTimeout, DefaultRetryInterval); err != nil {
		return err
	}
	log.Infof("Snapshot is ready to use: %s", snap.Name)
	return nil
}

// waitForCsiSnapToBeReady wait for snapshot status to be ready
func (k *K8s) waitForPodToBeReady(podname string, namespace string) error {
	var pod *v1.Pod
	var err error
	kubeClient, err := k.getKubeClient("")
	if err != nil {
		log.Error("Failed to get Kube client")
		return err
	}
	log.Infof("Waiting for pod [%s] to be ready in namespace: %s ", podname, namespace)
	t := func() (interface{}, bool, error) {
		if pod, err = kubeClient.CoreV1().Pods(namespace).Get(context.TODO(), podname, metav1.GetOptions{}); err != nil {
			return "", true, err
		}
		if pod.Status.Phase != v1.PodRunning {
			return "", true, fmt.Errorf("Pod %s not up yet", podname)
		}
		return "", false, nil
	}
	if _, err := task.DoRetryWithTimeout(t, k8sPodCreateTimeout, DefaultRetryInterval); err != nil {
		return err
	}
	log.Infof("Pod is up and running: %s", pod.Name)
	return nil
}

// waitForRestoredPVCsToBound retries and wait up to 30 minutes for all PVCs to bound
func (k *K8s) waitForRestoredPVCsToBound(pvcNamePrefix string, namespace string) error {
	var pvc *v1.PersistentVolumeClaim
	var err error
	kubeClient, err := k.getKubeClient("")
	if err != nil {
		log.Error("Failed to get Kube client")
		return err
	}
	log.Infof("Waiting for pvcs [%s] to be bound in namespace: %s ", pvcNamePrefix, namespace)
	t := func() (interface{}, bool, error) {
		for j := 0; j < numOfRestoredPVCForCloneManyTest; j++ {
			restoredPVCName := fmt.Sprint(pvcNamePrefix, j)
			if pvc, err = kubeClient.CoreV1().PersistentVolumeClaims(namespace).Get(context.TODO(), restoredPVCName, metav1.GetOptions{}); err != nil {
				return "", true, err
			}
			if pvc.Status.Phase != v1.ClaimBound {
				return "", true, fmt.Errorf("PVC %s not bound yet", pvcNamePrefix)
			}
		}
		return "", false, nil

	}
	if _, err := task.DoRetryWithTimeout(t, 30*time.Minute, 30*time.Second); err != nil {
		return err
	}
	log.Infof("PVC is in bound: %s", pvc.Name)
	return nil
}

// CreateCsiSnapshot create snapshot for given pvc
func (k *K8s) CreateCsiSnapshot(name string, namespace string, class string, pvc string) (*v1beta1.VolumeSnapshot, error) {
	var err error
	var snapshot *v1beta1.VolumeSnapshot

	v1obj := metav1.ObjectMeta{
		Name:      name,
		Namespace: namespace,
	}

	source := v1beta1.VolumeSnapshotSource{
		PersistentVolumeClaimName: &pvc,
	}

	spec := v1beta1.VolumeSnapshotSpec{
		VolumeSnapshotClassName: &class,
		Source:                  source,
	}

	snap := v1beta1.VolumeSnapshot{
		ObjectMeta: v1obj,
		Spec:       spec,
	}
	log.Infof("Creating snapshot : %v", name)
	if snapshot, err = k8sExternalsnap.CreateSnapshot(&snap); err != nil {
		return nil, &scheduler.ErrFailedToCreateSnapshot{
			PvcName: pvc,
			Cause:   err,
		}
	}
	if err = k.waitForCsiSnapToBeReady(snapshot.Name, namespace); err != nil {
		return nil, &scheduler.ErrFailedToCreateSnapshot{
			PvcName: pvc,
			Cause:   fmt.Errorf("snapshot is not ready. Error: %v", err),
		}
	}
	return snapshot, nil
}

// GetCsiSnapshots return snapshot list for a pvc
func (k *K8s) GetCsiSnapshots(namespace string, pvcName string) ([]*v1beta1.VolumeSnapshot, error) {
	var snaplist *v1beta1.VolumeSnapshotList
	var snap *v1beta1.VolumeSnapshot
	var err error
	snapshots := make([]*v1beta1.VolumeSnapshot, 0)

	if snaplist, err = k8sExternalsnap.ListSnapshots(namespace); err != nil {
		return nil, &scheduler.ErrFailedToGetSnapshotList{
			Name:  namespace,
			Cause: err,
		}
	}

	for _, snapshot := range snaplist.Items {
		if snap, err = k8sExternalsnap.GetSnapshot(snapshot.Name, namespace); err != nil {
			// Not returning error when it failed to get snapshot as snapshot could be deleting
			log.Warnf("Unable to get snapshot: [%v]. It could be deleting", snapshot.Name)
			continue
		}
		if strings.Compare(*snap.Spec.Source.PersistentVolumeClaimName, pvcName) == 0 {
			log.Infof("[%v] snapshot source pvc: [%v] matches with: [%v] pvc", snapshot.Name, *snap.Spec.Source.PersistentVolumeClaimName, pvcName)
			snapshots = append(snapshots, snap)
		}
	}
	return snapshots, nil
}

// ValidateCsiSnapshots validate all snapshots in the context
func (k *K8s) ValidateCsiSnapshots(ctx *scheduler.Context, volSnapMap map[string]*v1beta1.VolumeSnapshot) error {
	var pureBlkType = []string{PureBlock}

	for _, specObj := range ctx.App.SpecList {
		if obj, ok := specObj.(*corev1.PersistentVolumeClaim); ok {
			pvc, _ := k8sCore.GetPersistentVolumeClaim(obj.Name, obj.Namespace)
			validateOkay, err := k.filterPureTypeVolumeIfEnabled(pvc, pureBlkType)
			if err != nil {
				return err
			}
			if validateOkay {
				if _, ok := volSnapMap[pvc.Spec.VolumeName]; !ok {
					return &scheduler.ErrFailedToValidateCsiSnapshots{
						App:   ctx.App,
						Cause: fmt.Sprintf("Snapshot is empty for a pvc: %v", pvc.Name),
					}
				}

				if err = k.validateCsiSnap(pvc.Name, obj.Namespace, *volSnapMap[pvc.Spec.VolumeName]); err != nil {
					return err
				}
			}
		} else if obj, ok := specObj.(*appsapi.StatefulSet); ok {
			ss, err := k8sApps.GetStatefulSet(obj.Name, obj.Namespace)
			if err != nil {
				return &scheduler.ErrFailedToValidateCsiSnapshots{
					App:   ctx.App,
					Cause: fmt.Sprintf("Failed to get StatefulSet: %v. Err: %v", obj.Name, err),
				}
			}

			pvcList, err := k8sApps.GetPVCsForStatefulSet(ss)
			if err != nil || pvcList == nil {
				return &scheduler.ErrFailedToValidateCsiSnapshots{
					App:   ctx.App,
					Cause: fmt.Sprintf("Failed to get PVC from StatefulSet: %v. Err: %v", ss.Name, err),
				}
			}

			for _, pvc := range pvcList.Items {
				validateOkay, err := k.filterPureTypeVolumeIfEnabled(&pvc, pureBlkType)
				if err != nil {
					return err
				}
				if validateOkay {
					if _, ok := volSnapMap[pvc.Spec.VolumeName]; !ok {
						return &scheduler.ErrFailedToValidateCsiSnapshots{
							App:   ctx.App,
							Cause: fmt.Sprintf("Snapshot is empty for a pvc: %v", pvc.Name),
						}
					}
					if err = k.validateCsiSnap(pvc.Name, obj.Namespace, *volSnapMap[pvc.Spec.VolumeName]); err != nil {
						return err
					}
				}
			}
		}
	}
	return nil
}

// validateCsiSnapshot validates the given snapshot is successfully created or not
func (k *K8s) validateCsiSnap(pvcName string, namespace string, csiSnapshot v1beta1.VolumeSnapshot) error {
	var snap *v1beta1.VolumeSnapshot
	var err error

	if csiSnapshot.Name == "" {
		return &scheduler.ErrFailedToValidateSnapshot{
			Name:  pvcName,
			Cause: fmt.Errorf("failed to validate snaps.Valid snapshot not provided for volume: %s", pvcName),
		}
	}

	if snap, err = k8sExternalsnap.GetSnapshot(csiSnapshot.Name, namespace); err != nil {
		return &scheduler.ErrFailedToValidateSnapshot{
			Name:  pvcName,
			Cause: fmt.Errorf("failed to get snapshot: %s", csiSnapshot.Name),
		}
	}

	// Checking if snapshot class matches with create storage class
	log.Debugf("VolumeSnapshotClassName in snapshot: %s", *snap.Spec.VolumeSnapshotClassName)
	if *snap.Spec.VolumeSnapshotClassName != *csiSnapshot.Spec.VolumeSnapshotClassName {
		return &scheduler.ErrFailedToValidateSnapshot{
			Name:  pvcName,
			Cause: fmt.Errorf("failed to validate snap: [%s].Snapshot class is not maching", snap.Name),
		}
	}

	log.Debugf("Validating the source PVC name in snapshot: %s", *snap.Spec.Source.PersistentVolumeClaimName)
	if *snap.Spec.Source.PersistentVolumeClaimName != pvcName {
		return &scheduler.ErrFailedToValidateSnapshot{
			Name:  pvcName,
			Cause: fmt.Errorf("failed to validate source pvc name in snapshot: %s", snap.Name),
		}
	}

	log.Infof("Successfully validated the snapshot %s", csiSnapshot.Name)
	return nil
}

// GetPodsRestartCount return map of HostIP and it restart count in given namespace
func (k *K8s) GetPodsRestartCount(namespace string, podLabelMap map[string]string) (map[*v1.Pod]int32, error) {
	podRestartCountMap := make(map[*v1.Pod]int32)
	podList, err := k8sCore.GetPods(namespace, podLabelMap)
	if err != nil {
		return nil, err
	}
	for _, pod := range podList.Items {
		actualPod, err := k8sCore.GetPodByName(pod.Name, pod.Namespace)
		if err != nil {
			return nil, err
		}
		containerStatus := actualPod.Status.ContainerStatuses
		for _, status := range containerStatus {
			podRestartCountMap[actualPod] += status.RestartCount
		}
	}
	return podRestartCountMap, nil
}

func substituteImageWithInternalRegistry(spec interface{}) {
	internalDockerRegistry := os.Getenv("INTERNAL_DOCKER_REGISTRY")
	if internalDockerRegistry != "" {
		if obj, ok := spec.(*appsapi.DaemonSet); ok {
			modifyImageInContainers(obj.Spec.Template.Spec.InitContainers, internalDockerRegistry)
			modifyImageInContainers(obj.Spec.Template.Spec.Containers, internalDockerRegistry)
		}
		if obj, ok := spec.(*appsapi.Deployment); ok {
			modifyImageInContainers(obj.Spec.Template.Spec.InitContainers, internalDockerRegistry)
			modifyImageInContainers(obj.Spec.Template.Spec.Containers, internalDockerRegistry)
		}
		if obj, ok := spec.(*appsapi.StatefulSet); ok {
			modifyImageInContainers(obj.Spec.Template.Spec.InitContainers, internalDockerRegistry)
			modifyImageInContainers(obj.Spec.Template.Spec.Containers, internalDockerRegistry)
		}
		if obj, ok := spec.(*batchv1.Job); ok {
			modifyImageInContainers(obj.Spec.Template.Spec.InitContainers, internalDockerRegistry)
			modifyImageInContainers(obj.Spec.Template.Spec.Containers, internalDockerRegistry)
		}
		if obj, ok := spec.(*corev1.Pod); ok {
			modifyImageInContainers(obj.Spec.InitContainers, internalDockerRegistry)
			modifyImageInContainers(obj.Spec.Containers, internalDockerRegistry)
		}
	}
}

func modifyImageInContainers(containers []v1.Container, imageName string) {
	if containers != nil {
		for idx := range containers {
			containers[idx].Image = fmt.Sprintf("%s/%s", imageName, containers[idx].Image)
		}
	}
}

func (k *K8s) createDockerRegistrySecret(secretName, secretNamespace string) (*v1.Secret, error) {
	var auths = struct {
		AuthConfigs map[string]docker_types.AuthConfig `json:"auths"`
	}{}

	dockerServer := os.Getenv("IMAGE_PULL_SERVER")
	dockerUsername := os.Getenv("IMAGE_PULL_USERNAME")
	dockerPassword := os.Getenv("IMAGE_PULL_PASSWORD")

	if dockerServer != "" && dockerUsername != "" && dockerPassword != "" {
		auths.AuthConfigs = map[string]docker_types.AuthConfig{
			dockerServer: {
				Username: dockerUsername,
				Password: dockerPassword,
				Auth:     base64.StdEncoding.EncodeToString([]byte(fmt.Sprintf("%s:%s", dockerUsername, dockerPassword))),
			},
		}
		authConfigsEnc, _ := json.Marshal(auths)

		secretObj := &v1.Secret{
			ObjectMeta: metav1.ObjectMeta{
				Name:      secretName,
				Namespace: secretNamespace,
			},
			Type: "docker-registry",
			Data: map[string][]byte{".dockerconfigjson": authConfigsEnc},
		}
		secret, err := k8sCore.CreateSecret(secretObj)
		if k8serrors.IsAlreadyExists(err) {
			if secret, err = k8sCore.GetSecret(secretName, secretNamespace); err == nil {
				log.Infof("Using existing Docker regisrty secret: %v", secret.Name)
				return secret, nil
			}
		}
		if err != nil {
			return nil, fmt.Errorf("failed to create Docker registry secret: %s. Err: %v", secretName, err)
		}
		log.Infof("Created Docker registry secret: %s", secret.Name)
		return secret, nil
	}
	return nil, nil
}

func insertLineBreak(note string) string {
	return fmt.Sprintf("------------------------------\n%s\n------------------------------\n", note)
}

func dumpPodStatusRecursively(pod corev1.Pod) string {
	var buf bytes.Buffer
	buf.WriteString(insertLineBreak(fmt.Sprintf("Pod: [%s] %s", pod.Namespace, pod.Name)))
	buf.WriteString(fmt.Sprintf("%v\n", pod.Status))
	for _, conStat := range pod.Status.ContainerStatuses {
		buf.WriteString(insertLineBreak(fmt.Sprintf("container: %s", conStat.Name)))
		buf.WriteString(fmt.Sprintf("%v\n", conStat))
		buf.WriteString(insertLineBreak("END container"))
	}
	buf.WriteString(dumpEvents(pod.Namespace, "Pod", pod.Name))
	buf.WriteString(insertLineBreak("END pod"))
	return buf.String()
}

func dumpEvents(namespace, resourceType, name string) string {
	var buf bytes.Buffer
	fields := fmt.Sprintf("involvedObject.kind=%s,involvedObject.name=%s", resourceType, name)
	events, err := k8sCore.ListEvents(namespace, metav1.ListOptions{FieldSelector: fields})
	if err != nil {
		buf.WriteString(fmt.Sprintf("%v", &scheduler.ErrFailedToGetEvents{
			Type:  resourceType,
			Name:  name,
			Cause: err.Error(),
		}))
	}
	buf.WriteString(insertLineBreak("Events:"))
	buf.WriteString(fmt.Sprintf("%v\n", events))
	return buf.String()
}

// getAffinity return Affinity spec
func getAffinity(topologyLabels []map[string]string) corev1.Affinity {
	var matchExpressions []corev1.NodeSelectorRequirement
	var nodeSelTerms []corev1.NodeSelectorTerm
	for key, value := range topologyLabels[0] {
		var values []string
		values = append(values, value)
		nodeSelecterReq := corev1.NodeSelectorRequirement{
			Key:      key,
			Operator: "In",
			Values:   values,
		}
		matchExpressions = append(matchExpressions, nodeSelecterReq)
	}
	nodeSelTerm := corev1.NodeSelectorTerm{
		MatchExpressions: matchExpressions,
	}
	nodeSelTerms = append(nodeSelTerms, nodeSelTerm)
	nodeSelector := corev1.NodeSelector{
		NodeSelectorTerms: nodeSelTerms,
	}
	nodeAff := corev1.NodeAffinity{
		RequiredDuringSchedulingIgnoredDuringExecution: &nodeSelector,
	}
	return corev1.Affinity{
		NodeAffinity: &nodeAff,
	}
}

// getLabelsFromNodeAffinit return Topology labels from appinity specs
func getLabelsFromNodeAffinity(nodeAffSpec *v1.NodeAffinity) map[string]string {
	var nodeSelTerms []corev1.NodeSelectorTerm
	var label = make(map[string]string)

	if nodeAffSpec.RequiredDuringSchedulingIgnoredDuringExecution != nil {
		nodeSelTerms = nodeAffSpec.RequiredDuringSchedulingIgnoredDuringExecution.NodeSelectorTerms
		for _, nSelTerm := range nodeSelTerms {
			matchExpressions := nSelTerm.MatchExpressions
			for _, nSelReq := range matchExpressions {
				label[nSelReq.Key] = nSelReq.Values[0]
			}
		}
	}
	return label
}

// MergeMaps merges two maps
func MergeMaps(m1 map[string]string, m2 map[string]string) map[string]string {
	for k, v := range m2 {
		m1[k] = v
	}
	return m1
}

// AddNamespaceLabel adds a label key=value on the given namespace
func (k *K8s) AddNamespaceLabel(namespace string, labelMap map[string]string) error {
	ns, err := k8sCore.GetNamespace(namespace)
	if err != nil {
		return err
	}
	newLabels := MergeMaps(ns.Labels, labelMap)
	ns.SetLabels(newLabels)
	if _, err := k8sCore.UpdateNamespace(ns); err == nil {
		return nil
	}
	return err
}

// RemoveNamespaceLabel removes the label with key on given namespace
func (k *K8s) RemoveNamespaceLabel(namespace string, labelMap map[string]string) error {
	ns, err := k8sCore.GetNamespace(namespace)
	if err != nil {
		return err
	}
	for key := range labelMap {
		delete(ns.Labels, key)
	}
	if _, err = k8sCore.UpdateNamespace(ns); err == nil {
		return nil
	}
	return err
}

// GetNamespaceLabel gets the labels on given namespace
func (k *K8s) GetNamespaceLabel(namespace string) (map[string]string, error) {
	ns, err := k8sCore.GetNamespace(namespace)
	if err != nil {
		return nil, err
	}
	return ns.Labels, nil
}

// rotateTopologyArray Rotates topology arrays by one
func rotateTopologyArray(options *scheduler.ScheduleOptions) {
	if len(options.TopologyLabels) > 1 {
		arr := options.TopologyLabels
		firstElem := arr[0]
		arr = arr[1:]
		arr = append(arr, firstElem)
		options.TopologyLabels = arr
	}
}

func init() {
	k := &K8s{}
	scheduler.Register(SchedName, k)
}<|MERGE_RESOLUTION|>--- conflicted
+++ resolved
@@ -1055,17 +1055,28 @@
 		}
 	}
 
-<<<<<<< HEAD
+	for _, appSpec := range app.SpecList {
+		t := func() (interface{}, bool, error) {
+			obj, err := k.createAdmissionRegistrationObjects(appSpec, ns, app)
+			if err != nil {
+				return nil, true, err
+			}
+			return obj, false, nil
+		}
+		obj, err := task.DoRetryWithTimeout(t, k8sObjectCreateTimeout, DefaultRetryInterval)
+		if err != nil {
+			return nil, err
+		}
+		if obj != nil {
+			specObjects = append(specObjects, obj)
+		}
+	}
+
 	// creation of CustomResourceObjects must most likely be done *last*,
 	// as it may have resources that depend on other resources, which should be create *before* this
 	for _, appSpec := range app.SpecList {
 		t := func() (interface{}, bool, error) {
 			obj, err := k.createCustomResourceObjects(appSpec, ns, app)
-=======
-	for _, appSpec := range app.SpecList {
-		t := func() (interface{}, bool, error) {
-			obj, err := k.createAdmissionRegistrationObjects(appSpec, ns, app)
->>>>>>> a29d55c8
 			if err != nil {
 				return nil, true, err
 			}
@@ -4188,60 +4199,6 @@
 	return token, err
 }
 
-<<<<<<< HEAD
-// createCustomResourceObjects is used to create objects whose resource `kind` is defined by a CRD. NOTE: this is done using the `kubectl apply -f` command instead of the conventional method of using an api library
-func (k *K8s) createCustomResourceObjects(
-	spec interface{},
-	ns *corev1.Namespace,
-	app *spec.AppSpec,
-) (interface{}, error) {
-
-	if obj, ok := spec.(*CustomResourceObjectYAML); ok {
-		log.Warn("applying custom resources")
-		cryaml := obj.Path
-		if _, err := os.Stat(cryaml); baseErrors.Is(err, os.ErrNotExist) {
-			return nil, fmt.Errorf("Cannot find yaml in path %s", cryaml)
-		}
-		cmdArgs := []string{"apply", "-f", cryaml, "-n", ns.Name}
-		err := osutils.Kubectl(cmdArgs)
-		if err != nil {
-			return nil, fmt.Errorf("Error applying spec [%s], Error: %s", cryaml, err)
-		}
-		obj.Namespace = ns.Name
-		obj.Name = "placeholder" //TODO1
-		return obj, nil
-	}
-
-	return nil, nil
-}
-
-// destroyCustomResourceObjects is used to delete objects whose resource `kind` is defined by a CRD. NOTE: this is done using the `kubectl delete -f` command instead of the conventional method of using an api library
-func (k *K8s) destroyCustomResourceObjects(spec interface{}, app *spec.AppSpec) error {
-
-	if obj, ok := spec.(*CustomResourceObjectYAML); ok {
-		cryaml := obj.Path
-		if _, err := os.Stat(cryaml); baseErrors.Is(err, os.ErrNotExist) {
-			return &scheduler.ErrFailedToDestroyApp{
-				App:   app,
-				Cause: fmt.Sprintf("Failed to destroy Custom Resource Object: %v. Err: Cannot find yaml in path: %v", obj.Name, cryaml),
-			}
-		}
-
-		cmdArgs := []string{"delete", "-f", cryaml, "-n", obj.Namespace}
-		err := osutils.Kubectl(cmdArgs)
-		if err != nil {
-			return &scheduler.ErrFailedToDestroyApp{
-				App:   app,
-				Cause: fmt.Sprintf("Failed to destroy Custom Resource Object: %v. Err: %v", obj.Name, err),
-			}
-		} else {
-			log.Infof("[%v] Destroyed CustomResourceObject: %v", app.Key, obj.Name)
-			return nil
-		}
-	}
-
-	return nil
-=======
 // createAdmissionRegistrationObjects creates objects in the `AdmissionRegistration` group (like ValidatingWebhookConfiguration)
 func (k *K8s) createAdmissionRegistrationObjects(
 	specObj interface{},
@@ -4316,7 +4273,60 @@
 	}
 
 	return nil, nil
->>>>>>> a29d55c8
+}
+
+// createCustomResourceObjects is used to create objects whose resource `kind` is defined by a CRD. NOTE: this is done using the `kubectl apply -f` command instead of the conventional method of using an api library
+func (k *K8s) createCustomResourceObjects(
+	spec interface{},
+	ns *corev1.Namespace,
+	app *spec.AppSpec,
+) (interface{}, error) {
+
+	if obj, ok := spec.(*CustomResourceObjectYAML); ok {
+		log.Warn("applying custom resources")
+		cryaml := obj.Path
+		if _, err := os.Stat(cryaml); baseErrors.Is(err, os.ErrNotExist) {
+			return nil, fmt.Errorf("Cannot find yaml in path %s", cryaml)
+		}
+		cmdArgs := []string{"apply", "-f", cryaml, "-n", ns.Name}
+		err := osutils.Kubectl(cmdArgs)
+		if err != nil {
+			return nil, fmt.Errorf("Error applying spec [%s], Error: %s", cryaml, err)
+		}
+		obj.Namespace = ns.Name
+		obj.Name = "placeholder" //TODO1
+		return obj, nil
+	}
+
+	return nil, nil
+}
+
+// destroyCustomResourceObjects is used to delete objects whose resource `kind` is defined by a CRD. NOTE: this is done using the `kubectl delete -f` command instead of the conventional method of using an api library
+func (k *K8s) destroyCustomResourceObjects(spec interface{}, app *spec.AppSpec) error {
+
+	if obj, ok := spec.(*CustomResourceObjectYAML); ok {
+		cryaml := obj.Path
+		if _, err := os.Stat(cryaml); baseErrors.Is(err, os.ErrNotExist) {
+			return &scheduler.ErrFailedToDestroyApp{
+				App:   app,
+				Cause: fmt.Sprintf("Failed to destroy Custom Resource Object: %v. Err: Cannot find yaml in path: %v", obj.Name, cryaml),
+			}
+		}
+
+		cmdArgs := []string{"delete", "-f", cryaml, "-n", obj.Namespace}
+		err := osutils.Kubectl(cmdArgs)
+		if err != nil {
+			return &scheduler.ErrFailedToDestroyApp{
+				App:   app,
+				Cause: fmt.Sprintf("Failed to destroy Custom Resource Object: %v. Err: %v", obj.Name, err),
+			}
+		} else {
+			log.Infof("[%v] Destroyed CustomResourceObject: %v", app.Key, obj.Name)
+			return nil
+		}
+	}
+
+	return nil
 }
 
 func (k *K8s) createMigrationObjects(
