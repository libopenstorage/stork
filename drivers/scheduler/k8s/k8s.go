--- conflicted
+++ resolved
@@ -34,11 +34,7 @@
 	apapi "github.com/libopenstorage/autopilot-api/pkg/apis/autopilot/v1alpha1"
 	"github.com/libopenstorage/openstorage/pkg/units"
 	storkapi "github.com/libopenstorage/stork/pkg/apis/stork/v1alpha1"
-<<<<<<< HEAD
-	admissionregistration "github.com/portworx/sched-ops/k8s/admissionregistration"
 	"github.com/portworx/sched-ops/k8s/apiextensions"
-=======
->>>>>>> 07692046
 	"github.com/portworx/sched-ops/k8s/apps"
 	"github.com/portworx/sched-ops/k8s/autopilot"
 	"github.com/portworx/sched-ops/k8s/batch"
@@ -194,21 +190,6 @@
 	defaultTorpedoLabel = map[string]string{
 		"creator": "torpedo",
 	}
-<<<<<<< HEAD
-	k8sCore                  = core.Instance()
-	k8sApps                  = apps.Instance()
-	k8sStork                 = stork.Instance()
-	k8sStorage               = storage.Instance()
-	k8sExternalStorage       = externalstorage.Instance()
-	k8sAutopilot             = autopilot.Instance()
-	k8sRbac                  = rbac.Instance()
-	k8sNetworking            = networking.Instance()
-	k8sBatch                 = batch.Instance()
-	k8sMonitoring            = prometheus.Instance()
-	k8sPolicy                = policy.Instance()
-	k8sAdmissionRegistration = admissionregistration.Instance()
-	k8sApiExtensions         = apiextensions.Instance()
-=======
 	k8sCore            = core.Instance()
 	k8sApps            = apps.Instance()
 	k8sStork           = stork.Instance()
@@ -220,7 +201,7 @@
 	k8sBatch           = batch.Instance()
 	k8sMonitoring      = prometheus.Instance()
 	k8sPolicy          = policy.Instance()
->>>>>>> 07692046
+	k8sApiExtensions   = apiextensions.Instance()
 
 	// k8sExternalsnap is a instance of csisnapshot instance
 	k8sExternalsnap = csisnapshot.Instance()
@@ -366,11 +347,7 @@
 	k8sRbac.SetConfig(config)
 	k8sMonitoring.SetConfig(config)
 	k8sPolicy.SetConfig(config)
-<<<<<<< HEAD
 	k8sApiExtensions.SetConfig(config)
-	k8sAdmissionRegistration.SetConfig(config)
-=======
->>>>>>> 07692046
 
 	return nil
 }
@@ -906,6 +883,23 @@
 
 	for _, appSpec := range app.SpecList {
 		t := func() (interface{}, bool, error) {
+			obj, err := k.createCRDObjects(appSpec, ns, app)
+			if err != nil {
+				return nil, true, err
+			}
+			return obj, false, nil
+		}
+		obj, err := task.DoRetryWithTimeout(t, k8sObjectCreateTimeout, DefaultRetryInterval)
+		if err != nil {
+			return nil, err
+		}
+		if obj != nil {
+			specObjects = append(specObjects, obj)
+		}
+	}
+
+	for _, appSpec := range app.SpecList {
+		t := func() (interface{}, bool, error) {
 			obj, err := k.createVolumeSnapshotRestore(appSpec, ns, app)
 			if err != nil {
 				return nil, true, err
@@ -2138,7 +2132,6 @@
 
 }
 
-<<<<<<< HEAD
 // destroyCRDObjects is used to destroy Resources in the group `apiextensions` (like CRDs)
 func (k *K8s) destroyCRDObjects(spec interface{}, app *spec.AppSpec) error {
 
@@ -2169,38 +2162,6 @@
 	return nil
 }
 
-// destroyAdmissionRegistrationObjects destroys objects in the `AdmissionRegistration` group (like ValidatingWebhookConfiguration)
-func (k *K8s) destroyAdmissionRegistrationObjects(spec interface{}, app *spec.AppSpec) error {
-
-	if obj, ok := spec.(*admissionregistrationv1.ValidatingWebhookConfiguration); ok {
-		err := k8sAdmissionRegistration.DeleteValidatingWebhookConfiguration(obj.Name)
-		if err != nil {
-			return &scheduler.ErrFailedToDestroyApp{
-				App:   app,
-				Cause: fmt.Sprintf("Failed to destroy ValidatingWebhookConfiguration: %v. Err: %v", obj.Name, err),
-			}
-		} else {
-			log.Infof("[%v] Destroyed ValidatingWebhookConfiguration: %v", app.Key, obj.Name)
-			return nil
-		}
-	} else if obj, ok := spec.(admissionregistrationv1beta1.ValidatingWebhookConfiguration); ok {
-		err := k8sAdmissionRegistration.DeleteValidatingWebhookConfigurationV1beta1(obj.Name)
-		if err != nil {
-			return &scheduler.ErrFailedToDestroyApp{
-				App:   app,
-				Cause: fmt.Sprintf("Failed to destroy ValidatingWebhookConfigurationV1beta1: %v. Err: %v", obj.Name, err),
-			}
-		} else {
-			log.Infof("[%v] Destroyed ValidatingWebhookConfigurationV1beta1: %v", app.Key, obj.Name)
-			return nil
-		}
-	}
-
-	return nil
-}
-
-=======
->>>>>>> 07692046
 func (k *K8s) substituteNamespaceInContainers(containers []corev1.Container, ns string) []corev1.Container {
 	var updatedContainers []corev1.Container
 	for _, container := range containers {
@@ -4196,7 +4157,6 @@
 	return token, err
 }
 
-<<<<<<< HEAD
 // createCRDObjects is used to create Resources in the group `apiextensions` group (like CRDs)
 func (k *K8s) createCRDObjects(
 	specObj interface{},
@@ -4286,84 +4246,6 @@
 	return nil, nil
 }
 
-// createAdmissionRegistrationObjects creates objects in the `AdmissionRegistration` group (like ValidatingWebhookConfiguration)
-func (k *K8s) createAdmissionRegistrationObjects(
-	specObj interface{},
-	ns *corev1.Namespace,
-	app *spec.AppSpec,
-) (interface{}, error) {
-	k8sOps := k8sAdmissionRegistration
-
-	// Add security annotations if running with auth-enabled
-	configMapName := k.secretConfigMapName
-	if configMapName != "" {
-		configMap, err := k8sCore.GetConfigMap(configMapName, "default")
-		if err != nil {
-			return nil, &scheduler.ErrFailedToGetConfigMap{
-				Name:  configMapName,
-				Cause: fmt.Sprintf("Failed to get config map: Err: %v", err),
-			}
-		}
-		err = k.addSecurityAnnotation(specObj, configMap, app)
-		if err != nil {
-			return nil, fmt.Errorf("failed to add annotations to migration object: %v", err)
-		}
-
-	}
-
-	if obj, ok := specObj.(*admissionregistrationv1.ValidatingWebhookConfiguration); ok {
-		obj.Namespace = ns.Name
-		for i := range obj.Webhooks {
-			obj.Webhooks[i].ClientConfig.Service.Namespace = ns.Name
-		}
-
-		vbc, err := k8sOps.CreateValidatingWebhookConfiguration(obj)
-
-		if k8serrors.IsAlreadyExists(err) {
-			if vbc, err := k8sOps.GetValidatingWebhookConfiguration(obj.Name); err == nil {
-				log.Infof("[%v] Found existing ValidatingWebhookConfiguration: %v", app.Key, vbc.Name)
-				return vbc, nil
-			}
-		}
-
-		if err != nil {
-			return nil, &scheduler.ErrFailedToScheduleApp{
-				App:   app,
-				Cause: fmt.Sprintf("Failed to Create ValidatingWebhookConfiguration: %v. Err: %v", obj.Name, err),
-			}
-		}
-		log.Infof("[%v] Created ValidatingWebhookConfiguration: %v", app.Key, vbc.Name)
-		return vbc, nil
-	} else if obj, ok := specObj.(*admissionregistrationv1beta1.ValidatingWebhookConfiguration); ok {
-		obj.Namespace = ns.Name
-		for i := range obj.Webhooks {
-			obj.Webhooks[i].ClientConfig.Service.Namespace = ns.Name
-		}
-
-		vbc, err := k8sOps.CreateValidatingWebhookConfigurationV1beta1(obj)
-
-		if k8serrors.IsAlreadyExists(err) {
-			if vbc, err := k8sOps.GetValidatingWebhookConfigurationV1beta1(obj.Name); err == nil {
-				log.Infof("[%v] Found existing ValidatingWebhookConfiguration: %v", app.Key, vbc.Name)
-				return vbc, nil
-			}
-		}
-
-		if err != nil {
-			return nil, &scheduler.ErrFailedToScheduleApp{
-				App:   app,
-				Cause: fmt.Sprintf("Failed to Create ValidatingWebhookConfiguration: %v. Err: %v", obj.Name, err),
-			}
-		}
-		log.Infof("[%v] Created ValidatingWebhookConfiguration: %v", app.Key, vbc.Name)
-		return vbc, nil
-	}
-
-	return nil, nil
-}
-
-=======
->>>>>>> 07692046
 func (k *K8s) createMigrationObjects(
 	specObj interface{},
 	ns *corev1.Namespace,
