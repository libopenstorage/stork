package k8s

import (
	"bufio"
	"bytes"
	"context"
	"encoding/base64"
	"encoding/json"
	baseErrors "errors"
	"fmt"
	"io"
	"io/ioutil"
	random "math/rand"
	"os"
	"os/exec"
	"path/filepath"
	"reflect"
	"regexp"
	"strconv"
	"strings"
	"sync"
	"text/template"
	"time"

	"github.com/portworx/torpedo/pkg/log"
	"github.com/portworx/torpedo/pkg/osutils"

	yaml2 "gopkg.in/yaml.v2"

	docker_types "github.com/docker/docker/api/types"
	vaultapi "github.com/hashicorp/vault/api"
	v1beta1 "github.com/kubernetes-csi/external-snapshotter/client/v4/apis/volumesnapshot/v1beta1"
	snapv1 "github.com/kubernetes-incubator/external-storage/snapshot/pkg/apis/crd/v1"
	apapi "github.com/libopenstorage/autopilot-api/pkg/apis/autopilot/v1alpha1"
	"github.com/libopenstorage/openstorage/pkg/units"
	storkapi "github.com/libopenstorage/stork/pkg/apis/stork/v1alpha1"
	admissionregistration "github.com/portworx/sched-ops/k8s/admissionregistration"
	"github.com/portworx/sched-ops/k8s/apiextensions"
	"github.com/portworx/sched-ops/k8s/apps"
	"github.com/portworx/sched-ops/k8s/autopilot"
	"github.com/portworx/sched-ops/k8s/batch"
	k8sCommon "github.com/portworx/sched-ops/k8s/common"
	"github.com/portworx/sched-ops/k8s/core"
	schederrors "github.com/portworx/sched-ops/k8s/errors"
	csisnapshot "github.com/portworx/sched-ops/k8s/externalsnapshotter"
	"github.com/portworx/sched-ops/k8s/externalstorage"
	"github.com/portworx/sched-ops/k8s/networking"
	"github.com/portworx/sched-ops/k8s/policy"
	"github.com/portworx/sched-ops/k8s/prometheus"
	"github.com/portworx/sched-ops/k8s/rbac"
	"github.com/portworx/sched-ops/k8s/storage"
	"github.com/portworx/sched-ops/k8s/stork"
	"github.com/portworx/sched-ops/task"
	"github.com/portworx/torpedo/drivers/api"
	"github.com/portworx/torpedo/drivers/node"
	"github.com/portworx/torpedo/drivers/scheduler"
	"github.com/portworx/torpedo/drivers/scheduler/spec"
	"github.com/portworx/torpedo/drivers/volume"
	"github.com/portworx/torpedo/pkg/aututils"
	"github.com/portworx/torpedo/pkg/errors"
	"github.com/portworx/torpedo/pkg/pureutils"
	monitoringv1 "github.com/prometheus-operator/prometheus-operator/pkg/apis/monitoring/v1"
	admissionregistrationv1 "k8s.io/api/admissionregistration/v1"
	admissionregistrationv1beta1 "k8s.io/api/admissionregistration/v1beta1"
	appsapi "k8s.io/api/apps/v1"
	batchv1 "k8s.io/api/batch/v1"
	batchv1beta1 "k8s.io/api/batch/v1beta1"
	corev1 "k8s.io/api/core/v1"
	v1 "k8s.io/api/core/v1"
	netv1 "k8s.io/api/networking/v1"
	networkingv1beta1 "k8s.io/api/networking/v1beta1"
	policyv1beta1 "k8s.io/api/policy/v1beta1"
	rbacv1 "k8s.io/api/rbac/v1"
	storageapi "k8s.io/api/storage/v1"
	apiextensionsv1 "k8s.io/apiextensions-apiserver/pkg/apis/apiextensions/v1"
	apiextensionsv1beta1 "k8s.io/apiextensions-apiserver/pkg/apis/apiextensions/v1beta1"
	k8serrors "k8s.io/apimachinery/pkg/api/errors"
	"k8s.io/apimachinery/pkg/api/meta"
	"k8s.io/apimachinery/pkg/api/resource"
	metav1 "k8s.io/apimachinery/pkg/apis/meta/v1"
	"k8s.io/apimachinery/pkg/runtime"
	"k8s.io/apimachinery/pkg/runtime/serializer"
	"k8s.io/apimachinery/pkg/types"
	"k8s.io/apimachinery/pkg/util/yaml"
	"k8s.io/client-go/kubernetes"
	"k8s.io/client-go/kubernetes/scheme"
	"k8s.io/client-go/rest"
	"k8s.io/client-go/tools/clientcmd"
)

const (
	// SchedName is the name of the kubernetes scheduler driver implementation
	SchedName = "k8s"
	// SnapshotParent is the parameter key for the parent of a snapshot
	SnapshotParent = "snapshot_parent"
	k8sPodsRootDir = "/var/lib/kubelet/pods"
	// DeploymentSuffix is the suffix for deployment names stored as keys in maps
	DeploymentSuffix = "-dep"
	// StatefulSetSuffix is the suffix for statefulset names stored as keys in maps
	StatefulSetSuffix = "-ss"
	// SystemdSchedServiceName is the name of the system service responsible for scheduling
	SystemdSchedServiceName = "kubelet"
	// ZoneK8SNodeLabel is label describing zone of the k8s node
	ZoneK8SNodeLabel = "failure-domain.beta.kubernetes.io/zone"
	// RegionK8SNodeLabel is node label describing region of the k8s node
	RegionK8SNodeLabel = "failure-domain.beta.kubernetes.io/region"
	// TopologyZoneK8sNodeLabel is label describing topology zone of k8s node
	TopologyZoneK8sNodeLabel = "topology.portworx.io/zone"
	// TopologyRegionK8sNodeLabel is label describing topology region of k8s node
	TopologyRegionK8sNodeLabel = "topology.portworx.io/region"
	// PureFile is the parameter in storageclass to represent FB volume
	PureFile = "pure_file"
	// PureBlock is the parameter in storageclass to represent FA direct access volumes
	PureBlock = "pure_block"
	// PortworxStrict provisioner for using same provisioner as provided in the spec
	PortworxStrict = "strict"
	// CsiProvisioner is csi provisioner
	CsiProvisioner = "pxd.portworx.com"
	//NodeType for enabling specific features
	NodeType = "node-type"
	//FastpathNodeType fsatpath node type value
	FastpathNodeType = "fastpath"
	// PxLabelNameKey is key for map
	PxLabelNameKey = "name"
	// PxLabelValue portworx pod label
	PxLabelValue = "portworx"
)

const (
	k8sNodeReadyTimeout    = 5 * time.Minute
	volDirCleanupTimeout   = 5 * time.Minute
	k8sObjectCreateTimeout = 2 * time.Minute
	k8sPodCreateTimeout    = 4 * time.Minute
	k8sDestroyTimeout      = 10 * time.Minute
	// FindFilesOnWorkerTimeout timeout for find files on worker
	FindFilesOnWorkerTimeout = 1 * time.Minute
	deleteTasksWaitTimeout   = 3 * time.Minute
	// DefaultRetryInterval  Default retry interval
	DefaultRetryInterval = 10 * time.Second
	// DefaultTimeout default timeout
	DefaultTimeout = 3 * time.Minute
	// SnapshotReadyTimeout timeout for snapshot to be ready
	SnapshotReadyTimeout             = 5 * time.Minute
	numOfRestoredPVCForCloneManyTest = 500

	autopilotDefaultNamespace     = "kube-system"
	portworxServiceName           = "portworx-service"
	resizeSupportedAnnotationKey  = "torpedo.io/resize-supported"
	autopilotEnabledAnnotationKey = "torpedo.io/autopilot-enabled"
	pvcLabelsAnnotationKey        = "torpedo.io/pvclabels-enabled"
	pvcNodesAnnotationKey         = "torpedo.io/pvcnodes-enabled"
	deleteStrategyAnnotationKey   = "torpedo.io/delete-strategy"
	specObjAppWorkloadSizeEnvVar  = "SIZE"
)

const (
	secretNameKey      = "secret_name"
	secretNamespaceKey = "secret_namespace"
	encryptionKey      = "encryption"

	// Encryption annotations
	encryptionName = "secure"

	// In-Tree Auth annotations
	secretName      = "openstorage.io/auth-secret-name"
	secretNamespace = "openstorage.io/auth-secret-namespace"

	// CsiProvisionerSecretName is required for CSI with Auth enabled
	CsiProvisionerSecretName = "csi.storage.k8s.io/provisioner-secret-name"
	// CsiProvisionerSecretNamespace is required for CSI with Auth enabled
	CsiProvisionerSecretNamespace = "csi.storage.k8s.io/provisioner-secret-namespace"
	// CsiNodePublishSecretName is required for CSI with Auth enabled
	CsiNodePublishSecretName = "csi.storage.k8s.io/node-publish-secret-name"
	// CsiNodePublishSecretNamespace is required for CSI with Auth enabled
	CsiNodePublishSecretNamespace = "csi.storage.k8s.io/node-publish-secret-namespace"
	// CsiControllerExpandSecretName is required for CSI with Auth enabled
	CsiControllerExpandSecretName = "csi.storage.k8s.io/controller-expand-secret-name"
	// CsiControllerExpandSecretNamespace is required for CSI with Auth enabled
	CsiControllerExpandSecretNamespace = "csi.storage.k8s.io/controller-expand-secret-namespace"

	storageClassKey = "volume.beta.kubernetes.io/storage-class"
	// PvcNameKey key used in volume param map to store PVC name
	PvcNameKey = "pvc_name"
	// PvcNamespaceKey key used in volume param map to store PVC namespace
	PvcNamespaceKey = "pvc_namespace"
	// VolumeSnapshotKind type use for restore
	VolumeSnapshotKind = "VolumeSnapshot"
)

var (
	// use underscore to avoid conflicts to text/template from golang
	namespaceRegex      = regexp.MustCompile("_NAMESPACE_")
	defaultTorpedoLabel = map[string]string{
		"creator": "torpedo",
	}
	k8sCore                  = core.Instance()
	k8sApps                  = apps.Instance()
	k8sStork                 = stork.Instance()
	k8sStorage               = storage.Instance()
	k8sExternalStorage       = externalstorage.Instance()
	k8sAutopilot             = autopilot.Instance()
	k8sRbac                  = rbac.Instance()
	k8sNetworking            = networking.Instance()
	k8sBatch                 = batch.Instance()
	k8sMonitoring            = prometheus.Instance()
	k8sPolicy                = policy.Instance()
	k8sAdmissionRegistration = admissionregistration.Instance()
	k8sApiExtensions         = apiextensions.Instance()

	// k8sExternalsnap is a instance of csisnapshot instance
	k8sExternalsnap = csisnapshot.Instance()
	// SnapshotAPIGroup is the group for the resource being referenced.
	SnapshotAPIGroup = "snapshot.storage.k8s.io"
)

// CustomResourceObjectYAML	Used as spec object for all CRs
type CustomResourceObjectYAML struct {
	Path string
	// Namespace will only be assigned DURING creation
	Namespace string
	Name      string
}

// K8s  The kubernetes structure
type K8s struct {
	SpecFactory                      *spec.Factory
	NodeDriverName                   string
	VolDriverName                    string
	secretConfigMapName              string
	customConfig                     map[string]scheduler.AppConfig
	eventsStorage                    map[string][]scheduler.Event
	SecretType                       string
	VaultAddress                     string
	VaultToken                       string
	PureVolumes                      bool
	PureSANType                      string
	RunCSISnapshotAndRestoreManyTest bool
	helmValuesConfigMapName          string
	secureApps                       []string
}

// IsNodeReady  Check whether the cluster node is ready
func (k *K8s) IsNodeReady(n node.Node) error {
	t := func() (interface{}, bool, error) {
		if err := k8sCore.IsNodeReady(n.Name); err != nil {
			return "", true, &scheduler.ErrNodeNotReady{
				Node:  n,
				Cause: err.Error(),
			}
		}

		return "", false, nil
	}

	if _, err := task.DoRetryWithTimeout(t, k8sNodeReadyTimeout, DefaultRetryInterval); err != nil {
		return err
	}
	return nil
}

// String returns the string name of this driver.
func (k *K8s) String() string {
	return SchedName
}

// Init Initialize the driver
func (k *K8s) Init(schedOpts scheduler.InitOptions) error {
	k.NodeDriverName = schedOpts.NodeDriverName
	k.VolDriverName = schedOpts.VolDriverName
	k.secretConfigMapName = schedOpts.SecretConfigMapName
	k.customConfig = schedOpts.CustomAppConfig
	k.SecretType = schedOpts.SecretType
	k.VaultAddress = schedOpts.VaultAddress
	k.VaultToken = schedOpts.VaultToken
	k.eventsStorage = make(map[string][]scheduler.Event)
	k.PureVolumes = schedOpts.PureVolumes
	k.PureSANType = schedOpts.PureSANType
	k.RunCSISnapshotAndRestoreManyTest = schedOpts.RunCSISnapshotAndRestoreManyTest
	k.secureApps = schedOpts.SecureApps

	nodes, err := k8sCore.GetNodes()
	if err != nil {
		return err
	}

	for _, n := range nodes.Items {
		if err = k.AddNewNode(n); err != nil {
			return err
		}
	}

	// Update node PxPodRestartCount during init
	namespace, err := k.GetAutopilotNamespace()
	if err != nil {
		log.Fatalf(fmt.Sprintf("%v", err))
	}
	pxLabel := make(map[string]string)
	pxLabel[PxLabelNameKey] = PxLabelValue
	pxPodRestartCountMap, err := k.GetPodsRestartCount(namespace, pxLabel)
	if err != nil {
		log.Fatalf(fmt.Sprintf("%v", err))
	}

	for pod, value := range pxPodRestartCountMap {
		n, err := node.GetNodeByIP(pod.Status.HostIP)
		if err != nil {
			log.Fatalf(fmt.Sprintf("%v", err))
		}
		n.PxPodRestartCount = value
	}

	k.SpecFactory, err = spec.NewFactory(schedOpts.SpecDir, schedOpts.VolDriverName, k)
	if err != nil {
		return err
	}

	go func() {
		err := k.collectEvents()
		if err != nil {
			log.Fatalf(fmt.Sprintf("%v", err))
		}
	}()
	return nil
}

// AddNewNode method parse and add node to node registry
func (k *K8s) AddNewNode(newNode corev1.Node) error {
	n := k.parseK8SNode(newNode)
	if err := k.IsNodeReady(n); err != nil {
		return err
	}
	if err := node.AddNode(n); err != nil {
		return err
	}
	return nil
}

// SetConfig sets kubeconfig. If kubeconfigPath == "" then
// sets it to inClusterConfig
func (k *K8s) SetConfig(kubeconfigPath string) error {
	var config *rest.Config
	var err error

	if kubeconfigPath == "" {
		config = nil
	} else {
		config, err = clientcmd.BuildConfigFromFlags("", kubeconfigPath)
		if err != nil {
			return err
		}
	}
	k8sCore.SetConfig(config)
	k8sApps.SetConfig(config)
	k8sApps.SetConfig(config)
	k8sStork.SetConfig(config)
	k8sStorage.SetConfig(config)
	k8sExternalStorage.SetConfig(config)
	k8sAutopilot.SetConfig(config)
	k8sRbac.SetConfig(config)
	k8sMonitoring.SetConfig(config)
	k8sPolicy.SetConfig(config)
	k8sAdmissionRegistration.SetConfig(config)
	k8sApiExtensions.SetConfig(config)

	return nil
}

// RescanSpecs Rescan the application spec file for spei
func (k *K8s) RescanSpecs(specDir, storageDriver string) error {
	var err error
	log.Infof("Rescanning specs for %v and driver %s", specDir, storageDriver)
	k.SpecFactory, err = spec.NewFactory(specDir, storageDriver, k)
	if err != nil {
		return err
	}
	return nil
}

// RefreshNodeRegistry update the k8 node list registry
func (k *K8s) RefreshNodeRegistry() error {

	nodes, err := k8sCore.GetNodes()
	if err != nil {
		return err
	}

	node.CleanupRegistry()

	for _, n := range nodes.Items {
		if err = k.AddNewNode(n); err != nil {
			return err
		}
	}
	return nil
}

// ParseSpecs parses the application spec file
func (k *K8s) ParseSpecs(specDir, storageProvisioner string) ([]interface{}, error) {
	log.Debugf("ParseSpecs k.CustomConfig = %v", k.customConfig)
	fileList := make([]string, 0)
	if err := filepath.Walk(specDir, func(path string, f os.FileInfo, err error) error {
		if f != nil && !f.IsDir() {
			if isValidProvider(path, storageProvisioner) {
				log.Debugf("	add filepath: %s", path)
				fileList = append(fileList, path)
			}
		}

		return nil
	}); err != nil {
		return nil, err
	}

	log.Debugf("fileList: %v", fileList)
	var specs []interface{}

	splitPath := strings.Split(specDir, "/")
	appName := splitPath[len(splitPath)-1]

	for _, fileName := range fileList {
		isHelmChart, err := k.IsAppHelmChartType(fileName)
		if err != nil {
			return nil, err
		}

		splitPath := strings.Split(fileName, "/")
		if strings.HasPrefix(splitPath[len(splitPath)-1], "cr-") {
			// TODO: process with templates
			specObj := &CustomResourceObjectYAML{
				Path: fileName,
			}
			specs = append(specs, specObj)
			log.Warnf("custom res: %v", specObj) //TODO: remove
		} else if !isHelmChart {
			file, err := ioutil.ReadFile(fileName)
			if err != nil {
				return nil, err
			}

			var customConfig scheduler.AppConfig
			var ok bool

			if customConfig, ok = k.customConfig[appName]; !ok {
				customConfig = scheduler.AppConfig{}
			} else {
				log.Infof("customConfig[%v] = %v", appName, customConfig)
			}
			var funcs = template.FuncMap{
				"Iterate": func(count int) []int {
					var i int
					var Items []int
					for i = 1; i <= (count); i++ {
						Items = append(Items, i)
					}
					return Items
				},
				"array": func(arr []string) string {
					string := "[\""
					for i, val := range arr {
						if i != 0 {
							string += "\", \""
						}
						string += val
					}
					return string + "\"]"
				},
			}

			tmpl, err := template.New("customConfig").Funcs(funcs).Parse(string(file))
			if err != nil {
				return nil, err
			}
			var processedFile bytes.Buffer
			err = tmpl.Execute(&processedFile, customConfig)
			if err != nil {
				return nil, err
			}

			reader := bufio.NewReader(&processedFile)
			specReader := yaml.NewYAMLReader(reader)

			for {
				specContents, err := specReader.Read()
				if err == io.EOF {
					break
				}
				if len(bytes.TrimSpace(specContents)) > 0 {
					obj, err := decodeSpec(specContents)
					if err != nil {
						log.Warnf("Error decoding spec from %v: %v", fileName, err)
						return nil, err
					}

					specObj, err := validateSpec(obj)
					if err != nil {
						log.Warnf("Error parsing spec from %v: %v", fileName, err)
						return nil, err
					}
					substituteImageWithInternalRegistry(specObj)
					specs = append(specs, specObj)
				}
			}
		} else {
			repoInfo, err := k.ParseCharts(fileName)
			if err != nil {
				return nil, err
			}
			specs = append(specs, repoInfo)
		}
	}
	return specs, nil
}

// IsAppHelmChartType will return true if the specDir has only one file and it has helm repo infos
// else will return false
func (k *K8s) IsAppHelmChartType(fileName string) (bool, error) {

	// Parse the files and check for certain keys for helmRepo info

	log.Debugf("Reading file: %s", fileName)
	file, err := ioutil.ReadFile(fileName)
	if err != nil {
		return false, err
	}

	repoInfo := scheduler.HelmRepo{}
	err = yaml2.Unmarshal(file, &repoInfo)
	if err != nil {
		// Ignoring if unmarshalling fails as some app specs (like fio) failed to unmarshall
		log.Errorf("Ignoring the yaml unmarshalling failure , err: %v", err)
		return false, nil
	}

	if repoInfo.RepoName != "" && repoInfo.ChartName != "" && repoInfo.ReleaseName != "" {
		// If the yaml file with helmRepo info for the app is found, exit here.
		log.Infof("Helm chart was found in file: [%s]", fileName)
		return true, nil
	}

	return false, nil

}

// ParseSpecsFromYamlBuf parses the yaml buf content
func (k *K8s) ParseSpecsFromYamlBuf(yamlBuf *bytes.Buffer) ([]interface{}, error) {

	var specs []interface{}

	reader := bufio.NewReader(yamlBuf)
	specReader := yaml.NewYAMLReader(reader)

	for {
		specContents, err := specReader.Read()
		if err == io.EOF {
			break
		}
		if len(bytes.TrimSpace(specContents)) > 0 {
			obj, err := decodeSpec(specContents)
			if err != nil {
				log.Warnf("Error decoding spec: %v", err)
				return nil, err
			}

			specObj, err := validateSpec(obj)
			if err != nil {
				log.Warnf("Error validating spec: %v", err)
				return nil, err
			}

			substituteImageWithInternalRegistry(specObj)
			specs = append(specs, specObj)
		}
	}

	return specs, nil
}

func isValidProvider(specPath, storageProvisioner string) bool {
	// Skip all storage provisioner specific spec except storageProvisioner
	for _, driver := range volume.GetVolumeDrivers() {
		if driver != storageProvisioner && strings.Contains(specPath, "/"+driver+"/") {
			return false
		}
	}
	// Get the rest of specs
	return true
}

func decodeSpec(specContents []byte) (runtime.Object, error) {
	obj, _, err := scheme.Codecs.UniversalDeserializer().Decode([]byte(specContents), nil, nil)
	if err != nil {
		schemeObj := runtime.NewScheme()
		if err := snapv1.AddToScheme(schemeObj); err != nil {
			return nil, err
		}

		if err := storkapi.AddToScheme(schemeObj); err != nil {
			return nil, err
		}

		if err := apapi.AddToScheme(schemeObj); err != nil {
			return nil, err
		}

		if err := monitoringv1.AddToScheme(schemeObj); err != nil {
			return nil, err
		}

		if err := apiextensionsv1beta1.AddToScheme(schemeObj); err != nil {
			return nil, err
		}

		if err := apiextensionsv1.AddToScheme(schemeObj); err != nil {
			return nil, err
		}

		if err := storageapi.AddToScheme(schemeObj); err != nil {
			return nil, err
		}

		codecs := serializer.NewCodecFactory(schemeObj)
		obj, _, err = codecs.UniversalDeserializer().Decode([]byte(specContents), nil, nil)
		if err != nil {
			return nil, err
		}
	}
	return obj, nil
}

func validateSpec(in interface{}) (interface{}, error) {
	if specObj, ok := in.(*appsapi.Deployment); ok {
		return specObj, nil
	} else if specObj, ok := in.(*appsapi.StatefulSet); ok {
		return specObj, nil
	} else if specObj, ok := in.(*appsapi.DaemonSet); ok {
		return specObj, nil
	} else if specObj, ok := in.(*corev1.Service); ok {
		return specObj, nil
	} else if specObj, ok := in.(*corev1.PersistentVolumeClaim); ok {
		return specObj, nil
	} else if specObj, ok := in.(*storageapi.StorageClass); ok {
		return specObj, nil
	} else if specObj, ok := in.(*snapv1.VolumeSnapshot); ok {
		return specObj, nil
	} else if specObj, ok := in.(*storkapi.GroupVolumeSnapshot); ok {
		return specObj, nil
	} else if specObj, ok := in.(*corev1.Secret); ok {
		return specObj, nil
	} else if specObj, ok := in.(*corev1.ConfigMap); ok {
		return specObj, nil
	} else if specObj, ok := in.(*storkapi.Rule); ok {
		return specObj, nil
	} else if specObj, ok := in.(*corev1.Pod); ok {
		return specObj, nil
	} else if specObj, ok := in.(*storkapi.ClusterPair); ok {
		return specObj, nil
	} else if specObj, ok := in.(*storkapi.Migration); ok {
		return specObj, nil
	} else if specObj, ok := in.(*storkapi.MigrationSchedule); ok {
		return specObj, nil
	} else if specObj, ok := in.(*storkapi.BackupLocation); ok {
		return specObj, nil
	} else if specObj, ok := in.(*storkapi.ApplicationBackup); ok {
		return specObj, nil
	} else if specObj, ok := in.(*storkapi.SchedulePolicy); ok {
		return specObj, nil
	} else if specObj, ok := in.(*storkapi.ApplicationRestore); ok {
		return specObj, nil
	} else if specObj, ok := in.(*storkapi.ApplicationClone); ok {
		return specObj, nil
	} else if specObj, ok := in.(*storkapi.VolumeSnapshotRestore); ok {
		return specObj, nil
	} else if specObj, ok := in.(*apapi.AutopilotRule); ok {
		return specObj, nil
	} else if specObj, ok := in.(*corev1.ServiceAccount); ok {
		return specObj, nil
	} else if specObj, ok := in.(*rbacv1.ClusterRole); ok {
		return specObj, nil
	} else if specObj, ok := in.(*rbacv1.ClusterRoleBinding); ok {
		return specObj, nil
	} else if specObj, ok := in.(*rbacv1.Role); ok {
		return specObj, nil
	} else if specObj, ok := in.(*rbacv1.RoleBinding); ok {
		return specObj, nil
	} else if specObj, ok := in.(*batchv1beta1.CronJob); ok {
		return specObj, nil
	} else if specObj, ok := in.(*batchv1.Job); ok {
		return specObj, nil
	} else if specObj, ok := in.(*corev1.LimitRange); ok {
		return specObj, nil
	} else if specObj, ok := in.(*networkingv1beta1.Ingress); ok {
		return specObj, nil
	} else if specObj, ok := in.(*monitoringv1.Prometheus); ok {
		return specObj, nil
	} else if specObj, ok := in.(*monitoringv1.PrometheusRule); ok {
		return specObj, nil
	} else if specObj, ok := in.(*monitoringv1.ServiceMonitor); ok {
		return specObj, nil
	} else if specObj, ok := in.(*corev1.Namespace); ok {
		return specObj, nil
	} else if specObj, ok := in.(*apiextensionsv1beta1.CustomResourceDefinition); ok {
		return specObj, nil
	} else if specObj, ok := in.(*apiextensionsv1.CustomResourceDefinition); ok {
		return specObj, nil
	} else if specObj, ok := in.(*policyv1beta1.PodDisruptionBudget); ok {
		return specObj, nil
	} else if specObj, ok := in.(*netv1.NetworkPolicy); ok {
		return specObj, nil
	} else if specObj, ok := in.(*corev1.Endpoints); ok {
		return specObj, nil
	} else if specObj, ok := in.(*storkapi.ResourceTransformation); ok {
		return specObj, nil
	} else if specObj, ok := in.(*admissionregistrationv1.ValidatingWebhookConfiguration); ok {
		return specObj, nil
	} else if specObj, ok := in.(*admissionregistrationv1.ValidatingWebhookConfigurationList); ok {
		return specObj, nil
	}

	return nil, fmt.Errorf("unsupported object: %v", reflect.TypeOf(in))
}

// filterPureVolumesIfEnabled will return whether or not the given PVC is a Pure
// direct access volume, only if PureVolumes is true. If PureVolumes is false, all
// volumes are valid.
func (k *K8s) filterPureVolumesIfEnabled(claim *v1.PersistentVolumeClaim) (bool, error) {
	volTypes := []string{PureFile, PureBlock}

	return k.filterPureTypeVolumeIfEnabled(claim, volTypes)
}

// filterPureVolumesIfEnabled will return whether or not the given PVC is a Pure
// direct access volume, only if PureVolumes is true. If PureVolumes is false, all
// volumes are valid.
func (k *K8s) filterPureVolumesIfEnabledByPureVolBackend(claim *v1.PersistentVolumeClaim, pureVolBackend string) (bool, error) {
	volTypes := []string{pureVolBackend}

	return k.filterPureTypeVolumeIfEnabled(claim, volTypes)
}

// filterPureTypeVolumeIfEnabled will return true if matches with given type pure volume
// If PureVolumes is false, all volumes are valid.
func (k *K8s) filterPureTypeVolumeIfEnabled(claim *v1.PersistentVolumeClaim, volTypes []string) (bool, error) {

	if !k.PureVolumes {
		// If we aren't filtering for Pure volumes, all are valid
		return true, nil
	}

	scForPvc, err := k8sCore.GetStorageClassForPVC(claim)
	if err != nil {
		return false, err
	}
	backend, ok := scForPvc.Parameters["backend"]
	if !ok {
		return false, nil
	}
	for _, voltype := range volTypes {
		if backend == voltype {
			return true, nil
		}
	}
	return false, nil
}

// getAddressesForNode  Get IP address for the nodes in the cluster
func (k *K8s) getAddressesForNode(n corev1.Node) []string {
	var addrs []string
	for _, addr := range n.Status.Addresses {
		if addr.Type == corev1.NodeExternalIP || addr.Type == corev1.NodeInternalIP {
			addrs = append(addrs, addr.Address)
		}
	}
	return addrs
}

// parseK8SNode Parse the kubernetes clsuter nodes
func (k *K8s) parseK8SNode(n corev1.Node) node.Node {
	var nodeType node.Type
	var zone, region string

	if k8sCore.IsNodeMaster(n) && k.NodeDriverName != "ibm" {
		nodeType = node.TypeMaster
	} else {
		nodeType = node.TypeWorker
	}

	nodeLabels, err := k8sCore.GetLabelsOnNode(n.GetName())
	if err != nil {
		log.Warn("failed to get node label for ", n.GetName())
	}

	for key, value := range nodeLabels {
		switch key {
		case ZoneK8SNodeLabel:
			zone = value
		case RegionK8SNodeLabel:
			region = value
		}
	}
	log.Infof("Parsed node [%s] as Type: %s, Zone: %s, Region %s", n.Name, nodeType, zone, region)

	return node.Node{
		Name:      n.Name,
		Addresses: k.getAddressesForNode(n),
		Type:      nodeType,
		Zone:      zone,
		Region:    region,
	}
}

// Schedule Schedule the application
func (k *K8s) Schedule(instanceID string, options scheduler.ScheduleOptions) ([]*scheduler.Context, error) {
	var apps []*spec.AppSpec
	if len(options.AppKeys) > 0 {
		for _, key := range options.AppKeys {
			appSpec, err := k.SpecFactory.Get(key)
			if err != nil {
				return nil, err
			}
			apps = append(apps, appSpec)
		}
	} else {
		apps = k.SpecFactory.GetAll()
	}

	var contexts []*scheduler.Context
	oldOptionsNamespace := options.Namespace
	for _, app := range apps {

		appNamespace := app.GetID(instanceID)
		if options.Namespace != "" {
			appNamespace = options.Namespace
		} else {
			options.Namespace = appNamespace
		}
		if len(options.TopologyLabels) > 1 {
			rotateTopologyArray(&options)
		}

		specObjects, err := k.CreateSpecObjects(app, appNamespace, options)
		if err != nil {
			return nil, err
		}

		helmSpecObjects, err := k.HelmSchedule(app, appNamespace, options)
		if err != nil {
			return nil, err
		}

		specObjects = append(specObjects, helmSpecObjects...)
		ctx := &scheduler.Context{
			UID: instanceID,
			App: &spec.AppSpec{
				Key:      app.Key,
				SpecList: specObjects,
				Enabled:  app.Enabled,
			},
			ScheduleOptions: options,
		}

		contexts = append(contexts, ctx)
		options.Namespace = oldOptionsNamespace
	}

	return contexts, nil
}

// CreateSpecObjects Create application
func (k *K8s) CreateSpecObjects(app *spec.AppSpec, namespace string, options scheduler.ScheduleOptions) ([]interface{}, error) {
	var specObjects []interface{}
	ns, err := k.createNamespace(app, namespace, options)
	if err != nil {
		return nil, err
	}

	for _, appSpec := range app.SpecList {
		t := func() (interface{}, bool, error) {
			obj, err := k.createMigrationObjects(appSpec, ns, app)
			if err != nil {
				return nil, true, err
			}
			return obj, false, nil
		}
		obj, err := task.DoRetryWithTimeout(t, k8sObjectCreateTimeout, DefaultRetryInterval)
		if err != nil {
			return nil, err
		}
		if obj != nil {
			specObjects = append(specObjects, obj)
		}
	}

	for _, appSpec := range app.SpecList {
		t := func() (interface{}, bool, error) {
			obj, err := k.createCRDObjects(appSpec, ns, app)
			if err != nil {
				return nil, true, err
			}
			return obj, false, nil
		}
		obj, err := task.DoRetryWithTimeout(t, k8sObjectCreateTimeout, DefaultRetryInterval)
		if err != nil {
			return nil, err
		}
		if obj != nil {
			specObjects = append(specObjects, obj)
		}
	}

	for _, appSpec := range app.SpecList {
		t := func() (interface{}, bool, error) {
			obj, err := k.createVolumeSnapshotRestore(appSpec, ns, app)
			if err != nil {
				return nil, true, err
			}
			return obj, false, nil
		}

		obj, err := task.DoRetryWithTimeout(t, k8sObjectCreateTimeout, DefaultRetryInterval)
		if err != nil {
			return nil, err
		}

		if obj != nil {
			specObjects = append(specObjects, obj)
		}
	}

	for _, appSpec := range app.SpecList {
		t := func() (interface{}, bool, error) {
			obj, err := k.createStorageObject(appSpec, ns, app, options)
			if err != nil {
				return nil, true, err
			}
			return obj, false, nil
		}

		obj, err := task.DoRetryWithTimeout(t, k8sObjectCreateTimeout, DefaultRetryInterval)
		if err != nil {
			return nil, err
		}

		if obj != nil {
			specObjects = append(specObjects, obj)
		}
	}

	for _, appSpec := range app.SpecList {
		t := func() (interface{}, bool, error) {
			obj, err := k.createCoreObject(appSpec, ns, app, options)
			if err != nil {
				return nil, true, err
			}
			return obj, false, nil
		}

		obj, err := task.DoRetryWithTimeout(t, k8sObjectCreateTimeout, DefaultRetryInterval)
		if err != nil {
			return nil, err
		}

		if obj != nil {
			specObjects = append(specObjects, obj)
		}
	}
	for _, appSpec := range app.SpecList {
		t := func() (interface{}, bool, error) {
			obj, err := k.createBackupObjects(appSpec, ns, app)
			if err != nil {
				return nil, true, err
			}
			return obj, false, nil
		}
		obj, err := task.DoRetryWithTimeout(t, k8sObjectCreateTimeout, DefaultRetryInterval)
		if err != nil {
			return nil, err
		}
		if obj != nil {
			specObjects = append(specObjects, obj)
		}
	}

	for _, appSpec := range app.SpecList {
		t := func() (interface{}, bool, error) {
			obj, err := k.createRbacObjects(appSpec, ns, app)
			if err != nil {
				return nil, true, err
			}
			return obj, false, nil
		}

		obj, err := task.DoRetryWithTimeout(t, k8sObjectCreateTimeout, DefaultRetryInterval)
		if err != nil {
			return nil, err
		}

		if obj != nil {
			specObjects = append(specObjects, obj)
		}
	}

	for _, appSpec := range app.SpecList {
		t := func() (interface{}, bool, error) {
			obj, err := k.createNetworkingObjects(appSpec, ns, app)
			if err != nil {
				return nil, true, err
			}
			return obj, false, nil
		}

		obj, err := task.DoRetryWithTimeout(t, k8sObjectCreateTimeout, DefaultRetryInterval)
		if err != nil {
			return nil, err
		}

		if obj != nil {
			specObjects = append(specObjects, obj)
		}
	}

	for _, appSpec := range app.SpecList {
		t := func() (interface{}, bool, error) {
			obj, err := k.createBatchObjects(appSpec, ns, app)
			if err != nil {
				return nil, true, err
			}
			return obj, false, nil
		}

		obj, err := task.DoRetryWithTimeout(t, k8sObjectCreateTimeout, DefaultRetryInterval)
		if err != nil {
			return nil, err
		}

		if obj != nil {
			specObjects = append(specObjects, obj)
		}
	}

	for _, appSpec := range app.SpecList {
		t := func() (interface{}, bool, error) {
			obj, err := k.createServiceMonitorObjects(appSpec, ns, app)
			if err != nil {
				return nil, true, err
			}
			return obj, false, nil
		}

		obj, err := task.DoRetryWithTimeout(t, k8sObjectCreateTimeout, DefaultRetryInterval)
		if err != nil {
			return nil, err
		}

		if obj != nil {
			specObjects = append(specObjects, obj)
		}
	}

	for _, appSpec := range app.SpecList {
		t := func() (interface{}, bool, error) {
			obj, err := k.createPodDisruptionBudgetObjects(appSpec, ns, app)
			if err != nil {
				return nil, true, err
			}
			return obj, false, nil
		}

		obj, err := task.DoRetryWithTimeout(t, k8sObjectCreateTimeout, DefaultRetryInterval)
		if err != nil {
			return nil, err
		}

		if obj != nil {
			specObjects = append(specObjects, obj)
		}
	}

	for _, appSpec := range app.SpecList {
		t := func() (interface{}, bool, error) {
			obj, err := k.createAdmissionRegistrationObjects(appSpec, ns, app)
			if err != nil {
				return nil, true, err
			}
			return obj, false, nil
		}
		obj, err := task.DoRetryWithTimeout(t, k8sObjectCreateTimeout, DefaultRetryInterval)
		if err != nil {
			return nil, err
		}
		if obj != nil {
			specObjects = append(specObjects, obj)
		}
	}

	// creation of CustomResourceObjects must most likely be done *last*,
	// as it may have resources that depend on other resources, which should be create *before* this
	for _, appSpec := range app.SpecList {
		t := func() (interface{}, bool, error) {
			obj, err := k.createCustomResourceObjects(appSpec, ns, app)
			if err != nil {
				return nil, true, err
			}
			return obj, false, nil
		}
		obj, err := task.DoRetryWithTimeout(t, k8sObjectCreateTimeout, DefaultRetryInterval)
		if err != nil {
			return nil, err
		}
		if obj != nil {
			specObjects = append(specObjects, obj)
		}
	}

	return specObjects, nil
}

// AddTasks adds tasks to an existing context
func (k *K8s) AddTasks(ctx *scheduler.Context, options scheduler.ScheduleOptions) error {
	if ctx == nil {
		return fmt.Errorf("context to add tasks to cannot be nil")
	}
	if len(options.AppKeys) == 0 {
		return fmt.Errorf("need to specify list of applications to add to context")
	}

	// new tasks will be added to namespace of current context only
	appNamespace := ctx.ScheduleOptions.Namespace
	var apps []*spec.AppSpec
	specObjects := ctx.App.SpecList
	for _, key := range options.AppKeys {
		appSpec, err := k.SpecFactory.Get(key)
		if err != nil {
			return err
		}
		apps = append(apps, appSpec)
	}
	for _, app := range apps {
		objects, err := k.CreateSpecObjects(app, appNamespace, options)
		if err != nil {
			return err
		}
		specObjects = append(specObjects, objects...)

		helmSpecObjects, err := k.HelmSchedule(app, appNamespace, options)
		if err != nil {
			return err
		}
		specObjects = append(specObjects, helmSpecObjects...)
	}
	ctx.App.SpecList = specObjects
	return nil
}

// ScheduleUninstall uninstalls tasks from an existing context
func (k *K8s) ScheduleUninstall(ctx *scheduler.Context, options scheduler.ScheduleOptions) error {
	if ctx == nil {
		return fmt.Errorf("context to remove tasks to cannot be nil")
	}
	if len(options.AppKeys) == 0 {
		return fmt.Errorf("need to specify list of applications to remove to context")
	}

	var apps []*spec.AppSpec
	for _, key := range options.AppKeys {
		appSpec, err := k.SpecFactory.Get(key)
		if err != nil {
			return err
		}
		apps = append(apps, appSpec)
	}

	var removeSpecs []interface{}
	for _, app := range apps {
		for _, appSpec := range app.SpecList {
			if repoInfo, ok := appSpec.(*scheduler.HelmRepo); ok {
				specs, err := k.UnInstallHelmChart(repoInfo)
				if err != nil {
					return err
				}
				removeSpecs = append(removeSpecs, specs...)
			}
		}
	}
	err := k.RemoveAppSpecsByName(ctx, removeSpecs)
	if err != nil {
		return err
	}

	return nil
}

// RemoveAppSpecsByName removes uninstalled spec objects from an app's spec list
// so those objects will not be accessed during context validation and app destroy
// and during helm uninstall they can be deleted gracefully
func (k *K8s) RemoveAppSpecsByName(ctx *scheduler.Context, removeSpecs []interface{}) error {
	var remainSpecs []interface{}

SPECS:
	for _, spec := range ctx.App.SpecList {
		for _, removeSpec := range removeSpecs {
			if specObj, ok := spec.(*corev1.ConfigMap); ok {
				if removeObj, ok := removeSpec.(*corev1.ConfigMap); ok {
					if specObj.Name == removeObj.Name {
						continue SPECS
					}
				}
			} else if specObj, ok := spec.(*rbacv1.ClusterRole); ok {
				if removeObj, ok := removeSpec.(*rbacv1.ClusterRole); ok {
					if specObj.Name == removeObj.Name {
						continue SPECS
					}
				}
			} else if specObj, ok := spec.(*rbacv1.ClusterRoleBinding); ok {
				if removeObj, ok := removeSpec.(*rbacv1.ClusterRoleBinding); ok {
					if specObj.Name == removeObj.Name {
						continue SPECS
					}
				}
			} else if specObj, ok := spec.(*appsapi.Deployment); ok {
				if removeObj, ok := removeSpec.(*appsapi.Deployment); ok {
					if specObj.Name == removeObj.Name {
						continue SPECS
					}
				}
			} else if specObj, ok := spec.(*batchv1.Job); ok {
				if removeObj, ok := removeSpec.(*batchv1.Job); ok {
					if specObj.Name == removeObj.Name {
						continue SPECS
					}
				}
			} else if specObj, ok := spec.(*corev1.PersistentVolumeClaim); ok {
				if removeObj, ok := removeSpec.(*corev1.PersistentVolumeClaim); ok {
					if specObj.Name == removeObj.Name {
						continue SPECS
					}
				}
			} else if specObj, ok := spec.(*monitoringv1.Prometheus); ok {
				if removeObj, ok := removeSpec.(*monitoringv1.Prometheus); ok {
					if specObj.Name == removeObj.Name {
						continue SPECS
					}
				}
			} else if specObj, ok := spec.(*monitoringv1.PrometheusRule); ok {
				if removeObj, ok := removeSpec.(*monitoringv1.PrometheusRule); ok {
					if specObj.Name == removeObj.Name {
						continue SPECS
					}
				}
			} else if specObj, ok := spec.(*rbacv1.Role); ok {
				if removeObj, ok := removeSpec.(*rbacv1.Role); ok {
					if specObj.Name == removeObj.Name {
						continue SPECS
					}
				}
			} else if specObj, ok := spec.(*rbacv1.RoleBinding); ok {
				if removeObj, ok := removeSpec.(*rbacv1.RoleBinding); ok {
					if specObj.Name == removeObj.Name {
						continue SPECS
					}
				}
			} else if specObj, ok := spec.(*corev1.Secret); ok {
				if removeObj, ok := removeSpec.(*corev1.Secret); ok {
					if specObj.Name == removeObj.Name {
						continue SPECS
					}
				}
			} else if specObj, ok := spec.(*corev1.Service); ok {
				if removeObj, ok := removeSpec.(*corev1.Service); ok {
					if specObj.Name == removeObj.Name {
						continue SPECS
					}
				}
			} else if specObj, ok := spec.(*corev1.ConfigMap); ok {
				if removeObj, ok := removeSpec.(*corev1.ConfigMap); ok {
					if specObj.Name == removeObj.Name {
						continue SPECS
					}
				}
			} else if specObj, ok := spec.(*corev1.ServiceAccount); ok {
				if removeObj, ok := removeSpec.(*corev1.ServiceAccount); ok {
					if specObj.Name == removeObj.Name {
						continue SPECS
					}
				}
			} else if specObj, ok := spec.(*monitoringv1.ServiceMonitor); ok {
				if removeObj, ok := removeSpec.(*monitoringv1.ServiceMonitor); ok {
					if specObj.Name == removeObj.Name {
						continue SPECS
					}
				}
			} else if specObj, ok := spec.(*appsapi.StatefulSet); ok {
				if removeObj, ok := removeSpec.(*appsapi.StatefulSet); ok {
					if specObj.Name == removeObj.Name {
						continue SPECS
					}
				}
			}
		}
		remainSpecs = append(remainSpecs, spec)
	}

	ctx.App.SpecList = remainSpecs
	return nil
}

// UpdateTasksID updates task IDs in the given context
func (k *K8s) UpdateTasksID(ctx *scheduler.Context, id string) error {
	ctx.UID = id

	for _, appSpec := range ctx.App.SpecList {
		metadata, err := meta.Accessor(appSpec)
		if err != nil {
			return err
		}
		metadata.SetNamespace(id)
	}
	return nil
}

func (k *K8s) createNamespace(app *spec.AppSpec, namespace string, options scheduler.ScheduleOptions) (*corev1.Namespace, error) {
	k8sOps := k8sCore

	t := func() (interface{}, bool, error) {
		metadata := defaultTorpedoLabel
		metadata["app"] = app.Key
		if len(options.Labels) > 0 {
			for k, v := range options.Labels {
				metadata[k] = v
			}
		}

		nsSpec := &corev1.Namespace{
			ObjectMeta: metav1.ObjectMeta{
				Name:   namespace,
				Labels: metadata,
			},
		}
		ns, err := k8sOps.CreateNamespace(nsSpec)

		if k8serrors.IsAlreadyExists(err) {
			if ns, err = k8sOps.GetNamespace(namespace); err == nil {
				return ns, false, nil
			}
		}

		if err != nil {
			return nil, true, &scheduler.ErrFailedToScheduleApp{
				App:   app,
				Cause: fmt.Sprintf("Failed to create namespace: %v. Err: %v", namespace, err),
			}
		}

		return ns, false, nil
	}

	nsObj, err := task.DoRetryWithTimeout(t, k8sObjectCreateTimeout, DefaultRetryInterval)
	if err != nil {
		return nil, err
	}

	return nsObj.(*corev1.Namespace), nil
}

func (k *K8s) isSecureEnabled(appName string, secureApps []string) bool {

	for _, name := range secureApps {
		if name == appName {
			return true
		}
	}
	return false
}

func (k *K8s) createStorageObject(spec interface{}, ns *corev1.Namespace, app *spec.AppSpec,
	options scheduler.ScheduleOptions) (interface{}, error) {

	// Add security annotations if running with auth-enabled
	configMapName := k.secretConfigMapName
	if configMapName != "" {
		configMap, err := k8sCore.GetConfigMap(configMapName, "default")
		if err != nil {
			return nil, &scheduler.ErrFailedToGetConfigMap{
				Name:  configMapName,
				Cause: fmt.Sprintf("Failed to get config map: Err: %v", err),
			}
		}

		err = k.addSecurityAnnotation(spec, configMap, app)
		if err != nil {
			return nil, fmt.Errorf("failed to add annotations to storage object: %v", err)
		}

	}

	if strings.Contains(app.Key, "fastpath") {
		vpsSpec := "/torpedo/deployments/customconfigs/fastpath-vps.yaml"
		if _, err := os.Stat(vpsSpec); baseErrors.Is(err, os.ErrNotExist) {
			log.Warnf("Cannot find fastpath-vps.yaml in path %s", vpsSpec)
		} else {
			cmdArgs := []string{"apply", "-f", vpsSpec}
			err = osutils.Kubectl(cmdArgs)
			if err != nil {
				log.Errorf("Error applying spec %s", vpsSpec)
			}
		}
	}

	if obj, ok := spec.(*storageapi.StorageClass); ok {
		obj.Namespace = ns.Name

		if volume.GetStorageProvisioner() != PortworxStrict {
			obj.Provisioner = volume.GetStorageProvisioner()
		}
		log.Infof("Setting provisioner of %v to %v", obj.Name, obj.Provisioner)

		if k.PureVolumes {
			// Pure NVMe volumes don't support QoS yet, so we need to remove it for NVMe tests
			if k.PureSANType == "NVMEOF-RDMA" {
				delete(obj.Parameters, "max_iops")
				delete(obj.Parameters, "max_bandwidth")
				log.Infof("Removing QoS parameters in %v for Pure NVMeoF-RDMA SAN type", obj.Name)
			}
			if k.RunCSISnapshotAndRestoreManyTest {
				immediate := storageapi.VolumeBindingImmediate
				obj.VolumeBindingMode = &immediate
				log.Infof("Setting SC %s volumebinding mode to immediate ", obj.Name)
			}
		}

		sc, err := k8sStorage.CreateStorageClass(obj)
		if k8serrors.IsAlreadyExists(err) {
			if sc, err = k8sStorage.GetStorageClass(obj.Name); err == nil {
				log.Infof("[%v] Found existing storage class: %v", app.Key, sc.Name)
				return sc, nil
			}
		}
		if err != nil {
			return nil, &scheduler.ErrFailedToScheduleApp{
				App:   app,
				Cause: fmt.Sprintf("Failed to create storage class: %v. Err: %v", obj.Name, err),
			}
		}

		log.Infof("[%v] Created storage class: %v", app.Key, sc.Name)
		return sc, nil

	} else if obj, ok := spec.(*corev1.PersistentVolumeClaim); ok {
		obj.Namespace = ns.Name
		k.substituteNamespaceInPVC(obj, ns.Name)

		if pvcLabelsAnnotationValue, ok := obj.Annotations[pvcLabelsAnnotationKey]; ok {
			pvcLabelsEnabled, _ := strconv.ParseBool(pvcLabelsAnnotationValue)
			if pvcLabelsEnabled {
				if len(options.Labels) > 0 {
					k.addLabelsToPVC(obj, options.Labels)
				}
			}
		}

		if pvcNodesAnnotationValue, ok := obj.Annotations[pvcNodesAnnotationKey]; ok {
			pvcNodesEnabled, _ := strconv.ParseBool(pvcNodesAnnotationValue)
			if pvcNodesEnabled {
				if len(options.PvcNodesAnnotation) > 0 {
					k.addAnnotationsToPVC(obj, map[string]string{"nodes": strings.Join(options.PvcNodesAnnotation, ",")})
				}
			}
		}

		newPvcObj := obj.DeepCopy()
		if options.PvcSize > 0 {
			autopilotEnabled := false
			if pvcAnnotationValue, ok := newPvcObj.Annotations[autopilotEnabledAnnotationKey]; ok {
				autopilotEnabled, _ = strconv.ParseBool(pvcAnnotationValue)
			}
			if autopilotEnabled {
				newPvcSize, parseErr := resource.ParseQuantity(strconv.FormatInt(options.PvcSize, 10))
				if parseErr != nil {
					return nil, &scheduler.ErrFailedToScheduleApp{
						App:   app,
						Cause: fmt.Sprintf("Failed to create PVC: %v. Err: %v", obj.Name, parseErr),
					}
				}
				log.Infof("[%v] Using custom PVC size: %v for PVC: %v", app.Key, newPvcSize.String(), obj.Name)
				newPvcObj.Spec.Resources.Requests[corev1.ResourceStorage] = newPvcSize
			}
		}
		pvc, err := k8sCore.CreatePersistentVolumeClaim(newPvcObj)
		if k8serrors.IsAlreadyExists(err) {
			if pvc, err = k8sCore.GetPersistentVolumeClaim(newPvcObj.Name, newPvcObj.Namespace); err == nil {
				log.Infof("[%v] Found existing PVC: %v", app.Key, pvc.Name)
				return pvc, nil
			}
		}
		if err != nil {
			return nil, &scheduler.ErrFailedToScheduleApp{
				App:   app,
				Cause: fmt.Sprintf("Failed to create PVC: %v. Err: %v", newPvcObj.Name, err),
			}
		}

		log.Infof("[%v] Created PVC: %v", app.Key, pvc.Name)

		autopilotEnabled := false
		if pvcAnnotationValue, ok := pvc.Annotations[autopilotEnabledAnnotationKey]; ok {
			autopilotEnabled, _ = strconv.ParseBool(pvcAnnotationValue)
		}
		if autopilotEnabled {
			apRule := options.AutopilotRule
			labels := options.Labels
			if apRule.Name != "" {
				apRule.Labels = defaultTorpedoLabel
				labelSelector := metav1.LabelSelector{MatchLabels: labels}
				apRule.Spec.Selector = apapi.RuleObjectSelector{LabelSelector: labelSelector}
				apRule.Spec.NamespaceSelector = apapi.RuleObjectSelector{LabelSelector: labelSelector}
				_, err := k.CreateAutopilotRule(apRule)
				if err != nil {
					return nil, err
				}
			}
		}
		return pvc, nil

	} else if obj, ok := spec.(*snapv1.VolumeSnapshot); ok {
		obj.Metadata.Namespace = ns.Name
		snap, err := k8sExternalStorage.CreateSnapshot(obj)
		if k8serrors.IsAlreadyExists(err) {
			if snap, err = k8sExternalStorage.GetSnapshot(obj.Metadata.Name, obj.Metadata.Namespace); err == nil {
				log.Infof("[%v] Found existing snapshot: %v", app.Key, snap.Metadata.Name)
				return snap, nil
			}
		}
		if err != nil {
			return nil, &scheduler.ErrFailedToScheduleApp{
				App:   app,
				Cause: fmt.Sprintf("Failed to create Snapshot: %v. Err: %v", obj.Metadata.Name, err),
			}
		}

		log.Infof("[%v] Created Snapshot: %v", app.Key, snap.Metadata.Name)
		return snap, nil
	} else if obj, ok := spec.(*storkapi.GroupVolumeSnapshot); ok {
		obj.Namespace = ns.Name
		snap, err := k8sStork.CreateGroupSnapshot(obj)
		if k8serrors.IsAlreadyExists(err) {
			if snap, err = k8sStork.GetGroupSnapshot(obj.Name, obj.Namespace); err == nil {
				log.Infof("[%v] Found existing group snapshot: %v", app.Key, snap.Name)
				return snap, nil
			}
		}
		if err != nil {
			return nil, &scheduler.ErrFailedToScheduleApp{
				App:   app,
				Cause: fmt.Sprintf("Failed to create group snapshot: %v. Err: %v", obj.Name, err),
			}
		}

		log.Infof("[%v] Created Group snapshot: %v", app.Key, snap.Name)
		return snap, nil

	}
	return nil, nil
}

func (k *K8s) substituteNamespaceInPVC(pvc *corev1.PersistentVolumeClaim, ns string) {
	pvc.Name = namespaceRegex.ReplaceAllString(pvc.Name, ns)
	for k, v := range pvc.Annotations {
		pvc.Annotations[k] = namespaceRegex.ReplaceAllString(v, ns)
	}
}

func (k *K8s) createVolumeSnapshotRestore(specObj interface{},
	ns *corev1.Namespace,
	app *spec.AppSpec,
) (interface{}, error) {
	// Add security annotations if running with auth-enabled
	configMapName := k.secretConfigMapName
	if configMapName != "" {
		configMap, err := k8sCore.GetConfigMap(configMapName, "default")
		if err != nil {
			return nil, &scheduler.ErrFailedToGetConfigMap{
				Name:  configMapName,
				Cause: fmt.Sprintf("Failed to get config map: Err: %v", err),
			}
		}

		err = k.addSecurityAnnotation(specObj, configMap, app)
		if err != nil {
			return nil, fmt.Errorf("failed to add annotations to storage object: %v", err)
		}

	}

	if obj, ok := specObj.(*storkapi.VolumeSnapshotRestore); ok {
		obj.Namespace = ns.Name
		snapRestore, err := k8sStork.CreateVolumeSnapshotRestore(obj)
		if err != nil {
			return nil, &scheduler.ErrFailedToScheduleApp{
				App:   app,
				Cause: fmt.Sprintf("Failed to create VolumeSnapshotRestore: %v. Err: %v", obj.Name, err),
			}
		}
		log.Infof("[%v] Created VolumeSnapshotRestore: %v", app.Key, snapRestore.Name)
		return snapRestore, nil
	}

	return nil, nil
}

func (k *K8s) addSecurityAnnotation(spec interface{}, configMap *corev1.ConfigMap, app *spec.AppSpec) error {
	// log.Debugf("Config Map details: %v", configMap.Data)

	secretNameKeyFlag := false
	secretNamespaceKeyFlag := false
	encryptionFlag := false
	if _, ok := configMap.Data[secretNameKey]; ok {
		secretNameKeyFlag = true
	}
	if _, ok := configMap.Data[secretNamespaceKey]; ok {
		secretNamespaceKeyFlag = true
	}
	if _, ok := configMap.Data[encryptionKey]; ok {
		encryptionFlag = true
	}

	if obj, ok := spec.(*storageapi.StorageClass); ok {
		//secure-apps list is provided for which volumes should be encrypted
		if len(k.secureApps) > 0 {
			if k.isSecureEnabled(app.Key, k.secureApps) {

				if obj.Parameters == nil {
					obj.Parameters = make(map[string]string)
				}
				if encryptionFlag {
					log.Infof("Adding encryption parameter to storage class app %s", app.Key)
					obj.Parameters[encryptionName] = "true"
				}
				if strings.Contains(volume.GetStorageProvisioner(), "pxd") {
					if secretNameKeyFlag {
						obj.Parameters[CsiProvisionerSecretName] = configMap.Data[secretNameKey]
						obj.Parameters[CsiNodePublishSecretName] = configMap.Data[secretNameKey]
						obj.Parameters[CsiControllerExpandSecretName] = configMap.Data[secretNameKey]
					}
					if secretNamespaceKeyFlag {
						obj.Parameters[CsiProvisionerSecretNamespace] = configMap.Data[secretNamespaceKey]
						obj.Parameters[CsiNodePublishSecretNamespace] = configMap.Data[secretNamespaceKey]
						obj.Parameters[CsiControllerExpandSecretNamespace] = configMap.Data[secretNamespaceKey]
					}
				} else {
					if secretNameKeyFlag {
						obj.Parameters[secretName] = configMap.Data[secretNameKey]
					}
					if secretNamespaceKeyFlag {
						obj.Parameters[secretNamespace] = configMap.Data[secretNamespaceKey]
					}
				}
			}
		}
	} else if obj, ok := spec.(*corev1.PersistentVolumeClaim); ok {

		if obj.Annotations == nil {
			obj.Annotations = make(map[string]string)
		}
		if secretNameKeyFlag {
			obj.Annotations[secretName] = configMap.Data[secretNameKey]
		}
		if secretNamespaceKeyFlag {
			obj.Annotations[secretNamespace] = configMap.Data[secretNamespaceKey]
		}

	} else if obj, ok := spec.(*snapv1.VolumeSnapshot); ok {
		if obj.Metadata.Annotations == nil {
			obj.Metadata.Annotations = make(map[string]string)
		}
		if secretNameKeyFlag {
			obj.Metadata.Annotations[secretName] = configMap.Data[secretNameKey]
		}
		if secretNamespaceKeyFlag {
			obj.Metadata.Annotations[secretNamespace] = configMap.Data[secretNamespaceKey]
		}
	} else if obj, ok := spec.(*appsapi.StatefulSet); ok {
		var pvcList []corev1.PersistentVolumeClaim
		for _, pvc := range obj.Spec.VolumeClaimTemplates {
			if pvc.Annotations == nil {
				pvc.Annotations = make(map[string]string)
			}
			if secretNameKeyFlag {
				pvc.Annotations[secretName] = configMap.Data[secretNameKey]
			}
			if secretNamespaceKeyFlag {
				pvc.Annotations[secretNamespace] = configMap.Data[secretNamespaceKey]
			}
			pvcList = append(pvcList, pvc)
		}
		obj.Spec.VolumeClaimTemplates = pvcList
	} else if obj, ok := spec.(*storkapi.ApplicationBackup); ok {
		if obj.Annotations == nil {
			obj.Annotations = make(map[string]string)
		}
		if secretNameKeyFlag {
			obj.Annotations[secretName] = configMap.Data[secretNameKey]
		}
		if secretNamespaceKeyFlag {
			obj.Annotations[secretNamespace] = configMap.Data[secretNamespaceKey]
		}
	} else if obj, ok := spec.(*storkapi.ApplicationClone); ok {
		if obj.Annotations == nil {
			obj.Annotations = make(map[string]string)
		}
		if secretNameKeyFlag {
			obj.Annotations[secretName] = configMap.Data[secretNameKey]
		}
		if secretNamespaceKeyFlag {
			obj.Annotations[secretNamespace] = configMap.Data[secretNamespaceKey]
		}
	} else if obj, ok := spec.(*storkapi.ApplicationRestore); ok {
		if obj.Annotations == nil {
			obj.Annotations = make(map[string]string)
		}
		if secretNameKeyFlag {
			obj.Annotations[secretName] = configMap.Data[secretNameKey]
		}
		if secretNamespaceKeyFlag {
			obj.Annotations[secretNamespace] = configMap.Data[secretNamespaceKey]
		}
	} else if obj, ok := spec.(*storkapi.Migration); ok {
		if obj.Annotations == nil {
			obj.Annotations = make(map[string]string)
		}
		if secretNameKeyFlag {
			obj.Annotations[secretName] = configMap.Data[secretNameKey]
		}
		if secretNamespaceKeyFlag {
			obj.Annotations[secretNamespace] = configMap.Data[secretNamespaceKey]
		}
	} else if obj, ok := spec.(*storkapi.MigrationSchedule); ok {
		if obj.Annotations == nil {
			obj.Annotations = make(map[string]string)
		}
		if secretNameKeyFlag {
			obj.Annotations[secretName] = configMap.Data[secretNameKey]
		}
		if secretNamespaceKeyFlag {
			obj.Annotations[secretNamespace] = configMap.Data[secretNamespaceKey]
		}
	} else if obj, ok := spec.(*storkapi.VolumeSnapshotRestore); ok {
		if obj.Annotations == nil {
			obj.Annotations = make(map[string]string)
		}
		if secretNameKeyFlag {
			obj.Annotations[secretName] = configMap.Data[secretNameKey]
		}
		if secretNamespaceKeyFlag {
			obj.Annotations[secretNamespace] = configMap.Data[secretNamespaceKey]
		}
	} else if obj, ok := spec.(*storkapi.GroupVolumeSnapshot); ok {
		if obj.Annotations == nil {
			obj.Annotations = make(map[string]string)
		}
		if secretNameKeyFlag {
			obj.Annotations[secretName] = configMap.Data[secretNameKey]
		}
		if secretNamespaceKeyFlag {
			obj.Annotations[secretNamespace] = configMap.Data[secretNamespaceKey]
		}
	} else if obj, ok := spec.(*storkapi.ClusterPair); ok {
		if obj.Annotations == nil {
			obj.Annotations = make(map[string]string)
		}
		if secretNameKeyFlag {
			obj.Annotations[secretName] = configMap.Data[secretNameKey]
		}
		if secretNamespaceKeyFlag {
			obj.Annotations[secretNamespace] = configMap.Data[secretNamespaceKey]
		}
	}
	return nil
}

func (k *K8s) createCoreObject(spec interface{}, ns *corev1.Namespace, app *spec.AppSpec,
	options scheduler.ScheduleOptions) (interface{}, error) {
	if obj, ok := spec.(*appsapi.Deployment); ok {
		obj.Namespace = ns.Name
		obj.Spec.Template.Spec.Volumes = k.substituteNamespaceInVolumes(obj.Spec.Template.Spec.Volumes, ns.Name)
		if options.Scheduler != "" {
			obj.Spec.Template.Spec.SchedulerName = options.Scheduler
		}
		if len(options.TopologyLabels) > 0 {
			Affinity := getAffinity(options.TopologyLabels)
			obj.Spec.Template.Spec.Affinity = Affinity.DeepCopy()
		}
		fmt.Printf("%+v\n", obj.Spec.Template.Spec)
		if obj.Spec.Template.Spec.Affinity != nil && obj.Spec.Template.Spec.Affinity.NodeAffinity != nil {
			nodeAff := obj.Spec.Template.Spec.Affinity.NodeAffinity
			labels := getLabelsFromNodeAffinity(nodeAff)
			val, ok := labels[NodeType]
			if ok {
				if val == FastpathNodeType {
					k.AddLabelOnNode(node.GetStorageDriverNodes()[0], NodeType, FastpathNodeType)
				}
			}

		}

		secret, err := k.createDockerRegistrySecret(app.Key, obj.Namespace)
		if err != nil {
			return nil, &scheduler.ErrFailedToScheduleApp{
				App:   app,
				Cause: fmt.Sprintf("Failed to create Docker registry secret for deployment: %s. Err: %v", obj.Name, err),
			}
		}
		if secret != nil {
			obj.Spec.Template.Spec.ImagePullSecrets = []v1.LocalObjectReference{{Name: secret.Name}}
		}
		if len(options.Nodes) > 0 && len(options.Labels) > 0 {
			obj.Spec.Template.Spec.NodeSelector = options.Labels
		}
		dep, err := k8sApps.CreateDeployment(obj, metav1.CreateOptions{})
		if k8serrors.IsAlreadyExists(err) {
			if dep, err = k8sApps.GetDeployment(obj.Name, obj.Namespace); err == nil {
				log.Infof("[%v] Found existing deployment: %v", app.Key, dep.Name)
				return dep, nil
			}
		}
		if err != nil {
			return nil, &scheduler.ErrFailedToScheduleApp{
				App:   app,
				Cause: fmt.Sprintf("Failed to create Deployment: %v. Err: %v", obj.Name, err),
			}
		}

		log.Infof("[%v] Created deployment: %v", app.Key, dep.Name)
		return dep, nil

	} else if obj, ok := spec.(*appsapi.StatefulSet); ok {
		// Add security annotations if running with auth-enabled
		configMapName := k.secretConfigMapName
		if configMapName != "" {
			configMap, err := k8sCore.GetConfigMap(configMapName, "default")
			if err != nil {
				return nil, &scheduler.ErrFailedToGetConfigMap{
					Name:  configMapName,
					Cause: fmt.Sprintf("Failed to get config map: Err: %v", err),
				}
			}

			err = k.addSecurityAnnotation(obj, configMap, app)
			if err != nil {
				return nil, fmt.Errorf("failed to add annotations to core object: %v", err)
			}
		}

		if len(options.TopologyLabels) > 0 {
			Affinity := getAffinity(options.TopologyLabels)
			obj.Spec.Template.Spec.Affinity = Affinity.DeepCopy()
		}

		obj.Spec.Template.Spec.Containers = k.substituteNamespaceInContainers(obj.Spec.Template.Spec.Containers, ns.Name)

		obj.Namespace = ns.Name
		obj.Spec.Template.Spec.Volumes = k.substituteNamespaceInVolumes(obj.Spec.Template.Spec.Volumes, ns.Name)
		if options.Scheduler != "" {
			obj.Spec.Template.Spec.SchedulerName = options.Scheduler
		}

		var pvcList []corev1.PersistentVolumeClaim
		for _, pvc := range obj.Spec.VolumeClaimTemplates {
			if pvc.Annotations == nil {
				pvc.Annotations = make(map[string]string)
			}

			pvcList = append(pvcList, pvc)
		}
		obj.Spec.VolumeClaimTemplates = pvcList

		secret, err := k.createDockerRegistrySecret(app.Key, obj.Namespace)
		if err != nil {
			return nil, &scheduler.ErrFailedToScheduleApp{
				App:   app,
				Cause: fmt.Sprintf("Failed to create Docker registry secret for statefulset: %s. Err: %v", obj.Name, err),
			}
		}
		if secret != nil {
			obj.Spec.Template.Spec.ImagePullSecrets = []v1.LocalObjectReference{{Name: secret.Name}}
		}
		if len(options.Nodes) > 0 && len(options.Labels) > 0 {
			obj.Spec.Template.Spec.NodeSelector = options.Labels
		}
		ss, err := k8sApps.CreateStatefulSet(obj, metav1.CreateOptions{})
		if k8serrors.IsAlreadyExists(err) {
			if ss, err = k8sApps.GetStatefulSet(obj.Name, obj.Namespace); err == nil {
				log.Infof("[%v] Found existing StatefulSet: %v", app.Key, ss.Name)
				return ss, nil
			}
		}
		if err != nil {
			return nil, &scheduler.ErrFailedToScheduleApp{
				App:   app,
				Cause: fmt.Sprintf("Failed to create StatefulSet: %v. Err: %v", obj.Name, err),
			}
		}

		log.Infof("[%v] Created StatefulSet: %v", app.Key, ss.Name)
		return ss, nil

	} else if obj, ok := spec.(*corev1.Service); ok {
		obj.Namespace = ns.Name
		svc, err := k8sCore.CreateService(obj)
		if k8serrors.IsAlreadyExists(err) {
			if svc, err = k8sCore.GetService(obj.Name, obj.Namespace); err == nil {
				log.Infof("[%v] Found existing Service: %v", app.Key, svc.Name)
				return svc, nil
			}
		}
		if err != nil {
			return nil, &scheduler.ErrFailedToScheduleApp{
				App:   app,
				Cause: fmt.Sprintf("Failed to create Service: %v. Err: %v", obj.Name, err),
			}
		}

		log.Infof("[%v] Created Service: %v", app.Key, svc.Name)
		return svc, nil

	} else if obj, ok := spec.(*corev1.Secret); ok {
		obj.Namespace = ns.Name
		if k.SecretType == scheduler.SecretVault {
			if err := k.createVaultSecret(obj); err != nil {
				return nil, err
			}
		}
		secret, err := k8sCore.CreateSecret(obj)
		if k8serrors.IsAlreadyExists(err) {
			if secret, err = k8sCore.GetSecret(obj.Name, obj.Namespace); err == nil {
				log.Infof("[%v] Found existing Secret: %v", app.Key, secret.Name)
				return secret, nil
			}
		}
		if err != nil {
			return nil, &scheduler.ErrFailedToScheduleApp{
				App:   app,
				Cause: fmt.Sprintf("Failed to create Secret: %v. Err: %v", obj.Name, err),
			}
		}

		log.Infof("[%v] Created Secret: %v", app.Key, secret.Name)
		return secret, nil
	} else if obj, ok := spec.(*storkapi.Rule); ok {
		if obj.Namespace != "kube-system" {
			obj.Namespace = ns.Name
		}
		rule, err := k8sStork.CreateRule(obj)
		if k8serrors.IsAlreadyExists(err) {
			if rule, err = k8sStork.GetRule(obj.Name, obj.Namespace); err == nil {
				log.Infof("[%v] Found existing Rule: %v", app.Key, rule.GetName())
				return rule, nil
			}
		}

		if err != nil {
			return nil, &scheduler.ErrFailedToScheduleApp{
				App:   app,
				Cause: fmt.Sprintf("Failed to create Rule: %v, Err: %v", obj.Name, err),
			}
		}
		log.Infof("[%v] Created Rule: %v", app.Key, rule.GetName())
		return rule, nil
	} else if obj, ok := spec.(*corev1.Pod); ok {
		obj.Namespace = ns.Name
		if options.Scheduler != "" {
			obj.Spec.SchedulerName = options.Scheduler
		}
		secret, err := k.createDockerRegistrySecret(obj.Namespace, obj.Namespace)
		if err != nil {
			return nil, &scheduler.ErrFailedToScheduleApp{
				App:   app,
				Cause: fmt.Sprintf("Failed to create Docker registry secret for pod: %s. Err: %v", obj.Name, err),
			}
		}
		if secret != nil {
			obj.Spec.ImagePullSecrets = []v1.LocalObjectReference{{Name: secret.Name}}
		}

		pod, err := k8sCore.CreatePod(obj)
		if k8serrors.IsAlreadyExists(err) {
			if pod, err := k8sCore.GetPodByName(obj.Name, obj.Namespace); err == nil {
				log.Infof("[%v] Found existing Pods: %v", app.Key, pod.Name)
				return pod, nil
			}
		}
		if err != nil {
			return nil, &scheduler.ErrFailedToSchedulePod{
				App:   app,
				Cause: fmt.Sprintf("Failed to create Pod: %v. Err: %v", obj.Name, err),
			}
		}

		log.Infof("[%v] Created Pod: %v", app.Key, pod.Name)
		return pod, nil
	} else if obj, ok := spec.(*corev1.ConfigMap); ok {
		obj.Namespace = ns.Name
		configMap, err := k8sCore.CreateConfigMap(obj)
		if k8serrors.IsAlreadyExists(err) {
			if configMap, err = k8sCore.GetConfigMap(obj.Name, obj.Namespace); err == nil {
				log.Infof("[%v] Found existing Config Maps: %v", app.Key, configMap.Name)
				return configMap, nil
			}
		}
		if err != nil {
			return nil, &scheduler.ErrFailedToScheduleApp{
				App:   app,
				Cause: fmt.Sprintf("Failed to create Config Map: %v. Err: %v", obj.Name, err),
			}
		}

		log.Infof("[%v] Created Config Map: %v", app.Key, configMap.Name)
		return configMap, nil
	} else if obj, ok := spec.(*v1.Endpoints); ok {
		obj.Namespace = ns.Name
		endpoints, err := k8sCore.CreateEndpoints(obj)
		if k8serrors.IsAlreadyExists(err) {
			if endpoints, err = k8sCore.GetEndpoints(obj.Name, obj.Namespace); err == nil {
				log.Infof("[%v] Found existing Endpoints: %v", app.Key, endpoints.Name)
				return endpoints, nil
			}
		}
		if err != nil {
			return nil, &scheduler.ErrFailedToScheduleApp{
				App:   app,
				Cause: fmt.Sprintf("Failed to create Endpoints: %v. Err: %v", obj.Name, err),
			}
		}

		log.Infof("[%v] Created Endpoints: %v", app.Key, endpoints.Name)
		return endpoints, nil
	} else if obj, ok := spec.(*netv1.NetworkPolicy); ok {
		obj.Namespace = ns.Name
		networkPolicy, err := k8sCore.CreateNetworkPolicy(obj)
		if k8serrors.IsAlreadyExists(err) {
			if networkPolicy, err = k8sCore.GetNetworkPolicy(obj.Name, obj.Namespace); err == nil {
				log.Infof("[%v] Found existing NetworkPolicy: %v", app.Key, networkPolicy.Name)
				return networkPolicy, nil
			}
		}
		if err != nil {
			return nil, &scheduler.ErrFailedToScheduleApp{
				App:   app,
				Cause: fmt.Sprintf("Failed to create NetworkPolicy: %v. Err: %v", obj.Name, err),
			}
		}

		log.Infof("[%v] Created NetworkPolicy: %v", app.Key, networkPolicy.Name)
		return networkPolicy, nil
	}

	return nil, nil
}

func (k *K8s) createVaultSecret(obj *corev1.Secret) error {
	client, err := vaultapi.NewClient(nil)
	if err != nil {
		return err
	}
	if err = client.SetAddress(k.VaultAddress); err != nil {
		return err
	}
	client.SetToken(k.VaultToken)

	c := client.Logical()
	data := make(map[string]interface{})
	for key, value := range obj.Data {
		data[key] = string(value)
	}

	if _, err := c.Write(fmt.Sprintf("secret/%s", obj.Name), data); err != nil {
		return err
	}
	return nil
}

func (k *K8s) destroyCoreObject(spec interface{}, opts map[string]bool, app *spec.AppSpec) (interface{}, error) {
	var pods interface{}
	var podList []*corev1.Pod
	var err error
	if obj, ok := spec.(*appsapi.Deployment); ok {
		if value, ok := opts[scheduler.OptionsWaitForResourceLeakCleanup]; ok && value {
			if pods, err = k8sApps.GetDeploymentPods(obj); err != nil {
				log.Warnf("[%s] Error getting deployment pods. Err: %v", app.Key, err)
			}
		}
		err := k8sApps.DeleteDeployment(obj.Name, obj.Namespace)
		if err != nil {
			return pods, &scheduler.ErrFailedToDestroyApp{
				App:   app,
				Cause: fmt.Sprintf("Failed to destroy Deployment: %v. Err: %v", obj.Name, err),
			}
		}
	} else if obj, ok := spec.(*appsapi.StatefulSet); ok {
		if value, ok := opts[scheduler.OptionsWaitForResourceLeakCleanup]; ok && value {
			if pods, err = k8sApps.GetStatefulSetPods(obj); err != nil {
				log.Warnf("[%v] Error getting statefulset pods. Err: %v", app.Key, err)
			}
		}
		err := k8sApps.DeleteStatefulSet(obj.Name, obj.Namespace)
		if err != nil {
			return pods, &scheduler.ErrFailedToDestroyApp{
				App:   app,
				Cause: fmt.Sprintf("Failed to destroy stateful set: %v. Err: %v", obj.Name, err),
			}
		}
	} else if obj, ok := spec.(*corev1.Service); ok {
		err := k8sCore.DeleteService(obj.Name, obj.Namespace)
		if err != nil {
			return pods, &scheduler.ErrFailedToDestroyApp{
				App:   app,
				Cause: fmt.Sprintf("Failed to destroy Service: %v. Err: %v", obj.Name, err),
			}
		}

		log.Infof("[%v] Destroyed Service: %v", app.Key, obj.Name)
	} else if obj, ok := spec.(*storkapi.Rule); ok {
		err := k8sStork.DeleteRule(obj.Name, obj.Namespace)
		if err != nil {
			return pods, &scheduler.ErrFailedToDestroyApp{
				App:   app,
				Cause: fmt.Sprintf("Failed to destroy Rule: %v. Err: %v", obj.Name, err),
			}
		}

		log.Infof("[%v] Destroyed Rule: %v", app.Key, obj.Name)
	} else if obj, ok := spec.(*corev1.Pod); ok {
		if value, ok := opts[scheduler.OptionsWaitForResourceLeakCleanup]; ok && value {
			pod, err := k8sCore.GetPodByName(obj.Name, obj.Namespace)
			if err != nil {
				log.Warnf("[%v] Error getting pods. Err: %v", app.Key, err)
			}
			podList = append(podList, pod)
			pods = podList
		}
		err := k8sCore.DeletePod(obj.Name, obj.Namespace, false)
		if err != nil {
			return pods, &scheduler.ErrFailedToDestroyPod{
				App:   app,
				Cause: fmt.Sprintf("Failed to destroy Pod: %v. Err: %v", obj.Name, err),
			}
		}

		log.Infof("[%v] Destroyed Pod: %v", app.Key, obj.Name)
	} else if obj, ok := spec.(*corev1.ConfigMap); ok {
		if value, ok := opts[scheduler.OptionsWaitForResourceLeakCleanup]; ok && value {
			_, err := k8sCore.GetConfigMap(obj.Name, obj.Namespace)
			if err != nil {
				log.Warnf("[%v] Error getting config maps. Err: %v", app.Key, err)
			}
		}
		err := k8sCore.DeleteConfigMap(obj.Name, obj.Namespace)
		if err != nil {
			return pods, &scheduler.ErrFailedToDestroyApp{
				App:   app,
				Cause: fmt.Sprintf("Failed to destroy config map: %v. Err: %v", obj.Name, err),
			}
		}

		log.Infof("[%v] Destroyed Config Map: %v", app.Key, obj.Name)
	} else if obj, ok := spec.(*apapi.AutopilotRule); ok {
		err := k8sAutopilot.DeleteAutopilotRule(obj.Name)
		if err != nil {
			return pods, &scheduler.ErrFailedToDestroyApp{
				App:   app,
				Cause: fmt.Sprintf("Failed to destroy AutopilotRule: %v. Err: %v", obj.Name, err),
			}
		}

		log.Infof("[%v] Destroyed AutopilotRule: %v", app.Key, obj.Name)
	}

	return pods, nil

}

// destroyAdmissionRegistrationObjects destroys objects in the `AdmissionRegistration` group (like ValidatingWebhookConfiguration)
func (k *K8s) destroyAdmissionRegistrationObjects(spec interface{}, app *spec.AppSpec) error {

	if obj, ok := spec.(*admissionregistrationv1.ValidatingWebhookConfiguration); ok {
		err := k8sAdmissionRegistration.DeleteValidatingWebhookConfiguration(obj.Name)
		if err != nil {
			return &scheduler.ErrFailedToDestroyApp{
				App:   app,
				Cause: fmt.Sprintf("Failed to destroy ValidatingWebhookConfiguration: %v. Err: %v", obj.Name, err),
			}
		} else {
			log.Infof("[%v] Destroyed ValidatingWebhookConfiguration: %v", app.Key, obj.Name)
			return nil
		}
	} else if obj, ok := spec.(admissionregistrationv1beta1.ValidatingWebhookConfiguration); ok {
		err := k8sAdmissionRegistration.DeleteValidatingWebhookConfigurationV1beta1(obj.Name)
		if err != nil {
			return &scheduler.ErrFailedToDestroyApp{
				App:   app,
				Cause: fmt.Sprintf("Failed to destroy ValidatingWebhookConfigurationV1beta1: %v. Err: %v", obj.Name, err),
			}
		} else {
			log.Infof("[%v] Destroyed ValidatingWebhookConfigurationV1beta1: %v", app.Key, obj.Name)
			return nil
		}
	}

	return nil
}

// destroyCRDObjects is used to destroy Resources in the group `apiextensions` (like CRDs)
func (k *K8s) destroyCRDObjects(spec interface{}, app *spec.AppSpec) error {

	if obj, ok := spec.(*apiextensionsv1.CustomResourceDefinition); ok {
		err := k8sApiExtensions.DeleteCRD(obj.Name)
		if err != nil {
			return &scheduler.ErrFailedToDestroyApp{
				App:   app,
				Cause: fmt.Sprintf("Failed to destroy CRD: %v. Err: %v", obj.Name, err),
			}
		} else {
			log.Infof("[%v] Destroyed CRD: %v", app.Key, obj.Name)
			return nil
		}
	} else if obj, ok := spec.(*apiextensionsv1beta1.CustomResourceDefinition); ok {
		err := k8sApiExtensions.DeleteCRDV1beta1(obj.Name)
		if err != nil {
			return &scheduler.ErrFailedToDestroyApp{
				App:   app,
				Cause: fmt.Sprintf("Failed to destroy CRDV1beta1: %v. Err: %v", obj.Name, err),
			}
		} else {
			log.Infof("[%v] Destroyed CRDV1beta1: %v", app.Key, obj.Name)
			return nil
		}
	}

	return nil
}

func (k *K8s) substituteNamespaceInContainers(containers []corev1.Container, ns string) []corev1.Container {
	var updatedContainers []corev1.Container
	for _, container := range containers {
		var temp []string
		for _, arg := range container.Args {
			temp = append(temp, namespaceRegex.ReplaceAllString(arg, ns))
		}
		container.Args = temp
		updatedContainers = append(updatedContainers, container)
	}
	return updatedContainers
}

func (k *K8s) substituteNamespaceInVolumes(volumes []corev1.Volume, ns string) []corev1.Volume {
	var updatedVolumes []corev1.Volume
	for _, vol := range volumes {
		if vol.VolumeSource.PersistentVolumeClaim != nil {
			claimName := namespaceRegex.ReplaceAllString(vol.VolumeSource.PersistentVolumeClaim.ClaimName, ns)
			vol.VolumeSource.PersistentVolumeClaim.ClaimName = claimName
		}
		updatedVolumes = append(updatedVolumes, vol)
	}
	return updatedVolumes
}

// ValidateTopologyLabel validate Topology for Running Pods
func (k *K8s) ValidateTopologyLabel(ctx *scheduler.Context) error {
	var err error
	var zone string
	var podList *corev1.PodList

	log.Info("Validating pods topology")
	for _, specObj := range ctx.App.SpecList {
		if obj, ok := specObj.(*appsapi.Deployment); ok {
			var dep *appsapi.Deployment
			if dep, err = k8sApps.GetDeployment(obj.Name, obj.Namespace); err != nil {
				return &scheduler.ErrFailedToValidateTopologyLabel{
					NameSpace: obj.Namespace,
					Cause:     err,
				}
			}
			nodeAff := dep.Spec.Template.Spec.Affinity.NodeAffinity
			labels := getLabelsFromNodeAffinity(nodeAff)
			zone = labels[TopologyZoneK8sNodeLabel]
			if podList, err = k8sCore.GetPods(obj.Namespace, nil); err != nil {
				return &scheduler.ErrFailedToValidateTopologyLabel{
					NameSpace: obj.Namespace,
					Cause:     err,
				}
			}
			if err = k.validatePodsTopology(podList, zone); err != nil {
				return &scheduler.ErrFailedToValidateTopologyLabel{
					NameSpace: obj.Namespace,
					Cause:     err,
				}
			}
		} else if obj, ok := specObj.(*appsapi.StatefulSet); ok {
			var ss *appsapi.StatefulSet
			if ss, err = k8sApps.GetStatefulSet(obj.Name, obj.Namespace); err != nil {
				return &scheduler.ErrFailedToValidateTopologyLabel{
					NameSpace: obj.Namespace,
					Cause:     err,
				}
			}
			nodeAff := ss.Spec.Template.Spec.Affinity.NodeAffinity
			labels := getLabelsFromNodeAffinity(nodeAff)
			zone = labels[TopologyZoneK8sNodeLabel]
			if podList, err = k8sCore.GetPods(obj.Namespace, nil); err != nil {
				return &scheduler.ErrFailedToValidateTopologyLabel{
					NameSpace: obj.Namespace,
					Cause:     err,
				}
			}
			if err = k.validatePodsTopology(podList, zone); err != nil {
				return &scheduler.ErrFailedToValidateTopologyLabel{
					NameSpace: obj.Namespace,
					Cause:     err,
				}
			}
		}
	}
	return nil
}

// validatePodsTopology validates pods scheduled on matched label node
func (k *K8s) validatePodsTopology(podList *v1.PodList, labelValue string) error {
	for _, pod := range podList.Items {
		hostIP := pod.Status.HostIP
		if node, err := node.GetNodeByIP(hostIP); err != nil {
			if node.TopologyZone != labelValue || node.TopologyRegion != labelValue {
				return &scheduler.ErrTopologyLabelMismatch{
					PodName: pod.Name,
					Cause: fmt.Sprintf(
						"Topology Mismatch.Pod [%s] on zone [%s] scheduled on a node [%s].",
						pod.Name, labelValue, node.Name),
				}
			}
		}
		log.Infof("Successfully matched Pod: [%s] topology", pod.Name)
	}
	return nil
}

// WaitForRunning   wait for running
func (k *K8s) WaitForRunning(ctx *scheduler.Context, timeout, retryInterval time.Duration) error {
	for _, specObj := range ctx.App.SpecList {
		if obj, ok := specObj.(*appsapi.Deployment); ok {
			if err := k8sApps.ValidateDeployment(obj, timeout, retryInterval); err != nil {
				return &scheduler.ErrFailedToValidateApp{
					App:   ctx.App,
					Cause: fmt.Sprintf("Failed to validate Deployment: %v,Namespace: %v. Err: %v", obj.Name, obj.Namespace, err),
				}
			}

			log.Infof("[%v] Validated deployment: %v", ctx.App.Key, obj.Name)
		} else if obj, ok := specObj.(*appsapi.StatefulSet); ok {
			if err := k8sApps.ValidateStatefulSet(obj, timeout*time.Duration(*obj.Spec.Replicas)); err != nil {
				return &scheduler.ErrFailedToValidateApp{
					App:   ctx.App,
					Cause: fmt.Sprintf("Failed to validate StatefulSet: %v,Namespace: %v. Err: %v", obj.Name, obj.Namespace, err),
				}
			}

			log.Infof("[%v] Validated statefulset: %v", ctx.App.Key, obj.Name)
		} else if obj, ok := specObj.(*corev1.Service); ok {
			svc, err := k8sCore.GetService(obj.Name, obj.Namespace)
			if err != nil {
				return &scheduler.ErrFailedToValidateApp{
					App:   ctx.App,
					Cause: fmt.Sprintf("Failed to validate Service: %v,Namespace: %v. Err: %v", obj.Name, obj.Namespace, err),
				}
			}

			log.Infof("[%v] Validated Service: %v", ctx.App.Key, svc.Name)
		} else if obj, ok := specObj.(*storkapi.Rule); ok {
			svc, err := k8sStork.GetRule(obj.Name, obj.Namespace)
			if err != nil {
				return &scheduler.ErrFailedToValidateApp{
					App:   ctx.App,
					Cause: fmt.Sprintf("Failed to validate Rule: %v,Namespace: %v. Err: %v", obj.Name, obj.Namespace, err),
				}
			}

			log.Infof("[%v] Validated Rule: %v", ctx.App.Key, svc.Name)
		} else if obj, ok := specObj.(*corev1.Pod); ok {
			if err := k8sCore.ValidatePod(obj, timeout, retryInterval); err != nil {
				return &scheduler.ErrFailedToValidatePod{
					App: ctx.App,
					Cause: fmt.Sprintf("Failed to validate Pod: [%s] %s. Err: Pod is not ready %v",
						obj.Namespace, obj.Name, obj.Status),
				}
			}

			log.Infof("[%v] Validated pod: %v", ctx.App.Key, obj.Name)
		} else if obj, ok := specObj.(*storkapi.ClusterPair); ok {
			if err := k8sStork.ValidateClusterPair(obj.Name, obj.Namespace, timeout, retryInterval); err != nil {
				return &scheduler.ErrFailedToValidateCustomSpec{
					Name:  obj.Name,
					Cause: fmt.Sprintf("Failed to validate cluster Pair: %v. Err: %v", obj.Name, err),
					Type:  obj,
				}
			}
			log.Infof("[%v] Validated ClusterPair: %v", ctx.App.Key, obj.Name)
		} else if obj, ok := specObj.(*storkapi.Migration); ok {
			if err := k8sStork.ValidateMigration(obj.Name, obj.Namespace, timeout, retryInterval); err != nil {
				return &scheduler.ErrFailedToValidateCustomSpec{
					Name:  obj.Name,
					Cause: fmt.Sprintf("Failed to validate Migration: %v. Err: %v", obj.Name, err),
					Type:  obj,
				}
			}
			log.Infof("[%v] Validated Migration: %v", ctx.App.Key, obj.Name)
		} else if obj, ok := specObj.(*storkapi.MigrationSchedule); ok {
			if _, err := k8sStork.ValidateMigrationSchedule(obj.Name, obj.Namespace, timeout, retryInterval); err != nil {
				return &scheduler.ErrFailedToValidateCustomSpec{
					Name:  obj.Name,
					Cause: fmt.Sprintf("Failed to validate MigrationSchedule: %v. Err: %v", obj.Name, err),
					Type:  obj,
				}
			}
			log.Infof("[%v] Validated MigrationSchedule: %v", ctx.App.Key, obj.Name)
		} else if obj, ok := specObj.(*storkapi.BackupLocation); ok {
			if err := k8sStork.ValidateBackupLocation(obj.Name, obj.Namespace, timeout, retryInterval); err != nil {
				return &scheduler.ErrFailedToValidateCustomSpec{
					Name:  obj.Name,
					Cause: fmt.Sprintf("Failed to validate BackupLocation: %v. Err: %v", obj.Name, err),
					Type:  obj,
				}
			}
			log.Infof("[%v] Validated BackupLocation: %v", ctx.App.Key, obj.Name)
		} else if obj, ok := specObj.(*storkapi.ApplicationBackup); ok {
			if err := k8sStork.ValidateApplicationBackup(obj.Name, obj.Namespace, timeout, retryInterval); err != nil {
				return &scheduler.ErrFailedToValidateCustomSpec{
					Name:  obj.Name,
					Cause: fmt.Sprintf("Failed to validate ApplicationBackup: %v. Err: %v", obj.Name, err),
					Type:  obj,
				}
			}
			log.Infof("[%v] Validated ApplicationBackup: %v", ctx.App.Key, obj.Name)
		} else if obj, ok := specObj.(*storkapi.ApplicationRestore); ok {
			if err := k8sStork.ValidateApplicationRestore(obj.Name, obj.Namespace, timeout, retryInterval); err != nil {
				return &scheduler.ErrFailedToValidateCustomSpec{
					Name:  obj.Name,
					Cause: fmt.Sprintf("Failed to validate ApplicationRestore: %v. Err: %v", obj.Name, err),
					Type:  obj,
				}
			}
			log.Infof("[%v] Validated ApplicationRestore: %v", ctx.App.Key, obj.Name)
		} else if obj, ok := specObj.(*storkapi.ApplicationClone); ok {
			if err := k8sStork.ValidateApplicationClone(obj.Name, obj.Namespace, timeout, retryInterval); err != nil {
				return &scheduler.ErrFailedToValidateCustomSpec{
					Name:  obj.Name,
					Cause: fmt.Sprintf("Failed to validate ApplicationClone: %v. Err: %v", obj.Name, err),
					Type:  obj,
				}
			}
			log.Infof("[%v] Validated ApplicationClone: %v", ctx.App.Key, obj.Name)
		} else if obj, ok := specObj.(*storkapi.VolumeSnapshotRestore); ok {
			if err := k8sStork.ValidateVolumeSnapshotRestore(obj.Name, obj.Namespace, timeout, retryInterval); err != nil {
				return &scheduler.ErrFailedToValidateCustomSpec{
					Name:  obj.Name,
					Cause: fmt.Sprintf("Failed to validate VolumeSnapshotRestore: %v. Err: %v", obj.Name, err),
					Type:  obj,
				}
			}
			log.Infof("[%v] Validated VolumeSnapshotRestore: %v", ctx.App.Key, obj.Name)
		} else if obj, ok := specObj.(*snapv1.VolumeSnapshot); ok {
			if err := k8sExternalStorage.ValidateSnapshot(obj.Metadata.Name, obj.Metadata.Namespace, true, timeout,
				retryInterval); err != nil {
				return &scheduler.ErrFailedToValidateCustomSpec{
					Name:  obj.Metadata.Name,
					Cause: fmt.Sprintf("Failed to validate VolumeSnapshot: %v. Err: %v", obj.Metadata.Name, err),
					Type:  obj,
				}
			}
			log.Infof("[%v] Validated VolumeSnapshotRestore: %v", ctx.App.Key, obj.Metadata.Name)
		} else if obj, ok := specObj.(*apapi.AutopilotRule); ok {
			if _, err := k8sAutopilot.GetAutopilotRule(obj.Name); err != nil {
				return &scheduler.ErrFailedToValidateCustomSpec{
					Name:  obj.Name,
					Cause: fmt.Sprintf("Failed to validate AutopilotRule: %v. Err: %v", obj.Name, err),
					Type:  obj,
				}
			}
			log.Infof("[%v] Validated AutopilotRule: %v", ctx.App.Key, obj.Name)
		} else if obj, ok := specObj.(*networkingv1beta1.Ingress); ok {
			if err := k8sNetworking.ValidateIngress(obj, timeout, retryInterval); err != nil {
				return &scheduler.ErrFailedToValidateCustomSpec{
					Name:  obj.Name,
					Cause: fmt.Sprintf("Failed to validate Ingress: %v. Err: %v", obj.Name, err),
					Type:  obj,
				}
			}
			log.Infof("[%v] Validated Ingress: %v", ctx.App.Key, obj.Name)
		} else if obj, ok := specObj.(*batchv1beta1.CronJob); ok {
			if err := k8sBatch.ValidateCronJobV1beta1(obj, timeout, retryInterval); err != nil {
				return &scheduler.ErrFailedToValidateCustomSpec{
					Name:  obj.Name,
					Cause: fmt.Sprintf("Failed to validate CronJob: %v. Err: %v", obj.Name, err),
					Type:  obj,
				}
			}
			log.Infof("[%v] Validated CronJob: %v", ctx.App.Key, obj.Name)
		} else if obj, ok := specObj.(*batchv1.Job); ok {
			if err := k8sBatch.ValidateJob(obj.Name, obj.ObjectMeta.Namespace, timeout); err != nil {
				return &scheduler.ErrFailedToValidateCustomSpec{
					Name:  obj.Name,
					Cause: fmt.Sprintf("Failed to validate Job: %v. Err: %v", obj.Name, err),
					Type:  obj,
				}
			}

			log.Infof("[%v] Validated Job: %v", ctx.App.Key, obj.Name)

		} else if obj, ok := specObj.(*storkapi.ResourceTransformation); ok {
			if err := k8sStork.ValidateResourceTransformation(obj.Name, obj.Namespace, timeout, retryInterval); err != nil {
				return &scheduler.ErrFailedToValidateCustomSpec{
					Name:  obj.Name,
					Cause: fmt.Sprintf("Failed to validate ResourceTransformation: %v. Err: %v", obj.Name, err),
					Type:  obj,
				}
			}
			log.Infof("[%v] Validated ResourceTransformation: %v", ctx.App.Key, obj.Name)

		}
	}

	isPodTerminating := func() (interface{}, bool, error) {
		var terminatingPods []string
		pods, err := k.getPodsForApp(ctx)
		// ignore error if no pods are found; retry for other cases
		if err == schederrors.ErrPodsNotFound {
			return nil, false, nil
		} else if err != nil {
			return nil, true, fmt.Errorf("failed to get pods for app %v: %w", ctx.App.Key, err)
		}
		for _, pod := range pods {
			if !pod.DeletionTimestamp.IsZero() {
				terminatingPods = append(terminatingPods, fmt.Sprintf("%s/%s", pod.Namespace, pod.Name))
			}
		}
		if len(terminatingPods) > 0 {
			return nil, true, fmt.Errorf("terminating pods: %v", terminatingPods)
		}
		return nil, false, nil
	}

	_, err := task.DoRetryWithTimeout(isPodTerminating, k8sDestroyTimeout, DefaultRetryInterval)
	if err != nil {
		log.Warnf("Timed out waiting for app %v's pods to terminate: %v", ctx.App.Key, err)
		return err
	}
	return nil
}

// Destroy destroy
func (k *K8s) Destroy(ctx *scheduler.Context, opts map[string]bool) error {
	var podList []corev1.Pod

	// destruction of CustomResourceObjects must most likely be done *first*,
	// as it may have resources that depend on other resources, which should be deleted *after* this
	for _, appSpec := range ctx.App.SpecList {
		t := func() (interface{}, bool, error) {
			err := k.destroyCustomResourceObjects(appSpec, ctx.App)
			if err != nil {
				return nil, true, err
			} else {
				return nil, false, nil
			}
		}
		if _, err := task.DoRetryWithTimeout(t, k8sDestroyTimeout, DefaultRetryInterval); err != nil {
			return err
		}
	}

	var removeSpecs []interface{}
	for _, appSpec := range ctx.App.SpecList {
		if repoInfo, ok := appSpec.(*scheduler.HelmRepo); ok {
			specs, err := k.UnInstallHelmChart(repoInfo)
			if err != nil {
				return err
			}
			removeSpecs = append(removeSpecs, specs...)
		}
	}
	// helm uninstall would delete objects automatically so skip destroy for those
	err := k.RemoveAppSpecsByName(ctx, removeSpecs)
	if err != nil {
		return err
	}

	k8sOps := k8sAutopilot
	apRule := ctx.ScheduleOptions.AutopilotRule
	if apRule.Name != "" {
		if err := k8sOps.DeleteAutopilotRule(apRule.ObjectMeta.Name); err != nil {
			if err != nil {
				return err
			}
		}
	}

	for _, appSpec := range ctx.App.SpecList {
		t := func() (interface{}, bool, error) {
			err := k.destroyAdmissionRegistrationObjects(appSpec, ctx.App)
			if err != nil {
				return nil, true, err
			} else {
				return nil, false, nil
			}
		}
		if _, err := task.DoRetryWithTimeout(t, k8sDestroyTimeout, DefaultRetryInterval); err != nil {
			return err
		}
	}

	for _, appSpec := range ctx.App.SpecList {
		t := func() (interface{}, bool, error) {
			err := k.destroyRbacObjects(appSpec, ctx.App)
			if err != nil {
				return nil, true, err
			} else {
				return nil, false, nil
			}
		}
		if _, err := task.DoRetryWithTimeout(t, k8sDestroyTimeout, DefaultRetryInterval); err != nil {
			return err
		}
	}

	for _, appSpec := range ctx.App.SpecList {
		t := func() (interface{}, bool, error) {
			currPods, err := k.destroyCoreObject(appSpec, opts, ctx.App)
			// during helm upgrade or uninstall, objects may be deleted but not removed from the SpecList
			// so tolerate non-existing errors for those objects during tear down
			if err != nil && !strings.Contains(err.Error(), "not found") {
				return nil, true, err
			}
			return currPods, false, nil
		}
		pods, err := task.DoRetryWithTimeout(t, k8sDestroyTimeout, DefaultRetryInterval)
		if err != nil {
			// in case we're not waiting for resource cleanup
			if value, ok := opts[scheduler.OptionsWaitForResourceLeakCleanup]; !ok || !value {
				return err
			}
			if pods != nil {
				podList = append(podList, pods.([]corev1.Pod)...)
			}
			// we're ignoring this error since we want to verify cleanup down below, so simply logging it
			log.Warnf("Failed to destroy core objects. Cause: %v", err)
		}
	}
	for _, appSpec := range ctx.App.SpecList {
		t := func() (interface{}, bool, error) {
			err := k.destroyVolumeSnapshotRestoreObject(appSpec, ctx.App)
			if err != nil {
				return nil, true, err
			}
			return nil, false, nil
		}

		if _, err := task.DoRetryWithTimeout(t, k8sDestroyTimeout, DefaultRetryInterval); err != nil {
			return err
		}
	}
	for _, appSpec := range ctx.App.SpecList {
		t := func() (interface{}, bool, error) {
			err := k.destroyMigrationObject(appSpec, ctx.App)
			if err != nil {
				return nil, true, err
			}
			return nil, false, nil
		}

		if _, err := task.DoRetryWithTimeout(t, k8sDestroyTimeout, DefaultRetryInterval); err != nil {
			return err
		}
	}

	for _, appSpec := range ctx.App.SpecList {
		t := func() (interface{}, bool, error) {
			err := k.destroyBackupObjects(appSpec, ctx.App)
			if err != nil {
				return nil, true, err
			}
			return nil, false, nil
		}

		if _, err := task.DoRetryWithTimeout(t, k8sDestroyTimeout, DefaultRetryInterval); err != nil {
			return err
		}
	}

	for _, appSpec := range ctx.App.SpecList {
		t := func() (interface{}, bool, error) {
			err := k.destroyServiceMonitorObjects(appSpec, ctx.App)
			if err != nil {
				return nil, true, err
			}
			return nil, false, nil
		}

		if _, err := task.DoRetryWithTimeout(t, k8sDestroyTimeout, DefaultRetryInterval); err != nil {
			return err
		}
	}

	for _, appSpec := range ctx.App.SpecList {
		t := func() (interface{}, bool, error) {
			err := k.destroyPodDisruptionBudgetObjects(appSpec, ctx.App)
			if err != nil {
				return nil, true, err
			}
			return nil, false, nil
		}

		if _, err := task.DoRetryWithTimeout(t, k8sDestroyTimeout, DefaultRetryInterval); err != nil {
			return err
		}
	}

	for _, appSpec := range ctx.App.SpecList {
		t := func() (interface{}, bool, error) {
			err := k.destroyCRDObjects(appSpec, ctx.App)
			if err != nil {
				return nil, true, err
			} else {
				return nil, false, nil
			}
		}
		if _, err := task.DoRetryWithTimeout(t, k8sDestroyTimeout, DefaultRetryInterval); err != nil {
			return err
		}
	}

	if value, ok := opts[scheduler.OptionsWaitForResourceLeakCleanup]; ok && value {
		if err := k.WaitForDestroy(ctx, k8sDestroyTimeout); err != nil {
			return err
		}
		if err := k.waitForCleanup(ctx, podList); err != nil {
			return err
		}
	} else if value, ok = opts[scheduler.OptionsWaitForDestroy]; ok && value {
		if err := k.WaitForDestroy(ctx, k8sDestroyTimeout); err != nil {
			return err
		}
	}
	return nil
}

func (k *K8s) waitForCleanup(ctx *scheduler.Context, podList []corev1.Pod) error {
	for _, pod := range podList {
		t := func() (interface{}, bool, error) {
			return nil, true, k.validateVolumeDirCleanup(pod.UID, ctx.App)
		}
		if _, err := task.DoRetryWithTimeout(t, volDirCleanupTimeout, DefaultRetryInterval); err != nil {
			return err
		}
		log.Infof("Validated resource cleanup for pod: %v", pod.UID)
	}
	return nil
}

func (k *K8s) validateVolumeDirCleanup(podUID types.UID, app *spec.AppSpec) error {
	podVolDir := k.getVolumeDirPath(podUID)
	driver, _ := node.Get(k.NodeDriverName)
	options := node.FindOpts{
		ConnectionOpts: node.ConnectionOpts{
			Timeout:         FindFilesOnWorkerTimeout,
			TimeBeforeRetry: DefaultRetryInterval,
		},
		MinDepth: 1,
		MaxDepth: 1,
	}

	for _, n := range node.GetWorkerNodes() {
		if volDir, err := driver.FindFiles(podVolDir, n, options); err != nil {
			return err
		} else if strings.TrimSpace(volDir) != "" {
			return &scheduler.ErrFailedToDeleteVolumeDirForPod{
				App:   app,
				Cause: fmt.Sprintf("Volume directory for pod %v still exists in node: %v", podUID, n.Name),
			}
		}
	}

	return nil
}

func (k *K8s) getVolumeDirPath(podUID types.UID) string {
	return filepath.Join(k8sPodsRootDir, string(podUID), "volumes")
}

// WaitForDestroy wait for schedule context destroy
func (k *K8s) WaitForDestroy(ctx *scheduler.Context, timeout time.Duration) error {
	for _, specObj := range ctx.App.SpecList {
		if obj, ok := specObj.(*appsapi.Deployment); ok {
			if err := k8sApps.ValidateTerminatedDeployment(obj, timeout, DefaultRetryInterval); err != nil {
				return &scheduler.ErrFailedToValidateAppDestroy{
					App:   ctx.App,
					Cause: fmt.Sprintf("Failed to validate destroy of deployment: %v, namespace: %s. Err: %v", obj.Name, obj.Namespace, err),
				}
			}

			log.Infof("[%v] Validated destroy of Deployment: %v", ctx.App.Key, obj.Name)
		} else if obj, ok := specObj.(*appsapi.StatefulSet); ok {
			if err := k8sApps.ValidateTerminatedStatefulSet(obj, timeout, DefaultRetryInterval); err != nil {
				return &scheduler.ErrFailedToValidateAppDestroy{
					App:   ctx.App,
					Cause: fmt.Sprintf("Failed to validate destroy of statefulset: %v, namespace: %s Err: %v", obj.Name, obj.Namespace, err),
				}
			}

			log.Infof("[%v] Validated destroy of StatefulSet: %v", ctx.App.Key, obj.Name)
		} else if obj, ok := specObj.(*corev1.Service); ok {
			if err := k8sCore.ValidateDeletedService(obj.Name, obj.Namespace); err != nil {
				return &scheduler.ErrFailedToValidateAppDestroy{
					App:   ctx.App,
					Cause: fmt.Sprintf("Failed to validate destroy of service: %v, namespace: %s. Err: %v", obj.Name, obj.Namespace, err),
				}
			}

			log.Infof("[%v] Validated destroy of Service: %v", ctx.App.Key, obj.Name)
		} else if obj, ok := specObj.(*corev1.Pod); ok {
			if err := k8sCore.WaitForPodDeletion(obj.UID, obj.Namespace, deleteTasksWaitTimeout); err != nil {
				return &scheduler.ErrFailedToValidatePodDestroy{
					App:   ctx.App,
					Cause: fmt.Sprintf("Failed to validate destroy of pod: %v,namespace:%s. Err: %v", obj.Name, obj.Namespace, err),
				}
			}

			log.Infof("[%v] Validated destroy of Pod: %v", ctx.App.Key, obj.Name)
		}
	}

	return nil
}

// SelectiveWaitForTermination waits for application pods to be terminated except on the nodes
// provided in the exclude list
func (k *K8s) SelectiveWaitForTermination(ctx *scheduler.Context, timeout time.Duration, excludeList []node.Node) error {
	t := func() (interface{}, bool, error) {
		podNames, err := filterPodsByNodes(ctx, excludeList)
		if err != nil {
			return nil, true, err
		}
		if len(podNames) > 0 {
			return nil, true, fmt.Errorf("pods %s still present in the system", podNames)
		}
		return nil, false, nil
	}

	if _, err := task.DoRetryWithTimeout(t, timeout, DefaultRetryInterval); err != nil {
		return err
	}
	return nil
}

// filterPodsByNodes returns a list of pod names started as part of the provided context
// and not running on the nodes provided in the exclude list
func filterPodsByNodes(ctx *scheduler.Context, excludeList []node.Node) ([]string, error) {
	allPods := make(map[types.UID]corev1.Pod)
	namespaces := make(map[string]string)
	for _, specObj := range ctx.App.SpecList {
		var pods []corev1.Pod
		var err error
		if obj, ok := specObj.(*appsapi.Deployment); ok {
			if pods, err = k8sApps.GetDeploymentPods(obj); err != nil && err != schederrors.ErrPodsNotFound {
				return nil, &scheduler.ErrFailedToGetAppStatus{
					App:   ctx.App,
					Cause: fmt.Sprintf("Failed to get deployment: %v. Err: %v", obj.Name, err),
				}
			}
			namespaces[obj.Namespace] = ""

		} else if obj, ok := specObj.(*appsapi.StatefulSet); ok {
			if pods, err = k8sApps.GetStatefulSetPods(obj); err != nil && err != schederrors.ErrPodsNotFound {
				return nil, &scheduler.ErrFailedToGetAppStatus{
					App:   ctx.App,
					Cause: fmt.Sprintf("Failed to get statefulset: %v. Err: %v", obj.Name, err),
				}
			}
			namespaces[obj.Namespace] = ""

		} else if obj, ok := specObj.(*corev1.Pod); ok {
			pod, err := k8sCore.GetPodByUID(obj.UID, obj.Namespace)
			if err != nil && err != schederrors.ErrPodsNotFound {
				return nil, &scheduler.ErrFailedToGetAppStatus{
					App:   ctx.App,
					Cause: fmt.Sprintf("Failed to get pod: %v. Err: %v", obj.Name, err),
				}
			}
			if pod != nil {
				pods = []corev1.Pod{*pod}
				namespaces[obj.Namespace] = ""
			}
		}
		for _, pod := range pods {
			allPods[pod.UID] = pod
		}
	}

	// Compare the two pod maps. Create a list of pod names which are not running
	// on the excluded nodes
	var podList []string
	for _, pod := range allPods {
		excludePod := false
		for _, excludedNode := range excludeList {
			if pod.Spec.NodeName == excludedNode.Name {
				excludePod = true
				break
			}
		}
		if !excludePod {
			podInfo := pod.Namespace + "/" + pod.Name + " (" + pod.Spec.NodeName + ")"
			podList = append(podList, podInfo)
		}
	}
	return podList, nil
}

// DeleteTasks delete the task
func (k *K8s) DeleteTasks(ctx *scheduler.Context, opts *scheduler.DeleteTasksOptions) error {
	fn := "DeleteTasks"
	deleteTasks := func() error {
		k8sOps := k8sCore
		pods, err := k.getPodsForApp(ctx)
		if err != nil {
			return &scheduler.ErrFailedToDeleteTasks{
				App:   ctx.App,
				Cause: fmt.Sprintf("failed to get pods due to: %v", err),
			}
		}
		if k.isRollingDeleteStrategyEnabled(ctx) {
			for _, pod := range pods {
				if err := k8sOps.DeletePod(pod.Name, pod.Namespace, false); err != nil {
					return &scheduler.ErrFailedToDeleteTasks{
						App:   ctx.App,
						Cause: fmt.Sprintf("failed to delete pods due to: %v", err),
					}
				}
				if err := k8sOps.WaitForPodDeletion(pod.UID, pod.Namespace, deleteTasksWaitTimeout); err != nil {
					log.Errorf("k8s %s failed to wait for pod: [%s] %s to terminate. err: %v", fn, pod.Namespace, pod.Name, err)
					return fmt.Errorf("k8s %s failed to wait for pod: [%s] %s to terminate. err: %v", fn, pod.Namespace, pod.Name, err)
				}

				if err := k.WaitForRunning(ctx, DefaultTimeout, DefaultRetryInterval); err != nil {
					return &scheduler.ErrFailedToValidatePod{
						App: ctx.App,
						Cause: fmt.Sprintf("Failed to validate Pod: [%s] %s. Err: Pod is not ready %v",
							pod.Namespace, pod.Name, pod.Status),
					}
				}
			}
		} else {
			if err := k8sOps.DeletePods(pods, false); err != nil {
				return &scheduler.ErrFailedToDeleteTasks{
					App:   ctx.App,
					Cause: fmt.Sprintf("failed to delete pods due to: %v", err),
				}
			}

			// Ensure the pods are deleted and removed from the system
			for _, pod := range pods {
				err = k8sOps.WaitForPodDeletion(pod.UID, pod.Namespace, deleteTasksWaitTimeout)
				if err != nil {
					log.Errorf("k8s %s failed to wait for pod: [%s] %s to terminate. err: %v", fn, pod.Namespace, pod.Name, err)
					return fmt.Errorf("k8s %s failed to wait for pod: [%s] %s to terminate. err: %v", fn, pod.Namespace, pod.Name, err)
				}
			}
		}

		return nil
	}

	if opts == nil {
		return deleteTasks()
	}

	return api.PerformTask(deleteTasks, &opts.TriggerOptions)
}

// GetVolumeDriverVolumeName returns name of volume which is refered by volume driver
func (k *K8s) GetVolumeDriverVolumeName(name string, namespace string) (string, error) {
	pvc, err := k8sCore.GetPersistentVolumeClaim(name, namespace)
	if err != nil {
		return "", fmt.Errorf("failed to get PVC: %v in namespace %v. Err: %v", name, namespace, err)
	}
	return pvc.Spec.VolumeName, nil
}

// GetVolumeParameters Get the volume parameters
func (k *K8s) GetVolumeParameters(ctx *scheduler.Context) (map[string]map[string]string, error) {
	result := make(map[string]map[string]string)

	for _, specObj := range ctx.App.SpecList {
		if obj, ok := specObj.(*corev1.PersistentVolumeClaim); ok {
			params, err := k8sCore.GetPersistentVolumeClaimParams(obj)
			if err != nil {
				return nil, &scheduler.ErrFailedToGetVolumeParameters{
					App:   ctx.App,
					Cause: fmt.Sprintf("failed to get params for volume: %v,Namespace: %v. Err: %v", obj.Name, obj.Namespace, err),
				}
			}

			pvc, err := k8sCore.GetPersistentVolumeClaim(obj.Name, obj.Namespace)
			if err != nil {
				return nil, &scheduler.ErrFailedToGetVolumeParameters{
					App:   ctx.App,
					Cause: fmt.Sprintf("failed to get PVC: %v,Namespace: %v. Err: %v", obj.Name, obj.Namespace, err),
				}
			}

			for k, v := range pvc.Annotations {
				params[k] = v
			}
			params[PvcNameKey] = pvc.GetName()
			params[PvcNamespaceKey] = pvc.GetNamespace()

			result[pvc.Spec.VolumeName] = params
		} else if obj, ok := specObj.(*snapv1.VolumeSnapshot); ok {
			snap, err := k8sExternalStorage.GetSnapshot(obj.Metadata.Name, obj.Metadata.Namespace)
			if err != nil {
				return nil, &scheduler.ErrFailedToGetVolumeParameters{
					App:   ctx.App,
					Cause: fmt.Sprintf("failed to get Snapshot: %v,Namespace: %v. Err: %v", obj.Metadata.Name, obj.Metadata.Namespace, err),
				}
			}

			snapDataName := snap.Spec.SnapshotDataName
			if len(snapDataName) == 0 {
				return nil, &scheduler.ErrFailedToGetVolumeParameters{
					App: ctx.App,
					Cause: fmt.Sprintf("snapshot: [%s] %s does not have snapshotdata set",
						snap.Metadata.Namespace, snap.Metadata.Name),
				}
			}

			snapData, err := k8sExternalStorage.GetSnapshotData(snapDataName)
			if err != nil {
				return nil, &scheduler.ErrFailedToGetVolumeParameters{
					App:   ctx.App,
					Cause: fmt.Sprintf("failed to get volumesnapshotdata: [%s] %s due to: %v", snapData.Metadata.Namespace, snapDataName, err),
				}
			}

			if snapData.Spec.VolumeSnapshotDataSource.PortworxSnapshot == nil ||
				len(snapData.Spec.VolumeSnapshotDataSource.PortworxSnapshot.SnapshotID) == 0 {
				return nil, &scheduler.ErrFailedToGetVolumeParameters{
					App:   ctx.App,
					Cause: fmt.Sprintf("volumesnapshotdata: [%s] %s does not have portworx volume source set", snapData.Metadata.Namespace, snapDataName),
				}
			}

			result[snapData.Spec.VolumeSnapshotDataSource.PortworxSnapshot.SnapshotID] = map[string]string{
				SnapshotParent: snap.Spec.PersistentVolumeClaimName,
			}
		} else if obj, ok := specObj.(*appsapi.StatefulSet); ok {
			var labels map[string]string
			ss, err := k8sApps.GetStatefulSet(obj.Name, obj.Namespace)
			if err != nil {
				return nil, &scheduler.ErrFailedToGetVolumeParameters{
					App:   ctx.App,
					Cause: fmt.Sprintf("Failed to get StatefulSet: %v, Namespace : %v. Err: %v", obj.Name, obj.Namespace, err),
				}
			}

			pvcList, err := k8sApps.GetPVCsForStatefulSet(ss)
			if err != nil || pvcList == nil {
				return nil, &scheduler.ErrFailedToGetVolumeParameters{
					App:   ctx.App,
					Cause: fmt.Sprintf("Failed to get PVCs for StatefulSet: %v, Namespace: %v. Err: %v", ss.Name, ss.Namespace, err),
				}
			}

			if len(ctx.ScheduleOptions.TopologyLabels) > 0 {
				nodeAff := ss.Spec.Template.Spec.Affinity.NodeAffinity
				labels = getLabelsFromNodeAffinity(nodeAff)
			}

			for _, pvc := range pvcList.Items {
				params, err := k8sCore.GetPersistentVolumeClaimParams(&pvc)
				if err != nil {
					return nil, &scheduler.ErrFailedToGetVolumeParameters{
						App:   ctx.App,
						Cause: fmt.Sprintf("Failed to get params for volume: %v, namespace: %v. Err: %v", pvc.Name, pvc.Namespace, err),
					}
				}

				for k, v := range pvc.Annotations {
					params[k] = v
				}
				params[PvcNameKey] = pvc.GetName()
				params[PvcNamespaceKey] = pvc.GetNamespace()

				if len(pvc.Spec.VolumeName) > 0 && len(ctx.ScheduleOptions.TopologyLabels) > 0 {
					for key, val := range labels {
						params[key] = val
						log.Infof("Topology labels for volume [%s] are: [%s]", pvc.Spec.VolumeName, params[key])
					}
				}
				result[pvc.Spec.VolumeName] = params

			}
		}
	}
	return result, nil
}

// ValidateVolumes Validates the volumes
func (k *K8s) ValidateVolumes(ctx *scheduler.Context, timeout, retryInterval time.Duration,
	options *scheduler.VolumeOptions) error {
	for _, specObj := range ctx.App.SpecList {
		if obj, ok := specObj.(*storageapi.StorageClass); ok {
			if ctx.SkipClusterScopedObject {
				log.Infof("Skip storage class %s validation", obj.Name)
				continue
			}
			if _, err := k8sStorage.GetStorageClass(obj.Name); err != nil {
				if options != nil && options.SkipClusterScopedObjects {
					log.Warnf("[%v] Skipping validation of storage class: %v", ctx.App.Key, obj.Name)
				} else {
					return &scheduler.ErrFailedToValidateStorage{
						App:   ctx.App,
						Cause: fmt.Sprintf("Failed to validate StorageClass: %v. Err: %v", obj.Name, err),
					}
				}
			}
		} else if obj, ok := specObj.(*v1.PersistentVolumeClaim); ok {
			err := k8sCore.ValidatePersistentVolumeClaim(obj, timeout, retryInterval)
			if err != nil {
				if options != nil && options.ExpectError {
					// ignore
				} else {
					return &scheduler.ErrFailedToValidateStorage{
						App:   ctx.App,
						Cause: fmt.Sprintf("Failed to validate PVC: %v, Namespace: %v. Err: %v", obj.Name, obj.Namespace, err),
					}
				}
			}

			log.Infof("[%v] Validated PVC: %v, Namespace: %v", ctx.App.Key, obj.Name, obj.Namespace)

			autopilotEnabled := false
			if pvcAnnotationValue, ok := obj.Annotations[autopilotEnabledAnnotationKey]; ok {
				autopilotEnabled, err = strconv.ParseBool(pvcAnnotationValue)
				if err != nil {
					return err
				}
			}
			if autopilotEnabled {
				listApRules, err := k8sAutopilot.ListAutopilotRules()
				if err != nil {
					return err
				}
				for _, rule := range listApRules.Items {
					for _, a := range rule.Spec.Actions {
						if a.Name == aututils.VolumeSpecAction && isAutopilotMatchPvcLabels(rule, obj) {
							err := k.validatePVCSize(ctx, obj, rule, 5*timeout, retryInterval)
							if err != nil {
								return err
							}
						}
					}
				}
				log.Infof("[%v] Validated PVC: %v size based on Autopilot rules", ctx.App.Key, obj.Name)
			}
		} else if obj, ok := specObj.(*snapv1.VolumeSnapshot); ok {
			if err := k8sExternalStorage.ValidateSnapshot(obj.Metadata.Name, obj.Metadata.Namespace, true, timeout,
				retryInterval); err != nil {
				return &scheduler.ErrFailedToValidateStorage{
					App:   ctx.App,
					Cause: fmt.Sprintf("Failed to validate snapshot: %v, Namespace: %v. Err: %v", obj.Metadata.Name, obj.Metadata.Namespace, err),
				}
			}

			log.Infof("[%v] Validated snapshot: %v", ctx.App.Key, obj.Metadata.Name)
		} else if obj, ok := specObj.(*storkapi.GroupVolumeSnapshot); ok {
			if err := k8sStork.ValidateGroupSnapshot(obj.Name, obj.Namespace, true, timeout, retryInterval); err != nil {
				return &scheduler.ErrFailedToValidateStorage{
					App:   ctx.App,
					Cause: fmt.Sprintf("Failed to validate group snapshot: %v, Namespace: %v. Err: %v", obj.Name, obj.Namespace, err),
				}
			}

			log.Infof("[%v] Validated group snapshot: %v", ctx.App.Key, obj.Name)
		} else if obj, ok := specObj.(*appsapi.StatefulSet); ok {
			ss, err := k8sApps.GetStatefulSet(obj.Name, obj.Namespace)
			if err != nil {
				return &scheduler.ErrFailedToValidateStorage{
					App:   ctx.App,
					Cause: fmt.Sprintf("Failed to get StatefulSet: %v, Namespace: %v. Err: %v", obj.Name, obj.Namespace, err),
				}
			}
			// Providing the scaling factor in timeout
			scalingFactor := *obj.Spec.Replicas
			if *ss.Spec.Replicas > *obj.Spec.Replicas {
				scalingFactor = int32(*ss.Spec.Replicas - *obj.Spec.Replicas)
			}
			if err := k8sApps.ValidatePVCsForStatefulSet(ss, timeout*time.Duration(scalingFactor), retryInterval); err != nil {
				return &scheduler.ErrFailedToValidateStorage{
					App:   ctx.App,
					Cause: fmt.Sprintf("Failed to validate PVCs for statefulset: %v,Namespace: %v. Err: %v", ss.Name, ss.Namespace, err),
				}
			}
			log.Infof("[%v] Validated PVCs from StatefulSet: %v", ctx.App.Key, obj.Name)
		}
	}
	return nil
}

// GetSnapShotData retruns the snapshotdata
func (k *K8s) GetSnapShotData(ctx *scheduler.Context, snapshotName, snapshotNameSpace string) (*snapv1.VolumeSnapshotData, error) {

	snap, err := k8sExternalStorage.GetSnapshot(snapshotName, snapshotNameSpace)
	if err != nil {
		return nil, &scheduler.ErrFailedToGetSnapShot{
			App:   ctx.App,
			Cause: fmt.Sprintf("failed to get Snapshot: %v. Err: %v", snapshotName, err),
		}
	}

	snapDataName := snap.Spec.SnapshotDataName
	log.Infof("Got SnapData Name: %v", snapDataName)
	if len(snapDataName) == 0 {
		return nil, &scheduler.ErrFailedToGetSnapShotDataName{
			App: ctx.App,
			Cause: fmt.Sprintf("snapshot: [%s] %s does not have snapshotdata set",
				snap.Metadata.Namespace, snap.Metadata.Name),
		}
	}

	snapData, err := k8sExternalStorage.GetSnapshotData(snapDataName)
	if err != nil {
		return nil, &scheduler.ErrFailedToGetSnapShotData{
			App:   ctx.App,
			Cause: fmt.Sprintf("failed to get volumesnapshotdata: %s due to: %v", snapDataName, err),
		}
	}

	return snapData, nil
}

// GetWorkloadSizeFromAppSpec gets workload size from an application spec
func (k *K8s) GetWorkloadSizeFromAppSpec(context *scheduler.Context) (uint64, error) {
	var err error
	var wSize uint64
	appEnvVar := getSpecAppEnvVar(context, specObjAppWorkloadSizeEnvVar)
	if appEnvVar != "" {
		wSize, err = strconv.ParseUint(appEnvVar, 10, 64)
		if err != nil {
			return 0, fmt.Errorf("can't parse value %v of environment variable. Err: %v", appEnvVar, err)
		}

		// if size less than 1024 we assume that value is in Gb
		if wSize < 1024 {
			return wSize * units.GiB, nil
		}
	}
	return 0, nil
}

func getSpecAppEnvVar(ctx *scheduler.Context, key string) string {
	for _, specObj := range ctx.App.SpecList {
		if obj, ok := specObj.(*appsapi.Deployment); ok {
			for _, container := range obj.Spec.Template.Spec.Containers {
				for _, env := range container.Env {
					if env.Name == key {
						return env.Value
					}
				}
			}
		}
	}
	return ""
}

func (k *K8s) validatePVCSize(ctx *scheduler.Context, obj *corev1.PersistentVolumeClaim, rule apapi.AutopilotRule, timeout time.Duration, retryInterval time.Duration) error {
	wSize, err := k.GetWorkloadSizeFromAppSpec(ctx)
	if err != nil {
		return err
	}
	expectedPVCSize, _, err := k.EstimatePVCExpansion(obj, rule, wSize)
	if err != nil {
		return err
	}
	log.Infof("[%v] expecting PVC size: %v\n", ctx.App.Key, expectedPVCSize)
	err = k8sCore.ValidatePersistentVolumeClaimSize(obj, int64(expectedPVCSize), timeout, retryInterval)
	if err != nil {
		return &scheduler.ErrFailedToValidateStorage{
			App:   ctx.App,
			Cause: fmt.Sprintf("Failed to validate size: %v of PVC: %v, Namespace: %v. Err: %v", expectedPVCSize, obj.Name, obj.Namespace, err),
		}
	}
	return nil
}

func (k *K8s) isPVCShared(pvc *corev1.PersistentVolumeClaim) bool {
	for _, mode := range pvc.Spec.AccessModes {
		if mode == corev1.ReadOnlyMany || mode == corev1.ReadWriteMany {
			return true
		}
	}
	return false
}

// DeleteVolumes  delete the volumes
func (k *K8s) DeleteVolumes(ctx *scheduler.Context, options *scheduler.VolumeOptions) ([]*volume.Volume, error) {
	var vols []*volume.Volume

	for _, specObj := range ctx.App.SpecList {
		if obj, ok := specObj.(*storageapi.StorageClass); ok {
			if options != nil && !options.SkipClusterScopedObjects {
				if err := k8sStorage.DeleteStorageClass(obj.Name); err != nil {
					if k8serrors.IsNotFound(err) {
						log.Infof("[%v] Storage class is not found: %v, skipping deletion", ctx.App.Key, obj.Name)
						continue
					}
					return nil, &scheduler.ErrFailedToDestroyStorage{
						App:   ctx.App,
						Cause: fmt.Sprintf("Failed to destroy storage class: %v. Err: %v", obj.Name, err),
					}
				}

				log.Infof("[%v] Destroyed storage class: %v", ctx.App.Key, obj.Name)
			}
		} else if obj, ok := specObj.(*corev1.PersistentVolumeClaim); ok {
			pvcObj, err := k8sCore.GetPersistentVolumeClaim(obj.Name, obj.Namespace)
			if err != nil {
				if k8serrors.IsNotFound(err) {
					log.Infof("[%v] PVC is not found: %v, skipping deletion", ctx.App.Key, obj.Name)
					continue
				}
				return nil, &scheduler.ErrFailedToDestroyStorage{
					App:   ctx.App,
					Cause: fmt.Sprintf("[%s] Failed to get PVC: %v. Err: %v", ctx.App.Key, obj.Name, err),
				}
			}

			vols = append(vols, &volume.Volume{
				ID:        string(pvcObj.Spec.VolumeName),
				Name:      obj.Name,
				Namespace: obj.Namespace,
				Shared:    k.isPVCShared(obj),
			})

			if err := k8sCore.DeletePersistentVolumeClaim(obj.Name, obj.Namespace); err != nil {
				if k8serrors.IsNotFound(err) {
					log.Infof("[%v] PVC is not found: %v, skipping deletion", ctx.App.Key, obj.Name)
					continue
				}
				return nil, &scheduler.ErrFailedToDestroyStorage{
					App:   ctx.App,
					Cause: fmt.Sprintf("[%s] Failed to destroy PVC: %v. Err: %v", ctx.App.Key, obj.Name, err),
				}
			}

			log.Infof("[%v] Destroyed PVC: %v", ctx.App.Key, obj.Name)
		} else if obj, ok := specObj.(*snapv1.VolumeSnapshot); ok {
			if err := k8sExternalStorage.DeleteSnapshot(obj.Metadata.Name, obj.Metadata.Namespace); err != nil {
				if k8serrors.IsNotFound(err) {
					log.Infof("[%v] Snapshot is not found: %v, skipping deletion", ctx.App.Key, obj.Metadata.Name)
					continue
				}
				return nil, &scheduler.ErrFailedToDestroyStorage{
					App:   ctx.App,
					Cause: fmt.Sprintf("Failed to destroy snapshot: %v. Err: %v", obj.Metadata.Name, err),
				}
			}

			log.Infof("[%v] Destroyed Snapshot: %v", ctx.App.Key, obj.Metadata.Name)
		} else if obj, ok := specObj.(*storkapi.GroupVolumeSnapshot); ok {
			if err := k8sStork.DeleteGroupSnapshot(obj.Name, obj.Namespace); err != nil {
				if k8serrors.IsNotFound(err) {
					log.Infof("[%v] Group snapshot is not found: %v, skipping deletion", ctx.App.Key, obj.Name)
					continue
				}
				return nil, &scheduler.ErrFailedToDestroyStorage{
					App:   ctx.App,
					Cause: fmt.Sprintf("Failed to destroy group snapshot: %v. Err: %v", obj.Name, err),
				}
			}

			log.Infof("[%v] Destroyed group snapshot: %v", ctx.App.Key, obj.Name)
		} else if obj, ok := specObj.(*appsapi.StatefulSet); ok {
			pvcList, err := k8sApps.GetPVCsForStatefulSet(obj)
			if err != nil || pvcList == nil {
				if k8serrors.IsNotFound(err) {
					log.Infof("[%v] PVCs for StatefulSet not found: %v, skipping deletion", ctx.App.Key, obj.Name)
					continue
				}
				return nil, &scheduler.ErrFailedToDestroyStorage{
					App:   ctx.App,
					Cause: fmt.Sprintf("Failed to get PVCs for StatefulSet: %v. Err: %v", obj.Name, err),
				}
			}

			for _, pvc := range pvcList.Items {
				pvcObj, err := k8sCore.GetPersistentVolumeClaim(pvc.Name, pvc.Namespace)
				if err != nil {
					if k8serrors.IsNotFound(err) {
						log.Infof("[%v] PVC is not found: %v, skipping deletion", ctx.App.Key, obj.Name)
						continue
					}
					return nil, &scheduler.ErrFailedToDestroyStorage{
						App:   ctx.App,
						Cause: fmt.Sprintf("Failed to get PVC: %v. Err: %v", pvc.Name, err),
					}
				}
				vols = append(vols, &volume.Volume{
					ID:        string(pvcObj.Spec.VolumeName),
					Name:      pvc.Name,
					Namespace: pvc.Namespace,
					Shared:    k.isPVCShared(&pvc),
				})

				if err := k8sCore.DeletePersistentVolumeClaim(pvc.Name, pvc.Namespace); err != nil {
					if k8serrors.IsNotFound(err) {
						log.Infof("[%v] PVC is not found: %v, skipping deletion", ctx.App.Key, obj.Name)
						continue
					}
					return nil, &scheduler.ErrFailedToDestroyStorage{
						App:   ctx.App,
						Cause: fmt.Sprintf("Failed to destroy PVC: %v. Err: %v", pvc.Name, err),
					}
				}
			}

			log.Infof("[%v] Destroyed PVCs for StatefulSet: %v", ctx.App.Key, obj.Name)
		}
	}

	return vols, nil
}

// GetVolumes  Get the volumes
func (k *K8s) GetVolumes(ctx *scheduler.Context) ([]*volume.Volume, error) {
	k8sOps := k8sApps
	var vols []*volume.Volume
	for _, specObj := range ctx.App.SpecList {
		if obj, ok := specObj.(*corev1.PersistentVolumeClaim); ok {
			pvcObj, err := k8sCore.GetPersistentVolumeClaim(obj.Name, obj.Namespace)
			if err != nil {
				return nil, fmt.Errorf("error getting pvc: %s, namespace: %s. Err: %v", obj.Name, obj.Namespace, err)
			}
			shouldAdd, err := k.filterPureVolumesIfEnabled(pvcObj)
			if err != nil {
				return nil, err
			}
			if !shouldAdd {
				continue
			}

			pvcSizeObj := pvcObj.Spec.Resources.Requests[corev1.ResourceStorage]
			pvcSize, _ := pvcSizeObj.AsInt64()
			vol := &volume.Volume{
				ID:          string(pvcObj.Spec.VolumeName),
				Name:        obj.Name,
				Namespace:   obj.Namespace,
				Shared:      k.isPVCShared(obj),
				Annotations: make(map[string]string),
				Labels:      pvcObj.Labels,
				Size:        uint64(pvcSize),
			}
			for key, val := range obj.Annotations {
				vol.Annotations[key] = val
			}
			vols = append(vols, vol)
		} else if obj, ok := specObj.(*appsapi.StatefulSet); ok {
			ss, err := k8sOps.GetStatefulSet(obj.Name, obj.Namespace)
			if err != nil {
				return nil, &scheduler.ErrFailedToGetStorage{
					App:   ctx.App,
					Cause: fmt.Sprintf("Failed to get StatefulSet: %v , Namespace: %v. Err: %v", obj.Name, obj.Namespace, err),
				}
			}

			pvcList, err := k8sOps.GetPVCsForStatefulSet(ss)
			if err != nil || pvcList == nil {
				return nil, &scheduler.ErrFailedToGetStorage{
					App:   ctx.App,
					Cause: fmt.Sprintf("Failed to get PVC from StatefulSet: %v, Namespace: %s. Err: %v", ss.Name, ss.Namespace, err),
				}
			}

			for _, pvc := range pvcList.Items {
				vols = append(vols, &volume.Volume{
					ID:        pvc.Spec.VolumeName,
					Name:      pvc.Name,
					Namespace: pvc.Namespace,
					Shared:    k.isPVCShared(&pvc),
				})
			}
		}
	}

	return vols, nil
}

// GetPureVolumes  Get the Pure volumes (if enabled) by type (PureFile or PureBlock)
func (k *K8s) GetPureVolumes(ctx *scheduler.Context, pureVolType string) ([]*volume.Volume, error) {
	k8sOps := k8sApps
	var vols []*volume.Volume
	for _, specObj := range ctx.App.SpecList {
		if obj, ok := specObj.(*corev1.PersistentVolumeClaim); ok {
			pvcObj, err := k8sCore.GetPersistentVolumeClaim(obj.Name, obj.Namespace)
			if err != nil {
				return nil, err
			}
			shouldAdd, err := k.filterPureVolumesIfEnabledByPureVolBackend(pvcObj, pureVolType)
			if err != nil {
				return nil, err
			}
			if !shouldAdd {
				continue
			}

			pvcSizeObj := pvcObj.Spec.Resources.Requests[corev1.ResourceStorage]
			pvcSize, _ := pvcSizeObj.AsInt64()
			vol := &volume.Volume{
				ID:          string(pvcObj.Spec.VolumeName),
				Name:        obj.Name,
				Namespace:   obj.Namespace,
				Shared:      k.isPVCShared(obj),
				Annotations: make(map[string]string),
				Labels:      pvcObj.Labels,
				Size:        uint64(pvcSize),
			}
			for key, val := range obj.Annotations {
				vol.Annotations[key] = val
			}
			vols = append(vols, vol)
		} else if obj, ok := specObj.(*appsapi.StatefulSet); ok {
			ss, err := k8sOps.GetStatefulSet(obj.Name, obj.Namespace)
			if err != nil {
				return nil, &scheduler.ErrFailedToGetStorage{
					App:   ctx.App,
					Cause: fmt.Sprintf("Failed to get StatefulSet: %v. Err: %v", obj.Name, err),
				}
			}

			pvcList, err := k8sOps.GetPVCsForStatefulSet(ss)
			if err != nil || pvcList == nil {
				return nil, &scheduler.ErrFailedToGetStorage{
					App:   ctx.App,
					Cause: fmt.Sprintf("Failed to get PVC from StatefulSet: %v. Err: %v", ss.Name, err),
				}
			}

			for _, pvc := range pvcList.Items {
				vols = append(vols, &volume.Volume{
					ID:        pvc.Spec.VolumeName,
					Name:      pvc.Name,
					Namespace: pvc.Namespace,
					Shared:    k.isPVCShared(&pvc),
				})
			}
		}
	}

	return vols, nil
}

// ResizeVolume  Resize the volume
func (k *K8s) ResizeVolume(ctx *scheduler.Context, configMapName string) ([]*volume.Volume, error) {
	var vols []*volume.Volume
	for _, specObj := range ctx.App.SpecList {
		// Add security annotations if running with auth-enabled
		if configMapName != "" {
			configMap, err := k8sCore.GetConfigMap(configMapName, "default")
			if err != nil {
				return nil, &scheduler.ErrFailedToGetConfigMap{
					Name:  configMapName,
					Cause: fmt.Sprintf("Failed to get config map: Err: %v", err),
				}
			}

			err = k.addSecurityAnnotation(specObj, configMap, ctx.App)
			if err != nil {
				return nil, fmt.Errorf("failed to add annotations to storage object: %v", err)
			}

		}
		if obj, ok := specObj.(*corev1.PersistentVolumeClaim); ok {
			updatedPVC, _ := k8sCore.GetPersistentVolumeClaim(obj.Name, obj.Namespace)
			shouldResize, err := k.filterPureVolumesIfEnabled(updatedPVC)
			if err != nil {
				return nil, err
			}
			if shouldResize {
				vol, err := k.resizePVCBy1GB(ctx, updatedPVC)
				if err != nil {
					return nil, err
				}
				vols = append(vols, vol)
			}
		} else if obj, ok := specObj.(*appsapi.StatefulSet); ok {
			ss, err := k8sApps.GetStatefulSet(obj.Name, obj.Namespace)
			if err != nil {
				return nil, &scheduler.ErrFailedToResizeStorage{
					App:   ctx.App,
					Cause: fmt.Sprintf("Failed to get StatefulSet: %v. Err: %v", obj.Name, err),
				}
			}

			pvcList, err := k8sApps.GetPVCsForStatefulSet(ss)
			if err != nil || pvcList == nil {
				return nil, &scheduler.ErrFailedToResizeStorage{
					App:   ctx.App,
					Cause: fmt.Sprintf("Failed to get PVC from StatefulSet: %v. Err: %v", ss.Name, err),
				}
			}

			for _, pvc := range pvcList.Items {
				shouldResize, err := k.filterPureVolumesIfEnabled(&pvc)
				if err != nil {
					return nil, err
				}
				if shouldResize {
					vol, err := k.resizePVCBy1GB(ctx, &pvc)
					if err != nil {
						return nil, err
					}
					vols = append(vols, vol)
				}
			}
		}
	}

	return vols, nil
}

func (k *K8s) resizePVCBy1GB(ctx *scheduler.Context, pvc *corev1.PersistentVolumeClaim) (*volume.Volume, error) {
	k8sOps := k8sCore
	storageSize := pvc.Spec.Resources.Requests[corev1.ResourceStorage]

	// TODO this test is required since stork snapshot doesn't support resizing, remove when feature is added
	resizeSupported := true
	if annotationValue, hasKey := pvc.Annotations[resizeSupportedAnnotationKey]; hasKey {
		resizeSupported, _ = strconv.ParseBool(annotationValue)
	}
	if resizeSupported {
		extraAmount, _ := resource.ParseQuantity("1Gi")
		storageSize.Add(extraAmount)
		pvc.Spec.Resources.Requests[corev1.ResourceStorage] = storageSize
		if _, err := k8sOps.UpdatePersistentVolumeClaim(pvc); err != nil {
			return nil, &scheduler.ErrFailedToResizeStorage{
				App:   ctx.App,
				Cause: err.Error(),
			}
		}
	}
	sizeInt64, _ := storageSize.AsInt64()
	vol := &volume.Volume{
		ID:            string(pvc.Spec.VolumeName),
		Name:          pvc.Name,
		Namespace:     pvc.Namespace,
		RequestedSize: uint64(sizeInt64),
		Shared:        k.isPVCShared(pvc),
	}
	return vol, nil
}

// GetSnapshots  Get the snapshots
func (k *K8s) GetSnapshots(ctx *scheduler.Context) ([]*volume.Snapshot, error) {
	var snaps []*volume.Snapshot
	for _, specObj := range ctx.App.SpecList {
		if obj, ok := specObj.(*snapv1.VolumeSnapshot); ok {
			snap := &volume.Snapshot{
				ID:        string(obj.Metadata.UID),
				Name:      obj.Metadata.Name,
				Namespace: obj.Metadata.Namespace,
			}
			snaps = append(snaps, snap)
		} else if obj, ok := specObj.(*storkapi.GroupVolumeSnapshot); ok {
			snapsForGroupsnap, err := k8sStork.GetSnapshotsForGroupSnapshot(obj.Name, obj.Namespace)
			if err != nil {
				return nil, err
			}

			for _, snapForGroupsnap := range snapsForGroupsnap {
				snap := &volume.Snapshot{
					ID:        string(snapForGroupsnap.Metadata.UID),
					Name:      snapForGroupsnap.Metadata.Name,
					Namespace: snapForGroupsnap.Metadata.Namespace,
				}
				snaps = append(snaps, snap)
			}
		}
	}

	return snaps, nil
}

// DeleteSnapShot delete the snapshots
func (k *K8s) DeleteSnapShot(ctx *scheduler.Context, snapshotName, snapshotNameSpace string) error {

	if err := k8sExternalStorage.DeleteSnapshot(snapshotName, snapshotNameSpace); err != nil {
		if k8serrors.IsNotFound(err) {
			log.Infof("[%v] Snapshot is not found: %v, skipping deletion", ctx.App.Key, snapshotName)

		}
		return &scheduler.ErrFailedToDestroyStorage{
			App:   ctx.App,
			Cause: fmt.Sprintf("Failed to destroy snapshot: %v. Err: %v", snapshotName, err),
		}
	}

	log.Infof("[%v] Destroyed Snapshot: %v", ctx.App.Key, snapshotName)

	return nil

}

// DeleteCsiSnapshot delete the snapshots
func (k *K8s) DeleteCsiSnapshot(ctx *scheduler.Context, snapshotName, snapshotNameSpace string) error {

	if err := k8sExternalsnap.DeleteSnapshot(snapshotName, snapshotNameSpace); err != nil {
		if k8serrors.IsNotFound(err) {
			log.Infof("[%v] Csi Snapshot not found: %v, skipping deletion", ctx.App.Key, snapshotName)

		}
		return &scheduler.ErrFailedToDestroyStorage{
			App:   ctx.App,
			Cause: fmt.Sprintf("Failed to delete snapshot: %v. Err: %v", snapshotName, err),
		}
	}

	log.Infof("[%v] Deleted Snapshot: %v", ctx.App.Key, snapshotName)

	return nil

}

// GetSnapshotsInNameSpace get the snapshots list for the namespace
func (k *K8s) GetSnapshotsInNameSpace(ctx *scheduler.Context, snapshotNameSpace string) (*snapv1.VolumeSnapshotList, error) {

	time.Sleep(10 * time.Second)
	snapshotList, err := k8sExternalStorage.ListSnapshots(snapshotNameSpace)

	if err != nil {
		log.Infof("Snapshotsnot for app [%v] not found in namespace: %v", ctx.App.Key, snapshotNameSpace)
		return nil, err
	}

	return snapshotList, nil
}

// GetNodesForApp get the node for the app
func (k *K8s) GetNodesForApp(ctx *scheduler.Context) ([]node.Node, error) {
	t := func() (interface{}, bool, error) {
		pods, err := k.getPodsForApp(ctx)
		if err != nil {
			return nil, false, &scheduler.ErrFailedToGetNodesForApp{
				App:   ctx.App,
				Cause: fmt.Sprintf("failed to get pods due to: %v", err),
			}
		}

		// We should have pods from a supported application at this point
		var result []node.Node
		nodeMap := node.GetNodesByName()

		for _, p := range pods {
			if strings.TrimSpace(p.Spec.NodeName) == "" {
				return nil, true, &scheduler.ErrFailedToGetNodesForApp{
					App:   ctx.App,
					Cause: fmt.Sprintf("pod %s is not scheduled to any node yet", p.Name),
				}
			}
			n, ok := nodeMap[p.Spec.NodeName]
			if !ok {
				return nil, true, &scheduler.ErrFailedToGetNodesForApp{
					App:   ctx.App,
					Cause: fmt.Sprintf("node: %v not present in node map", p.Spec.NodeName),
				}
			}

			if node.Contains(result, n) {
				continue
			}

			if k8sCommon.IsPodRunning(p) {
				result = append(result, n)
			}
		}

		if len(result) > 0 {
			return result, false, nil
		}

		return result, true, &scheduler.ErrFailedToGetNodesForApp{
			App:   ctx.App,
			Cause: fmt.Sprintf("no pods in running state %v", pods),
		}
	}

	nodes, err := task.DoRetryWithTimeout(t, DefaultTimeout, DefaultRetryInterval)
	if err != nil {
		return nil, err
	}

	return nodes.([]node.Node), nil
}

func (k *K8s) getPodsForApp(ctx *scheduler.Context) ([]corev1.Pod, error) {
	k8sOps := k8sApps
	var pods []corev1.Pod

	for _, specObj := range ctx.App.SpecList {
		if obj, ok := specObj.(*appsapi.Deployment); ok {
			depPods, err := k8sOps.GetDeploymentPods(obj)
			if err != nil {
				return nil, err
			}
			pods = append(pods, depPods...)
		} else if obj, ok := specObj.(*appsapi.StatefulSet); ok {
			ssPods, err := k8sOps.GetStatefulSetPods(obj)
			if err != nil {
				return nil, err
			}
			pods = append(pods, ssPods...)
		}
	}

	return pods, nil
}

// GetPodsForPVC returns pods for give pvc and namespace
func (k *K8s) GetPodsForPVC(pvcname, namespace string) ([]corev1.Pod, error) {
	return k8sCore.GetPodsUsingPVC(pvcname, namespace)
}

// GetPodLog returns logs for all the pods in the specified context
func (k *K8s) GetPodLog(ctx *scheduler.Context, sinceSeconds int64, containerName string) (map[string]string, error) {
	var sinceSecondsArg *int64
	if sinceSeconds > 0 {
		sinceSecondsArg = &sinceSeconds
	}
	pods, err := k.getPodsForApp(ctx)
	if err != nil {
		return nil, err
	}
	logsByPodName := map[string]string{}
	for _, pod := range pods {
		output, err := k8sCore.GetPodLog(pod.Name, pod.Namespace, &v1.PodLogOptions{SinceSeconds: sinceSecondsArg, Container: containerName})
		if err != nil {
			return nil, fmt.Errorf("failed to get logs for the pod %s/%s: %w", pod.Namespace, pod.Name, err)
		}
		logsByPodName[pod.Name] = output
	}
	return logsByPodName, nil
}

// Describe describe the test case
func (k *K8s) Describe(ctx *scheduler.Context) (string, error) {
	var buf bytes.Buffer
	var err error
	for _, specObj := range ctx.App.SpecList {
		if obj, ok := specObj.(*appsapi.Deployment); ok {
			buf.WriteString(insertLineBreak(fmt.Sprintf("Deployment: [%s] %s", obj.Namespace, obj.Name)))
			var depStatus *appsapi.DeploymentStatus
			if depStatus, err = k8sApps.DescribeDeployment(obj.Name, obj.Namespace); err != nil {
				buf.WriteString(fmt.Sprintf("%v", &scheduler.ErrFailedToGetAppStatus{
					App:   ctx.App,
					Cause: fmt.Sprintf("Failed to get status of deployment: %v. Err: %v", obj.Name, err),
				}))
			}
			// Dump depStatus
			depStatusString := "nil"
			if depStatus != nil {
				depStatusString = fmt.Sprintf("%+v", *depStatus)
			}
			buf.WriteString(fmt.Sprintf("Status: %s\n", depStatusString))
			buf.WriteString(fmt.Sprintf("%v", dumpEvents(obj.Namespace, "Deployment", obj.Name)))
			pods, _ := k8sApps.GetDeploymentPods(obj)
			for _, pod := range pods {
				buf.WriteString(dumpPodStatusRecursively(pod))
			}
			buf.WriteString(insertLineBreak("END Deployment"))
		} else if obj, ok := specObj.(*appsapi.StatefulSet); ok {
			buf.WriteString(insertLineBreak(fmt.Sprintf("StatefulSet: [%s] %s", obj.Namespace, obj.Name)))
			var ssetStatus *appsapi.StatefulSetStatus
			if ssetStatus, err = k8sApps.DescribeStatefulSet(obj.Name, obj.Namespace); err != nil {
				buf.WriteString(fmt.Sprintf("%v", &scheduler.ErrFailedToGetAppStatus{
					App:   ctx.App,
					Cause: fmt.Sprintf("Failed to get status of statefulset: %v. Err: %v", obj.Name, err),
				}))
			}
			// Dump ssetStatus
			ssetStatusString := "nil"
			if ssetStatus != nil {
				ssetStatusString = fmt.Sprintf("%+v", *ssetStatus)
			}
			buf.WriteString(fmt.Sprintf("Status: %s\n", ssetStatusString))
			buf.WriteString(fmt.Sprintf("%v", dumpEvents(obj.Namespace, "StatefulSet", obj.Name)))
			pods, _ := k8sApps.GetStatefulSetPods(obj)
			for _, pod := range pods {
				buf.WriteString(dumpPodStatusRecursively(pod))
			}
			buf.WriteString(insertLineBreak("END StatefulSet"))
		} else if obj, ok := specObj.(*corev1.Service); ok {
			buf.WriteString(insertLineBreak(fmt.Sprintf("Service: [%s] %s", obj.Namespace, obj.Name)))
			var svcStatus *corev1.ServiceStatus
			if svcStatus, err = k8sCore.DescribeService(obj.Name, obj.Namespace); err != nil {
				buf.WriteString(fmt.Sprintf("%v", &scheduler.ErrFailedToGetAppStatus{
					App:   ctx.App,
					Cause: fmt.Sprintf("Failed to get status of service: %v. Err: %v", obj.Name, err),
				}))
			}
			// Dump service status
			svcStatusString := "nil"
			if svcStatus != nil {
				svcStatusString = fmt.Sprintf("%+v", *svcStatus)
			}
			buf.WriteString(fmt.Sprintf("Status: %s\n", svcStatusString))
			buf.WriteString(fmt.Sprintf("%v", dumpEvents(obj.Namespace, "Service", obj.Name)))
			buf.WriteString(insertLineBreak("END Service"))
		} else if obj, ok := specObj.(*corev1.PersistentVolumeClaim); ok {
			buf.WriteString(insertLineBreak(fmt.Sprintf("PersistentVolumeClaim: [%s] %s", obj.Namespace, obj.Name)))
			var pvcStatus *corev1.PersistentVolumeClaimStatus
			if pvcStatus, err = k8sCore.GetPersistentVolumeClaimStatus(obj); err != nil {
				buf.WriteString(fmt.Sprintf("%v", &scheduler.ErrFailedToGetStorageStatus{
					App:   ctx.App,
					Cause: fmt.Sprintf("Failed to get status of persistent volume claim: %v. Err: %v", obj.Name, err),
				}))
			}
			// Dump persistent volume claim status
			pvcStatusString := "nil"
			if pvcStatus != nil {
				pvcStatusString = fmt.Sprintf("%+v", *pvcStatus)
			}
			buf.WriteString(fmt.Sprintf("Status: %s\n", pvcStatusString))
			buf.WriteString(fmt.Sprintf("%v", dumpEvents(obj.Namespace, "PersistentVolumeClaim", obj.Name)))
			buf.WriteString(insertLineBreak("END PersistentVolumeClaim"))
		} else if obj, ok := specObj.(*storageapi.StorageClass); ok {
			buf.WriteString(insertLineBreak(fmt.Sprintf("StorageClass: %s", obj.Name)))
			var scParams map[string]string
			if scParams, err = k8sStorage.GetStorageClassParams(obj); err != nil {
				buf.WriteString(fmt.Sprintf("%v", &scheduler.ErrFailedToGetVolumeParameters{
					App:   ctx.App,
					Cause: fmt.Sprintf("Failed to get parameters of storage class: %v. Err: %v", obj.Name, err),
				}))
			}
			// Dump storage class parameters
			buf.WriteString(fmt.Sprintf("%+v\n", scParams))
			buf.WriteString(fmt.Sprintf("%v", dumpEvents(obj.Namespace, "StorageClass", obj.Name)))
			buf.WriteString(insertLineBreak("END StorageClass"))
		} else if obj, ok := specObj.(*corev1.Pod); ok {
			buf.WriteString(insertLineBreak(fmt.Sprintf("Pod: [%s] %s", obj.Namespace, obj.Name)))
			var podStatus *corev1.PodList
			if podStatus, err = k8sCore.GetPods(obj.Name, nil); err != nil {
				buf.WriteString(fmt.Sprintf("%v", &scheduler.ErrFailedToGetPodStatus{
					App:   ctx.App,
					Cause: fmt.Sprintf("Failed to get status of pod: %v. Err: %v", obj.Name, err),
				}))
			}
			buf.WriteString(fmt.Sprintf("%+v\n", podStatus))
			buf.WriteString(fmt.Sprintf("%v", dumpEvents(obj.Namespace, "Pod", obj.Name)))
			buf.WriteString(insertLineBreak("END Pod"))
		} else if obj, ok := specObj.(*storkapi.ClusterPair); ok {
			buf.WriteString(insertLineBreak(fmt.Sprintf("ClusterPair: [%s] %s", obj.Namespace, obj.Name)))
			var clusterPair *storkapi.ClusterPair
			if clusterPair, err = k8sStork.GetClusterPair(obj.Name, obj.Namespace); err != nil {
				buf.WriteString(fmt.Sprintf("%v", &scheduler.ErrFailedToGetCustomSpec{
					Name:  obj.Name,
					Cause: fmt.Sprintf("Failed to get cluster Pair: %v. Err: %v", obj.Name, err),
					Type:  obj,
				}))
			}
			buf.WriteString(fmt.Sprintf("%+v\n", clusterPair))
			buf.WriteString(fmt.Sprintf("%v", dumpEvents(obj.Namespace, "ClusterPair", obj.Name)))
			buf.WriteString(insertLineBreak("END ClusterPair"))
		} else if obj, ok := specObj.(*storkapi.Migration); ok {
			buf.WriteString(insertLineBreak(fmt.Sprintf("Migration: [%s] %s", obj.Namespace, obj.Name)))
			var migration *storkapi.Migration
			if migration, err = k8sStork.GetMigration(obj.Name, obj.Namespace); err != nil {
				buf.WriteString(fmt.Sprintf("%v", &scheduler.ErrFailedToGetCustomSpec{
					Name:  obj.Name,
					Cause: fmt.Sprintf("Failed to get Migration: %v. Err: %v", obj.Name, err),
					Type:  obj,
				}))
			}
			buf.WriteString(fmt.Sprintf("%+v\n", migration))
			buf.WriteString(fmt.Sprintf("%v", dumpEvents(obj.Namespace, "Migration", obj.Name)))
			buf.WriteString(insertLineBreak("END Migration"))
		} else if obj, ok := specObj.(*storkapi.MigrationSchedule); ok {
			buf.WriteString(insertLineBreak(fmt.Sprintf("MigrationSchedule: [%s] %s", obj.Namespace, obj.Name)))
			var migrationSchedule *storkapi.MigrationSchedule
			if migrationSchedule, err = k8sStork.GetMigrationSchedule(obj.Name, obj.Namespace); err != nil {
				buf.WriteString(fmt.Sprintf("%v", &scheduler.ErrFailedToGetCustomSpec{
					Name:  obj.Name,
					Cause: fmt.Sprintf("Failed to get MigrationSchedule: %v. Err: %v", obj.Name, err),
					Type:  obj,
				}))
			}
			buf.WriteString(fmt.Sprintf("%+v\n", migrationSchedule))
			buf.WriteString(fmt.Sprintf("%v", dumpEvents(obj.Namespace, "MigrationSchedule", obj.Name)))
			buf.WriteString(insertLineBreak("END MigrationSchedule"))
		} else if obj, ok := specObj.(*storkapi.BackupLocation); ok {
			buf.WriteString(insertLineBreak(fmt.Sprintf("BackupLocation: [%s] %s", obj.Namespace, obj.Name)))
			var backupLocation *storkapi.BackupLocation
			if backupLocation, err = k8sStork.GetBackupLocation(obj.Name, obj.Namespace); err != nil {
				buf.WriteString(fmt.Sprintf("%v", &scheduler.ErrFailedToGetCustomSpec{
					Name:  obj.Name,
					Cause: fmt.Sprintf("Failed to get BackupLocation: %v. Err: %v", obj.Name, err),
					Type:  obj,
				}))
			}
			buf.WriteString(fmt.Sprintf("%+v\n", backupLocation))
			buf.WriteString(fmt.Sprintf("%v", dumpEvents(obj.Namespace, "BackupLocation", obj.Name)))
			buf.WriteString(insertLineBreak("END BackupLocation"))
		} else if obj, ok := specObj.(*storkapi.ApplicationBackup); ok {
			buf.WriteString(insertLineBreak(fmt.Sprintf("ApplicationBackup: [%s] %s", obj.Namespace, obj.Name)))
			var applicationBackup *storkapi.ApplicationBackup
			if applicationBackup, err = k8sStork.GetApplicationBackup(obj.Name, obj.Namespace); err != nil {
				buf.WriteString(fmt.Sprintf("%v", &scheduler.ErrFailedToGetCustomSpec{
					Name:  obj.Name,
					Cause: fmt.Sprintf("Failed to get ApplicationBackup: %v. Err: %v", obj.Name, err),
					Type:  obj,
				}))
			}
			buf.WriteString(fmt.Sprintf("%+v\n", applicationBackup))
			buf.WriteString(fmt.Sprintf("%v", dumpEvents(obj.Namespace, "ApplicationBackup", obj.Name)))
			buf.WriteString(insertLineBreak("END ApplicationBackup"))
		} else if obj, ok := specObj.(*storkapi.ApplicationRestore); ok {
			buf.WriteString(insertLineBreak(fmt.Sprintf("ApplicationRestore: [%s] %s", obj.Namespace, obj.Name)))
			var applicationRestore *storkapi.ApplicationRestore
			if applicationRestore, err = k8sStork.GetApplicationRestore(obj.Name, obj.Namespace); err != nil {
				buf.WriteString(fmt.Sprintf("%v", &scheduler.ErrFailedToGetCustomSpec{
					Name:  obj.Name,
					Cause: fmt.Sprintf("Failed to get ApplicationRestore: %v. Err: %v", obj.Name, err),
					Type:  obj,
				}))
			}
			buf.WriteString(fmt.Sprintf("%+v\n", applicationRestore))
			buf.WriteString(fmt.Sprintf("%v", dumpEvents(obj.Namespace, "ApplicationRestore", obj.Name)))
			buf.WriteString(insertLineBreak("END ApplicationRestore"))
		} else if obj, ok := specObj.(*storkapi.ApplicationClone); ok {
			buf.WriteString(insertLineBreak(fmt.Sprintf("ApplicationClone: [%s] %s", obj.Namespace, obj.Name)))
			var applicationClone *storkapi.ApplicationClone
			if applicationClone, err = k8sStork.GetApplicationClone(obj.Name, obj.Namespace); err != nil {
				buf.WriteString(fmt.Sprintf("%v", &scheduler.ErrFailedToGetCustomSpec{
					Name:  obj.Name,
					Cause: fmt.Sprintf("Failed to get ApplicationClone: %v. Err: %v", obj.Name, err),
					Type:  obj,
				}))
			}
			buf.WriteString(fmt.Sprintf("%+v\n", applicationClone))
			buf.WriteString(fmt.Sprintf("%v", dumpEvents(obj.Namespace, "ApplicationClone", obj.Name)))
			buf.WriteString(insertLineBreak("END ApplicationClone"))
		} else if obj, ok := specObj.(*storkapi.VolumeSnapshotRestore); ok {
			buf.WriteString(insertLineBreak(fmt.Sprintf("VolumeSnapshotRestore: [%s] %s", obj.Namespace, obj.Name)))
			var volumeSnapshotRestore *storkapi.VolumeSnapshotRestore
			if volumeSnapshotRestore, err = k8sStork.GetVolumeSnapshotRestore(obj.Name, obj.Namespace); err != nil {
				buf.WriteString(fmt.Sprintf("%v", &scheduler.ErrFailedToGetCustomSpec{
					Name:  obj.Name,
					Cause: fmt.Sprintf("Failed to get VolumeSnapshotRestore: %v. Err: %v", obj.Name, err),
					Type:  obj,
				}))
			}
			buf.WriteString(fmt.Sprintf("%+v\n", volumeSnapshotRestore))
			buf.WriteString(fmt.Sprintf("%v", dumpEvents(obj.Namespace, "VolumeSnapshotRestore", obj.Name)))
			buf.WriteString(insertLineBreak("END VolumeSnapshotRestore"))
		} else if obj, ok := specObj.(*snapv1.VolumeSnapshot); ok {
			buf.WriteString(insertLineBreak(fmt.Sprintf("VolumeSnapshot: [%s] %s", obj.Metadata.Namespace, obj.Metadata.Name)))
			var volumeSnapshotStatus *snapv1.VolumeSnapshotStatus
			if volumeSnapshotStatus, err = k8sExternalStorage.GetSnapshotStatus(obj.Metadata.Name, obj.Metadata.Namespace); err != nil {
				buf.WriteString(fmt.Sprintf("%v", &scheduler.ErrFailedToGetCustomSpec{
					Name:  obj.Metadata.Name,
					Cause: fmt.Sprintf("Failed to get VolumeSnapshot: %v. Err: %v", obj.Metadata.Name, err),
					Type:  obj,
				}))
			}
			buf.WriteString(fmt.Sprintf("%+v\n", volumeSnapshotStatus))
			buf.WriteString(fmt.Sprintf("%v", dumpEvents(obj.Metadata.Name, "VolumeSnapshot", obj.Metadata.Name)))
			buf.WriteString(insertLineBreak("END VolumeSnapshot"))
		} else if obj, ok := specObj.(*apapi.AutopilotRule); ok {
			buf.WriteString(insertLineBreak(fmt.Sprintf("AutopilotRule: [%s] %s", obj.Namespace, obj.Name)))
			var autopilotRule *apapi.AutopilotRule
			if autopilotRule, err = k8sAutopilot.GetAutopilotRule(obj.Name); err != nil {
				buf.WriteString(fmt.Sprintf("%v", &scheduler.ErrFailedToGetCustomSpec{
					Name:  obj.Name,
					Cause: fmt.Sprintf("Failed to get AutopilotRule: %v. Err: %v", obj.Name, err),
					Type:  obj,
				}))
			}
			buf.WriteString(fmt.Sprintf("%v\n", autopilotRule))
			buf.WriteString(fmt.Sprintf("%v", dumpEvents(obj.Namespace, "AutopilotRule", obj.Name)))
			buf.WriteString(insertLineBreak("END AutopilotRule"))
		} else if obj, ok := specObj.(*corev1.Secret); ok {
			buf.WriteString(insertLineBreak(fmt.Sprintf("Secret: [%s] %s", obj.Namespace, obj.Name)))
			var secret *corev1.Secret
			if secret, err = k8sCore.GetSecret(obj.Name, obj.Namespace); err != nil {
				buf.WriteString(fmt.Sprintf("%v", &scheduler.ErrFailedToGetSecret{
					App:   ctx.App,
					Cause: fmt.Sprintf("Failed to get secret : %v. Error is : %v", obj.Name, err),
				}))
			}
			buf.WriteString(fmt.Sprintf("%+v\n", secret))
			buf.WriteString(insertLineBreak("END Secret"))
		} else {
			log.Warnf("Object type unknown/not supported: %v", obj)
		}
	}
	return buf.String(), nil
}

// ScaleApplication  Scale the application
func (k *K8s) ScaleApplication(ctx *scheduler.Context, scaleFactorMap map[string]int32) error {
	k8sOps := k8sApps
	for _, specObj := range ctx.App.SpecList {
		if !k.IsScalable(specObj) {
			continue
		}
		if obj, ok := specObj.(*appsapi.Deployment); ok {
			log.Infof("Scale all Deployments")
			newScaleFactor := scaleFactorMap[obj.Name+DeploymentSuffix]

			t := func() (interface{}, bool, error) {
				dep, err := k8sOps.GetDeployment(obj.Name, obj.Namespace)
				if err != nil {
					return "", true, err // failed to get deployment, retry
				}
				*dep.Spec.Replicas = newScaleFactor
				dep, err = k8sOps.UpdateDeployment(dep)
				if err == nil {
					return dep, false, nil // succeeded, no retry
				}
				return "", true, err // failed to update deployment, retry
			}
			_, err := task.DoRetryWithTimeout(t, 2*time.Minute, time.Second)
			if err != nil {
				return &scheduler.ErrFailedToUpdateApp{
					App:   ctx.App,
					Cause: fmt.Sprintf("Failed to update Deployment: %v. Err: %v", obj.Name, err),
				}
			}
			log.Infof("Deployment %s scaled to %d successfully.", obj.Name, newScaleFactor)
		} else if obj, ok := specObj.(*appsapi.StatefulSet); ok {
			log.Infof("Scale all Stateful sets")
			ss, err := k8sOps.GetStatefulSet(obj.Name, obj.Namespace)
			if err != nil {
				return err
			}
			newScaleFactor := scaleFactorMap[obj.Name+StatefulSetSuffix]
			*ss.Spec.Replicas = newScaleFactor
			if _, err := k8sOps.UpdateStatefulSet(ss); err != nil {
				return &scheduler.ErrFailedToUpdateApp{
					App:   ctx.App,
					Cause: fmt.Sprintf("Failed to update StatefulSet: %v. Err: %v", obj.Name, err),
				}
			}
			log.Infof("StatefulSet %s scaled to %d successfully.", obj.Name, int(newScaleFactor))
		}
	}
	return nil
}

// GetScaleFactorMap Get scale Factory map
func (k *K8s) GetScaleFactorMap(ctx *scheduler.Context) (map[string]int32, error) {
	k8sOps := k8sApps
	scaleFactorMap := make(map[string]int32, len(ctx.App.SpecList))
	for _, specObj := range ctx.App.SpecList {
		if obj, ok := specObj.(*appsapi.Deployment); ok {
			dep, err := k8sOps.GetDeployment(obj.Name, obj.Namespace)
			if err != nil {
				return scaleFactorMap, err
			}
			scaleFactorMap[obj.Name+DeploymentSuffix] = *dep.Spec.Replicas
		} else if obj, ok := specObj.(*appsapi.StatefulSet); ok {
			ss, err := k8sOps.GetStatefulSet(obj.Name, obj.Namespace)
			if err != nil {
				return scaleFactorMap, err
			}
			scaleFactorMap[obj.Name+StatefulSetSuffix] = *ss.Spec.Replicas
		}
	}
	return scaleFactorMap, nil
}

// StopSchedOnNode stop schedule on node
func (k *K8s) StopSchedOnNode(n node.Node) error {
	driver, _ := node.Get(k.NodeDriverName)
	systemOpts := node.SystemctlOpts{
		ConnectionOpts: node.ConnectionOpts{
			Timeout:         FindFilesOnWorkerTimeout,
			TimeBeforeRetry: DefaultRetryInterval,
		},
		Action: "stop",
	}
	err := driver.Systemctl(n, SystemdSchedServiceName, systemOpts)
	if err != nil {
		return &scheduler.ErrFailedToStopSchedOnNode{
			Node:          n,
			SystemService: SystemdSchedServiceName,
			Cause:         err.Error(),
		}
	}
	return nil
}

// StartSchedOnNode start schedule on node
func (k *K8s) StartSchedOnNode(n node.Node) error {
	driver, _ := node.Get(k.NodeDriverName)
	systemOpts := node.SystemctlOpts{
		ConnectionOpts: node.ConnectionOpts{
			Timeout:         DefaultTimeout,
			TimeBeforeRetry: DefaultRetryInterval,
		},
		Action: "start",
	}
	err := driver.Systemctl(n, SystemdSchedServiceName, systemOpts)
	if err != nil {
		return &scheduler.ErrFailedToStartSchedOnNode{
			Node:          n,
			SystemService: SystemdSchedServiceName,
			Cause:         err.Error(),
		}
	}
	return nil
}

// EnableSchedulingOnNode enable apps to be scheduled to a given k8s worker node
func (k *K8s) EnableSchedulingOnNode(n node.Node) error {
	return k8sCore.UnCordonNode(n.Name, DefaultTimeout, DefaultRetryInterval)
}

// DisableSchedulingOnNode disable apps to be scheduled to a given k8s worker node
func (k *K8s) DisableSchedulingOnNode(n node.Node) error {
	return k8sCore.CordonNode(n.Name, DefaultTimeout, DefaultRetryInterval)
}

// IsScalable check whether scalable
func (k *K8s) IsScalable(spec interface{}) bool {
	if obj, ok := spec.(*appsapi.Deployment); ok {
		dep, err := k8sApps.GetDeployment(obj.Name, obj.Namespace)
		if err != nil {
			log.Errorf("Failed to retrieve deployment [%s] %s. Cause: %v", obj.Namespace, obj.Name, err)
			return false
		}
		for _, vol := range dep.Spec.Template.Spec.Volumes {
			if vol.PersistentVolumeClaim != nil {
				pvcName := vol.PersistentVolumeClaim.ClaimName
				pvc, err := k8sCore.GetPersistentVolumeClaim(pvcName, dep.Namespace)
				if err != nil {
					log.Errorf("Failed to retrieve PVC [%s] %s. Cause: %v", obj.Namespace, pvcName, err)
					return false
				}
				for _, ac := range pvc.Spec.AccessModes {
					if ac == corev1.ReadWriteOnce {
						return false
					}
				}
			}
		}
		return true
	} else if _, ok := spec.(*appsapi.StatefulSet); ok {
		return true
	}
	return false
}

// GetTokenFromConfigMap -  Retrieve the config map object and get auth-token
func (k *K8s) GetTokenFromConfigMap(configMapName string) (string, error) {
	var token string
	var err error
	var configMap *corev1.ConfigMap
	k8sOps := k8sCore
	if configMap, err = k8sOps.GetConfigMap(configMapName, "default"); err == nil {
		if secret, err := k8sOps.GetSecret(configMap.Data[secretNameKey], configMap.Data[secretNamespaceKey]); err == nil {
			if tk, ok := secret.Data["auth-token"]; ok {
				token = string(tk)
			}
		}
	}
	log.Infof("Token from secret: %s", token)
	return token, err
}

// createAdmissionRegistrationObjects creates objects in the `AdmissionRegistration` group (like ValidatingWebhookConfiguration)
func (k *K8s) createAdmissionRegistrationObjects(
	specObj interface{},
	ns *corev1.Namespace,
	app *spec.AppSpec,
) (interface{}, error) {
	k8sOps := k8sAdmissionRegistration

	// Add security annotations if running with auth-enabled
	configMapName := k.secretConfigMapName
	if configMapName != "" {
		configMap, err := k8sCore.GetConfigMap(configMapName, "default")
		if err != nil {
			return nil, &scheduler.ErrFailedToGetConfigMap{
				Name:  configMapName,
				Cause: fmt.Sprintf("Failed to get config map: Err: %v", err),
			}
		}
		err = k.addSecurityAnnotation(specObj, configMap, app)
		if err != nil {
			return nil, fmt.Errorf("failed to add annotations to migration object: %v", err)
		}

	}

	if obj, ok := specObj.(*admissionregistrationv1.ValidatingWebhookConfiguration); ok {
		obj.Namespace = ns.Name
		for i := range obj.Webhooks {
			obj.Webhooks[i].ClientConfig.Service.Namespace = ns.Name
		}

		vbc, err := k8sOps.CreateValidatingWebhookConfiguration(obj)

		if k8serrors.IsAlreadyExists(err) {
			if vbc, err := k8sOps.GetValidatingWebhookConfiguration(obj.Name); err == nil {
				log.Infof("[%v] Found existing ValidatingWebhookConfiguration: %v", app.Key, vbc.Name)
				return vbc, nil
			}
		}

		if err != nil {
			return nil, &scheduler.ErrFailedToScheduleApp{
				App:   app,
				Cause: fmt.Sprintf("Failed to Create ValidatingWebhookConfiguration: %v. Err: %v", obj.Name, err),
			}
		}
		log.Infof("[%v] Created ValidatingWebhookConfiguration: %v", app.Key, vbc.Name)
		return vbc, nil
	} else if obj, ok := specObj.(*admissionregistrationv1beta1.ValidatingWebhookConfiguration); ok {
		obj.Namespace = ns.Name
		for i := range obj.Webhooks {
			obj.Webhooks[i].ClientConfig.Service.Namespace = ns.Name
		}

		vbc, err := k8sOps.CreateValidatingWebhookConfigurationV1beta1(obj)

		if k8serrors.IsAlreadyExists(err) {
			if vbc, err := k8sOps.GetValidatingWebhookConfigurationV1beta1(obj.Name); err == nil {
				log.Infof("[%v] Found existing ValidatingWebhookConfiguration: %v", app.Key, vbc.Name)
				return vbc, nil
			}
		}

		if err != nil {
			return nil, &scheduler.ErrFailedToScheduleApp{
				App:   app,
				Cause: fmt.Sprintf("Failed to Create ValidatingWebhookConfiguration: %v. Err: %v", obj.Name, err),
			}
		}
		log.Infof("[%v] Created ValidatingWebhookConfiguration: %v", app.Key, vbc.Name)
		return vbc, nil
	}

	return nil, nil
}

<<<<<<< HEAD
// createCustomResourceObjects is used to create objects whose resource `kind` is defined by a CRD. NOTE: this is done using the `kubectl apply -f` command instead of the conventional method of using an api library
func (k *K8s) createCustomResourceObjects(
	spec interface{},
=======
// createCRDObjects is used to create Resources in the group `apiextensions` group (like CRDs)
func (k *K8s) createCRDObjects(
	specObj interface{},
>>>>>>> 4d2e6ae7
	ns *corev1.Namespace,
	app *spec.AppSpec,
) (interface{}, error) {

<<<<<<< HEAD
	if obj, ok := spec.(*CustomResourceObjectYAML); ok {
		log.Warn("applying custom resources")
		cryaml := obj.Path
		if _, err := os.Stat(cryaml); baseErrors.Is(err, os.ErrNotExist) {
			return nil, fmt.Errorf("Cannot find yaml in path %s", cryaml)
		}
		cmdArgs := []string{"apply", "-f", cryaml, "-n", ns.Name}
		err := osutils.Kubectl(cmdArgs)
		if err != nil {
			return nil, fmt.Errorf("Error applying spec [%s], Error: %s", cryaml, err)
		}
		obj.Namespace = ns.Name
		obj.Name = "placeholder" //TODO1
		return obj, nil
	}

	return nil, nil
}

// destroyCustomResourceObjects is used to delete objects whose resource `kind` is defined by a CRD. NOTE: this is done using the `kubectl delete -f` command instead of the conventional method of using an api library
func (k *K8s) destroyCustomResourceObjects(spec interface{}, app *spec.AppSpec) error {

	if obj, ok := spec.(*CustomResourceObjectYAML); ok {
		cryaml := obj.Path
		if _, err := os.Stat(cryaml); baseErrors.Is(err, os.ErrNotExist) {
			return &scheduler.ErrFailedToDestroyApp{
				App:   app,
				Cause: fmt.Sprintf("Failed to destroy Custom Resource Object: %v. Err: Cannot find yaml in path: %v", obj.Name, cryaml),
			}
		}

		cmdArgs := []string{"delete", "-f", cryaml, "-n", obj.Namespace}
		err := osutils.Kubectl(cmdArgs)
		if err != nil {
			return &scheduler.ErrFailedToDestroyApp{
				App:   app,
				Cause: fmt.Sprintf("Failed to destroy Custom Resource Object: %v. Err: %v", obj.Name, err),
			}
		} else {
			log.Infof("[%v] Destroyed CustomResourceObject: %v", app.Key, obj.Name)
			return nil
		}
	}

	return nil
=======
	if obj, ok := specObj.(*apiextensionsv1.CustomResourceDefinition); ok {
		obj.Namespace = ns.Name
		err := k8sApiExtensions.RegisterCRD(obj)

		if k8serrors.IsAlreadyExists(err) {
			options := metav1.GetOptions{}
			if crd, err := k8sApiExtensions.GetCRD(obj.Name, options); err == nil {
				log.Infof("[%v] Found existing CRD: %v", app.Key, crd.Name)
				return crd, nil
			}
		}

		if err != nil {
			return nil, &scheduler.ErrFailedToScheduleApp{
				App:   app,
				Cause: fmt.Sprintf("Failed to Register CRD: %v. Err: %v", obj.Name, err),
			}
		} else {
			options := metav1.GetOptions{}
			if crd, err := k8sApiExtensions.GetCRD(obj.Name, options); err == nil {
				log.Infof("[%v] Registered CRD: %v", app.Key, crd.Name)
				return crd, nil
			} else {
				// if it fails, then you need to `validate` before `get`
				return nil, &scheduler.ErrFailedToScheduleApp{
					App:   app,
					Cause: fmt.Sprintf("Failed to Get CRD after Registration: %v. Err: %v", obj.Name, err),
				}
			}
		}
	} else if obj, ok := specObj.(*apiextensionsv1beta1.CustomResourceDefinition); ok {
		obj.Namespace = ns.Name
		err := k8sApiExtensions.RegisterCRDV1beta1(obj)

		if k8serrors.IsAlreadyExists(err) {
			options := metav1.GetOptions{}
			if crd, err := k8sApiExtensions.GetCRDV1beta1(obj.Name, options); err == nil {
				log.Infof("[%v] Found existing CRDV1beta1: %v", app.Key, crd.Name)
				return crd, nil
			}
		}

		if err != nil {
			return nil, &scheduler.ErrFailedToScheduleApp{
				App:   app,
				Cause: fmt.Sprintf("Failed to Register CRDV1beta1: %v. Err: %v", obj.Name, err),
			}
		} else {
			options := metav1.GetOptions{}
			if crd, err := k8sApiExtensions.GetCRDV1beta1(obj.Name, options); err == nil {
				log.Infof("[%v] Registered CRDV1beta1: %v", app.Key, crd.Name)
				return crd, nil
			} else {
				// if it fails, then you need to `validate` before `get`
				return nil, &scheduler.ErrFailedToScheduleApp{
					App:   app,
					Cause: fmt.Sprintf("Failed to Get CRDV1beta1 after Registration: %v. Err: %v", obj.Name, err),
				}
			}
		}
	}

	return nil, nil
>>>>>>> 4d2e6ae7
}

func (k *K8s) createMigrationObjects(
	specObj interface{},
	ns *corev1.Namespace,
	app *spec.AppSpec,
) (interface{}, error) {
	k8sOps := k8sStork
	// Add security annotations if running with auth-enabled
	configMapName := k.secretConfigMapName
	if configMapName != "" {
		configMap, err := k8sCore.GetConfigMap(configMapName, "default")
		if err != nil {
			return nil, &scheduler.ErrFailedToGetConfigMap{
				Name:  configMapName,
				Cause: fmt.Sprintf("Failed to get config map: Err: %v", err),
			}
		}
		err = k.addSecurityAnnotation(specObj, configMap, app)
		if err != nil {
			return nil, fmt.Errorf("failed to add annotations to migration object: %v", err)
		}

	}

	if obj, ok := specObj.(*storkapi.ClusterPair); ok {
		obj.Namespace = ns.Name
		clusterPair, err := k8sOps.CreateClusterPair(obj)
		if err != nil {
			return nil, &scheduler.ErrFailedToScheduleApp{
				App:   app,
				Cause: fmt.Sprintf("Failed to create ClusterPair: %v. Err: %v", obj.Name, err),
			}
		}
		log.Infof("[%v] Created ClusterPair: %v", app.Key, clusterPair.Name)
		return clusterPair, nil
	} else if obj, ok := specObj.(*storkapi.Migration); ok {
		obj.Namespace = ns.Name
		migration, err := k8sOps.CreateMigration(obj)
		if err != nil {
			return nil, &scheduler.ErrFailedToScheduleApp{
				App:   app,
				Cause: fmt.Sprintf("Failed to create Migration: %v. Err: %v", obj.Name, err),
			}
		}
		log.Infof("[%v] Created Migration: %v", app.Key, migration.Name)
		return migration, nil
	} else if obj, ok := specObj.(*storkapi.MigrationSchedule); ok {
		obj.Namespace = ns.Name
		migrationSchedule, err := k8sOps.CreateMigrationSchedule(obj)
		if err != nil {
			return nil, &scheduler.ErrFailedToScheduleApp{
				App:   app,
				Cause: fmt.Sprintf("Failed to create MigrationSchedule: %v. Err: %v", obj.Name, err),
			}
		}
		log.Infof("[%v] Created MigrationSchedule: %v", app.Key, migrationSchedule.Name)
		return migrationSchedule, nil
	} else if obj, ok := specObj.(*storkapi.SchedulePolicy); ok {
		schedPolicy, err := k8sOps.CreateSchedulePolicy(obj)
		if k8serrors.IsAlreadyExists(err) {
			if schedPolicy, err = k8sOps.GetSchedulePolicy(obj.Name); err == nil {
				log.Infof("[%v] Found existing schedule policy: %v", app.Key, schedPolicy.Name)
				return schedPolicy, nil
			}
		}

		if err != nil {
			return nil, &scheduler.ErrFailedToScheduleApp{
				App:   app,
				Cause: fmt.Sprintf("Failed to create SchedulePolicy: %v. Err: %v", obj.Name, err),
			}
		}
		log.Infof("[%v] Created SchedulePolicy: %v", app.Key, schedPolicy.Name)
		return schedPolicy, nil
	} else if obj, ok := specObj.(*storkapi.ResourceTransformation); ok {
		obj.Namespace = ns.Name
		transform, err := k8sOps.CreateResourceTransformation(obj)
		if err != nil {
			return nil, &scheduler.ErrFailedToScheduleApp{
				App:   app,
				Cause: fmt.Sprintf("Failed to create ResourceTransformation: %v/%v. Obj: %v, Err: %v", obj.Name, obj.Namespace, obj, err),
			}
		}
		log.Infof("[%v] Created ResourceTransformation: %v", app.Key, transform.Name)
		return transform, nil
	}

	return nil, nil
}

func (k *K8s) getPodsUsingStorage(pods []corev1.Pod, provisioner string) []corev1.Pod {
	k8sOps := k8sCore
	podsUsingStorage := make([]corev1.Pod, 0)
	for _, pod := range pods {
		for _, vol := range pod.Spec.Volumes {
			if vol.PersistentVolumeClaim == nil {
				continue
			}
			pvc, err := k8sOps.GetPersistentVolumeClaim(vol.PersistentVolumeClaim.ClaimName, pod.Namespace)
			if err != nil {
				log.Errorf("failed to get pvc [%s] %s. Cause: %v", vol.PersistentVolumeClaim.ClaimName, pod.Namespace, err)
				return podsUsingStorage
			}
			if scProvisioner, err := k8sOps.GetStorageProvisionerForPVC(pvc); err == nil && scProvisioner == volume.GetStorageProvisioner() {
				podsUsingStorage = append(podsUsingStorage, pod)
				break
			}
		}
	}
	return podsUsingStorage
}

// PrepareNodeToDecommission Prepare the Node for decommission
func (k *K8s) PrepareNodeToDecommission(n node.Node, provisioner string) error {
	k8sOps := k8sCore
	pods, err := k8sOps.GetPodsByNode(n.Name, "")
	if err != nil {
		return &scheduler.ErrFailedToDecommissionNode{
			Node:  n,
			Cause: fmt.Sprintf("Failed to get pods on the node: %v. Err: %v", n.Name, err),
		}
	}
	podsUsingStorage := k.getPodsUsingStorage(pods.Items, provisioner)
	// double the timeout every 40 pods
	timeout := DefaultTimeout * time.Duration(len(podsUsingStorage)/40+1)
	if err = k8sOps.DrainPodsFromNode(n.Name, podsUsingStorage, timeout, DefaultRetryInterval); err != nil {
		return &scheduler.ErrFailedToDecommissionNode{
			Node:  n,
			Cause: fmt.Sprintf("Failed to drain pods from node: %v. Err: %v", n.Name, err),
		}
	}
	return nil
}

func (k *K8s) destroyMigrationObject(
	specObj interface{},
	app *spec.AppSpec,
) error {
	k8sOps := k8sStork
	if obj, ok := specObj.(*storkapi.ClusterPair); ok {
		err := k8sOps.DeleteClusterPair(obj.Name, obj.Namespace)
		if err != nil {
			return &scheduler.ErrFailedToDestroyApp{
				App:   app,
				Cause: fmt.Sprintf("Failed to delete ClusterPair: %v. Err: %v", obj.Name, err),
			}
		}
		log.Infof("[%v] Destroyed ClusterPair: %v", app.Key, obj.Name)
	} else if obj, ok := specObj.(*storkapi.Migration); ok {
		err := k8sOps.DeleteMigration(obj.Name, obj.Namespace)
		if err != nil {
			return &scheduler.ErrFailedToDestroyApp{
				App:   app,
				Cause: fmt.Sprintf("Failed to delete Migration: %v. Err: %v", obj.Name, err),
			}
		}
		log.Infof("[%v] Destroyed Migration: %v", app.Key, obj.Name)
	} else if obj, ok := specObj.(*storkapi.MigrationSchedule); ok {
		err := k8sOps.DeleteMigrationSchedule(obj.Name, obj.Namespace)
		if err != nil {
			return &scheduler.ErrFailedToDestroyApp{
				App:   app,
				Cause: fmt.Sprintf("Failed to delete MigrationSchedule: %v. Err: %v", obj.Name, err),
			}
		}
		log.Infof("[%v] Destroyed MigrationSchedule: %v", app.Key, obj.Name)
	} else if obj, ok := specObj.(*storkapi.SchedulePolicy); ok {
		err := k8sOps.DeleteSchedulePolicy(obj.Name)
		if err != nil {
			return &scheduler.ErrFailedToDestroyApp{
				App:   app,
				Cause: fmt.Sprintf("Failed to delete SchedulePolicy: %v. Err: %v", obj.Name, err),
			}
		}

		log.Infof("[%v] Destroyed SchedulePolicy: %v", app.Key, obj.Name)

	} else if obj, ok := specObj.(*storkapi.ResourceTransformation); ok {
		err := k8sOps.DeleteResourceTransformation(obj.Name, obj.Namespace)
		if err != nil {
			return &scheduler.ErrFailedToDestroyApp{
				App:   app,
				Cause: fmt.Sprintf("Failed to delete ResourceTransformation: %v. Err: %v", obj.Name, err),
			}
		}

	}
	return nil
}

func (k *K8s) destroyVolumeSnapshotRestoreObject(
	specObj interface{},
	app *spec.AppSpec,
) error {
	k8sOps := k8sStork
	if obj, ok := specObj.(*storkapi.VolumeSnapshotRestore); ok {
		err := k8sOps.DeleteVolumeSnapshotRestore(obj.Name, obj.Namespace)
		if err != nil {
			return &scheduler.ErrFailedToDestroyApp{
				App:   app,
				Cause: fmt.Sprintf("Failed to delete VolumeSnapshotRestore: %v. Err: %v", obj.Name, err),
			}
		}
		log.Infof("[%v] Destroyed VolumeSnapshotRestore: %v", app.Key, obj.Name)
	}
	return nil
}

// ValidateVolumeSnapshotRestore return nil if snapshot is restored successuflly to
// parent volumes
func (k *K8s) ValidateVolumeSnapshotRestore(ctx *scheduler.Context, timeStart time.Time) error {
	var err error
	var snapRestore *storkapi.VolumeSnapshotRestore
	if ctx == nil {
		return fmt.Errorf("no context provided")
	}
	// extract volume name and snapshotname from context
	// can do it using snapRestore.Status.Volume
	k8sOps := k8sStork
	specObjects := ctx.App.SpecList
	driver, err := volume.Get(k.VolDriverName)
	if err != nil {
		return err
	}

	for _, specObj := range specObjects {
		if obj, ok := specObj.(*storkapi.VolumeSnapshotRestore); ok {
			snapRestore, err = k8sOps.GetVolumeSnapshotRestore(obj.Name, obj.Namespace)
			if err != nil {
				return fmt.Errorf("unable to restore volumesnapshotrestore details %v", err)
			}
			err = k8sOps.ValidateVolumeSnapshotRestore(snapRestore.Name, snapRestore.Namespace, DefaultTimeout,
				DefaultRetryInterval)
			if err != nil {
				return err
			}

		}
	}
	if snapRestore == nil {
		return fmt.Errorf("no valid volumesnapshotrestore specs found")
	}

	for _, vol := range snapRestore.Status.Volumes {
		log.Infof("validating volume %v is restored from %v", vol.Volume, vol.Snapshot)
		snapshotData, err := k8sExternalStorage.GetSnapshotData(vol.Snapshot)
		if err != nil {
			return fmt.Errorf("failed to retrieve VolumeSnapshotData %s: %v",
				vol.Snapshot, err)
		}
		err = k8sExternalStorage.ValidateSnapshotData(snapshotData.Metadata.Name, false, DefaultTimeout, DefaultRetryInterval)
		if err != nil {
			return fmt.Errorf("snapshot: %s is not complete. %v", snapshotData.Metadata.Name, err)
		}
		// validate each snap restore
		if err := driver.ValidateVolumeSnapshotRestore(vol.Volume, snapshotData, timeStart); err != nil {
			return err
		}
	}

	return nil
}

func (k *K8s) createBackupObjects(
	specObj interface{},
	ns *corev1.Namespace,
	app *spec.AppSpec,
) (interface{}, error) {
	k8sOps := k8sStork
	if obj, ok := specObj.(*storkapi.BackupLocation); ok {
		obj.Namespace = ns.Name
		backupLocation, err := k8sOps.CreateBackupLocation(obj)
		if err != nil {
			return nil, &scheduler.ErrFailedToScheduleApp{
				App:   app,
				Cause: fmt.Sprintf("Failed to create BackupLocation: %v. Err: %v", obj.Name, err),
			}
		}
		log.Infof("[%v] Created BackupLocation: %v", app.Key, backupLocation.Name)
		return backupLocation, nil
	} else if obj, ok := specObj.(*storkapi.ApplicationBackup); ok {
		obj.Namespace = ns.Name
		applicationBackup, err := k8sOps.CreateApplicationBackup(obj)
		if err != nil {
			return nil, &scheduler.ErrFailedToScheduleApp{
				App:   app,
				Cause: fmt.Sprintf("Failed to create ApplicationBackup: %v. Err: %v", obj.Name, err),
			}
		}
		log.Infof("[%v] Created ApplicationBackup: %v", app.Key, applicationBackup.Name)
		return applicationBackup, nil
	} else if obj, ok := specObj.(*storkapi.ApplicationRestore); ok {
		obj.Namespace = ns.Name
		applicationRestore, err := k8sOps.CreateApplicationRestore(obj)
		if err != nil {
			return nil, &scheduler.ErrFailedToScheduleApp{
				App:   app,
				Cause: fmt.Sprintf("Failed to create ApplicationRestore: %v. Err: %v", obj.Name, err),
			}
		}
		log.Infof("[%v] Created ApplicationRestore: %v", app.Key, applicationRestore.Name)
		return applicationRestore, nil
	} else if obj, ok := specObj.(*storkapi.ApplicationClone); ok {
		applicationClone, err := k8sOps.CreateApplicationClone(obj)
		if err != nil {
			return nil, &scheduler.ErrFailedToScheduleApp{
				App:   app,
				Cause: fmt.Sprintf("Failed to create ApplicationClone: %v. Err: %v", obj.Name, err),
			}
		}
		log.Infof("[%v] Created ApplicationClone: %v", app.Key, applicationClone.Name)
		return applicationClone, nil
	}
	return nil, nil
}

func (k *K8s) destroyBackupObjects(
	specObj interface{},
	app *spec.AppSpec,
) error {
	k8sOps := k8sStork
	if obj, ok := specObj.(*storkapi.BackupLocation); ok {
		err := k8sOps.DeleteBackupLocation(obj.Name, obj.Namespace)
		if err != nil {
			return &scheduler.ErrFailedToDestroyApp{
				App:   app,
				Cause: fmt.Sprintf("Failed to delete BackupLocation: %v. Err: %v", obj.Name, err),
			}
		}
		log.Infof("[%v] Destroyed BackupLocation: %v", app.Key, obj.Name)
	} else if obj, ok := specObj.(*storkapi.ApplicationBackup); ok {
		err := k8sOps.DeleteApplicationBackup(obj.Name, obj.Namespace)
		if err != nil {
			return &scheduler.ErrFailedToDestroyApp{
				App:   app,
				Cause: fmt.Sprintf("Failed to delete ApplicationBackup: %v. Err: %v", obj.Name, err),
			}
		}
		log.Infof("[%v] Destroyed ApplicationBackup: %v", app.Key, obj.Name)

	} else if obj, ok := specObj.(*storkapi.ApplicationRestore); ok {
		err := k8sOps.DeleteApplicationRestore(obj.Name, obj.Namespace)
		if err != nil {
			return &scheduler.ErrFailedToDestroyApp{
				App:   app,
				Cause: fmt.Sprintf("Failed to delete ApplicationRestore: %v. Err: %v", obj.Name, err),
			}
		}
		log.Infof("[%v] Destroyed ApplicationRestore: %v", app.Key, obj.Name)
	} else if obj, ok := specObj.(*storkapi.ApplicationClone); ok {
		err := k8sOps.DeleteApplicationClone(obj.Name, obj.Namespace)
		if err != nil {
			return &scheduler.ErrFailedToDestroyApp{
				App:   app,
				Cause: fmt.Sprintf("Failed to delete ApplicationClone: %v. Err: %v", obj.Name, err),
			}
		}
		log.Infof("[%v] Destroyed ApplicationClone: %v", app.Key, obj.Name)
	}
	return nil
}

func (k *K8s) createRbacObjects(
	spec interface{},
	ns *corev1.Namespace,
	app *spec.AppSpec,
) (interface{}, error) {
	if obj, ok := spec.(*rbacv1.Role); ok {
		obj.Namespace = ns.Name
		role, err := k8sRbac.CreateRole(obj)
		if k8serrors.IsAlreadyExists(err) {
			if role, err = k8sRbac.GetRole(obj.Name, obj.Namespace); err == nil {
				log.Infof("[%v] Found existing Role: %v", app.Key, role.Name)
				return role, nil
			}
		}
		if err != nil {
			return nil, &scheduler.ErrFailedToScheduleApp{
				App:   app,
				Cause: fmt.Sprintf("Failed to create Role: %v. Err: %v", obj.Name, err),
			}
		}

		log.Infof("[%v] Created Role: %v", app.Key, role.Name)
		return role, nil
	} else if obj, ok := spec.(*rbacv1.RoleBinding); ok {
		obj.Namespace = ns.Name
		rolebinding, err := k8sRbac.CreateRoleBinding(obj)
		if k8serrors.IsAlreadyExists(err) {
			if rolebinding, err = k8sRbac.GetRoleBinding(obj.Name, obj.Namespace); err == nil {
				log.Infof("[%v] Found existing Role Binding: %v", app.Key, rolebinding.Name)
				return rolebinding, nil
			}
		}
		if err != nil {
			return nil, &scheduler.ErrFailedToScheduleApp{
				App:   app,
				Cause: fmt.Sprintf("Failed to create Role Binding: %v. Err: %v", obj.Name, err),
			}
		}

		log.Infof("[%v] Created Role Binding: %v", app.Key, rolebinding.Name)
		return rolebinding, nil
	} else if obj, ok := spec.(*rbacv1.ClusterRole); ok {
		obj.Namespace = ns.Name
		clusterrole, err := k8sRbac.CreateClusterRole(obj)
		if k8serrors.IsAlreadyExists(err) {
			if clusterrole, err = k8sRbac.GetClusterRole(obj.Name); err == nil {
				log.Infof("[%v] Found existing Role Binding: %v", app.Key, clusterrole.Name)
				return clusterrole, nil
			}
		}
		if err != nil {
			return nil, &scheduler.ErrFailedToScheduleApp{
				App:   app,
				Cause: fmt.Sprintf("Failed to create Cluster Role: %v. Err: %v", obj.Name, err),
			}
		}

		log.Infof("[%v] Created Cluster Role: %v", app.Key, clusterrole.Name)
		return clusterrole, nil
	} else if obj, ok := spec.(*rbacv1.ClusterRoleBinding); ok {
		obj.Namespace = ns.Name
		clusterrolebinding, err := k8sRbac.CreateClusterRoleBinding(obj)
		if k8serrors.IsAlreadyExists(err) {
			if clusterrolebinding, err = k8sRbac.GetClusterRoleBinding(obj.Name); err == nil {
				log.Infof("[%v] Found existing Cluster Role Binding: %v", app.Key, clusterrolebinding.Name)
				return clusterrolebinding, nil
			}
		}
		if err != nil {
			return nil, &scheduler.ErrFailedToScheduleApp{
				App:   app,
				Cause: fmt.Sprintf("Failed to create Cluster Role Binding: %v. Err: %v", obj.Name, err),
			}
		}

		log.Infof("[%v] Created Cluster Role: %v", app.Key, clusterrolebinding.Name)
		return clusterrolebinding, nil
	} else if obj, ok := spec.(*corev1.ServiceAccount); ok {
		obj.Namespace = ns.Name
		serviceaccount, err := k8sCore.CreateServiceAccount(obj)
		if k8serrors.IsAlreadyExists(err) {
			if serviceaccount, err = k8sCore.GetServiceAccount(obj.Name, obj.Namespace); err == nil {
				log.Infof("[%v] Found existing Service Account: %v", app.Key, serviceaccount.Name)
				return serviceaccount, nil
			}
		}
		if err != nil {
			return nil, &scheduler.ErrFailedToScheduleApp{
				App:   app,
				Cause: fmt.Sprintf("Failed to create Service Account: %v. Err: %v", obj.Name, err),
			}
		}

		log.Infof("[%v] Created Service Account: %v", app.Key, serviceaccount.Name)
		return serviceaccount, nil
	}

	return nil, nil
}

// destroyRbacObjects destroys objects in the `Rbac.authorization` group (like ClusterRole, ClusterRoleBinding, ServiceAccount)
func (k *K8s) destroyRbacObjects(spec interface{}, app *spec.AppSpec) error {

	if obj, ok := spec.(*rbacv1.ClusterRole); ok {
		err := k8sRbac.DeleteClusterRole(obj.Name)
		if err != nil {
			return &scheduler.ErrFailedToDestroyApp{
				App:   app,
				Cause: fmt.Sprintf("Failed to destroy ClusterRole: %v. Err: %v", obj.Name, err),
			}
		} else {
			log.Infof("[%v] Destroyed ClusterRole: %v", app.Key, obj.Name)
			return nil
		}
	} else if obj, ok := spec.(*rbacv1.ClusterRoleBinding); ok {
		err := k8sRbac.DeleteClusterRoleBinding(obj.Name)
		if err != nil {
			return &scheduler.ErrFailedToDestroyApp{
				App:   app,
				Cause: fmt.Sprintf("Failed to destroy ClusterRoleBinding: %v. Err: %v", obj.Name, err),
			}
		} else {
			log.Infof("[%v] Destroyed ClusterRoleBinding: %v", app.Key, obj.Name)
			return nil
		}
	} else if obj, ok := spec.(*corev1.ServiceAccount); ok {
		err := k8sCore.DeleteServiceAccount(obj.Name, obj.Namespace)
		if err != nil {
			return &scheduler.ErrFailedToDestroyApp{
				App:   app,
				Cause: fmt.Sprintf("Failed to destroy ServiceAccount: %v. Err: %v", obj.Name, err),
			}
		} else {
			log.Infof("[%v] Destroyed ServiceAccount: %v", app.Key, obj.Name)
			return nil
		}
	}

	return nil
}

func (k *K8s) createNetworkingObjects(
	spec interface{},
	ns *corev1.Namespace,
	app *spec.AppSpec,
) (interface{}, error) {
	if obj, ok := spec.(*networkingv1beta1.Ingress); ok {
		obj.Namespace = ns.Name
		ingress, err := k8sNetworking.CreateIngress(obj)
		if k8serrors.IsAlreadyExists(err) {
			if ingress, err = k8sNetworking.GetIngress(obj.Name, obj.Namespace); err == nil {
				log.Infof("[%v] Found existing Ingress: %v", app.Key, ingress.Name)
				return ingress, nil
			}
		}
		if err != nil {
			return nil, &scheduler.ErrFailedToScheduleApp{
				App:   app,
				Cause: fmt.Sprintf("Failed to create Ingress: %v. Err: %v", obj.Name, err),
			}
		}

		log.Infof("[%v] Created Ingress: %v", app.Key, ingress.Name)
		return ingress, nil
	}
	return nil, nil
}

func (k *K8s) createBatchObjects(
	spec interface{},
	ns *corev1.Namespace,
	app *spec.AppSpec,
) (interface{}, error) {
	if obj, ok := spec.(*batchv1beta1.CronJob); ok {
		obj.Namespace = ns.Name
		cronjob, err := k8sBatch.CreateCronJobV1beta1(obj)
		if k8serrors.IsAlreadyExists(err) {
			if cronjob, err = k8sBatch.GetCronJobV1beta1(obj.Name, obj.Namespace); err == nil {
				log.Infof("[%v] Found existing CronJob: %v", app.Key, cronjob.Name)
				return cronjob, nil
			}
		}
		if err != nil {
			return nil, &scheduler.ErrFailedToScheduleApp{
				App:   app,
				Cause: fmt.Sprintf("Failed to create CronJob: %v. Err: %v", obj.Name, err),
			}
		}

		log.Infof("[%v] Created CronJob: %v", app.Key, cronjob.Name)
		return cronjob, nil
	} else if obj, ok := spec.(*batchv1.Job); ok {
		obj.Namespace = ns.Name
		job, err := k8sBatch.CreateJob(obj)
		if k8serrors.IsAlreadyExists(err) {
			if job, err = k8sBatch.GetJob(obj.Name, obj.Namespace); err == nil {
				log.Infof("[%v] Found existing Job: %v", app.Key, job.Name)
				return job, nil
			}
		}
		if err != nil {
			return nil, &scheduler.ErrFailedToScheduleApp{
				App:   app,
				Cause: fmt.Sprintf("Failed to create Job: %v. Err: %v", obj.Name, err),
			}
		}

		log.Infof("[%v] Created CronJob: %v", app.Key, job.Name)
		return job, nil
	}
	return nil, nil
}

func (k *K8s) createServiceMonitorObjects(
	spec interface{},
	ns *corev1.Namespace,
	app *spec.AppSpec,
) (interface{}, error) {
	if obj, ok := spec.(*monitoringv1.ServiceMonitor); ok {
		if obj.Namespace == "" {
			obj.Namespace = ns.Name
		}
		serviceMonitor, err := k8sMonitoring.CreateServiceMonitor(obj)
		if k8serrors.IsAlreadyExists(err) {
			if serviceMonitor, err = k8sMonitoring.GetServiceMonitor(obj.Name, obj.Namespace); err == nil {
				log.Infof("[%v] Found existing ServiceMonitor: %v", app.Key, serviceMonitor.Name)
				return serviceMonitor, nil
			}
		}
		if err != nil {
			return nil, &scheduler.ErrFailedToScheduleApp{
				App:   app,
				Cause: fmt.Sprintf("Failed to create ServiceMonitor: %v. Err: %v", obj.Name, err),
			}
		}

		log.Infof("[%v] Created ServiceMonitor: %v", app.Key, serviceMonitor.Name)
		return serviceMonitor, nil
	}
	return nil, nil
}

func (k *K8s) createPodDisruptionBudgetObjects(
	spec interface{},
	ns *corev1.Namespace,
	app *spec.AppSpec,
) (interface{}, error) {
	if obj, ok := spec.(*policyv1beta1.PodDisruptionBudget); ok {
		if obj.Namespace == "" {
			obj.Namespace = ns.Name
		}
		podDisruptionBudget, err := k8sPolicy.CreatePodDisruptionBudget(obj)
		if k8serrors.IsAlreadyExists(err) {
			if podDisruptionBudget, err = k8sPolicy.GetPodDisruptionBudget(obj.Name, obj.Namespace); err == nil {
				log.Infof("[%v] Found existing PodDisruptionBudget: %v", app.Key, podDisruptionBudget.Name)
				return podDisruptionBudget, nil
			}
		}
		if err != nil {
			return nil, &scheduler.ErrFailedToScheduleApp{
				App:   app,
				Cause: fmt.Sprintf("Failed to create PodDisruptionBudget: %v. Err: %v", obj.Name, err),
			}
		}

		log.Infof("[%v] Created PodDisruptionBudget: %v", app.Key, podDisruptionBudget.Name)
		return podDisruptionBudget, nil
	}
	return nil, nil
}

func (k *K8s) destroyPodDisruptionBudgetObjects(
	spec interface{},
	app *spec.AppSpec,
) error {
	if obj, ok := spec.(*policyv1beta1.PodDisruptionBudget); ok {
		err := k8sPolicy.DeletePodDisruptionBudget(obj.Name, obj.Namespace)
		if err != nil {
			return &scheduler.ErrFailedToDestroyApp{
				App:   app,
				Cause: fmt.Sprintf("Failed to destroy PodDisruptionBudget: %v. Err: %v", obj.Name, err),
			}
		}
	}
	return nil
}

func (k *K8s) destroyServiceMonitorObjects(spec interface{},
	app *spec.AppSpec,
) error {
	if obj, ok := spec.(*monitoringv1.ServiceMonitor); ok {
		err := k8sMonitoring.DeleteServiceMonitor(obj.Name, obj.Namespace)
		if err != nil {
			return &scheduler.ErrFailedToDestroyApp{
				App:   app,
				Cause: fmt.Sprintf("Failed to destroy ServiceMonitor: %v. Err: %v", obj.Name, err),
			}
		}
	}
	return nil
}

// EstimatePVCExpansion calculates expected size of PVC based on autopilot rule and workload
func (k *K8s) EstimatePVCExpansion(pvc *corev1.PersistentVolumeClaim, apRule apapi.AutopilotRule, wSize uint64) (uint64, int, error) {
	pvcObjSize := pvc.Spec.Resources.Requests[corev1.ResourceStorage]
	pvcSize, _ := pvcObjSize.AsInt64()
	initialPVCSize := uint64(pvcSize)

	volDriver, err := volume.Get(k.VolDriverName)
	if err != nil {
		return 0, 0, err
	}
	if isAutopilotMatchPvcLabels(apRule, pvc) {
		return volDriver.EstimateVolumeExpand(apRule, initialPVCSize, wSize)
	}
	return initialPVCSize, 0, nil
}

// ValidateAutopilotEvents verifies proper alerts and events on resize completion
func (k *K8s) ValidateAutopilotEvents(ctx *scheduler.Context) error {

	eventMap := make(map[string]int32)
	for _, event := range k.GetEvents()["AutopilotRule"] {
		eventMap[event.Message] = event.Count
	}

	for _, specObj := range ctx.App.SpecList {
		if obj, ok := specObj.(*corev1.PersistentVolumeClaim); ok {

			autopilotEnabled := false
			var err error
			if pvcAnnotationValue, ok := obj.Annotations[autopilotEnabledAnnotationKey]; ok {
				autopilotEnabled, err = strconv.ParseBool(pvcAnnotationValue)
				if err != nil {
					return err
				}
			}
			if autopilotEnabled {
				listApRules, err := autopilot.Instance().ListAutopilotRules()
				if err != nil {
					return err
				}
				wSize, err := k.GetWorkloadSizeFromAppSpec(ctx)
				if err != nil {
					return err
				}
				for _, rule := range listApRules.Items {
					_, resizeCount, err := k.EstimatePVCExpansion(obj, rule, wSize)
					if err != nil {
						return err
					}
					coolDownPeriod := rule.Spec.ActionsCoolDownPeriod
					if coolDownPeriod == 0 {
						coolDownPeriod = 5 // default autopilot cool down period
					}
					// sleep to wait until all events are published
					sleepTime := time.Second * time.Duration(coolDownPeriod+10)
					log.Infof("sleep %s until all events are published", sleepTime)
					time.Sleep(sleepTime)

					objectToValidateName := fmt.Sprintf("%s:pvc-%s", rule.Name, obj.UID)
					log.Infof("[%s] Validating events", objectToValidateName)
					err = k.validateEvents(objectToValidateName, eventMap, int32(resizeCount))
					if err != nil {
						return err
					}
				}
			}
		}
	}
	log.Infof("Finished validating events")
	return nil
}

// ValidateAutopilotRuleObjects validates autopilot rule objects
func (k *K8s) ValidateAutopilotRuleObjects() error {

	// TODO: Implement ARO validation for specific pool if autopilot rule has pool LabelSelector
	namespace, err := k.GetAutopilotNamespace()
	if err != nil {
		return err
	}

	expectedAroStates := []apapi.RuleState{
		apapi.RuleStateTriggered,
		apapi.RuleStateActiveActionsPending,
		apapi.RuleStateActiveActionsInProgress,
		apapi.RuleStateActiveActionsTaken,
		apapi.RuleStateNormal,
	}

	listAutopilotRuleObjects, err := k8sAutopilot.ListAutopilotRuleObjects(namespace)
	if err != nil {
		return err
	}
	if len(listAutopilotRuleObjects.Items) == 0 {
		log.Warnf("the list of autopilot rule objects is empty, please make sure that you have an appropriate autopilot rule")
		return nil
	}
	for _, aro := range listAutopilotRuleObjects.Items {
		var aroStates []apapi.RuleState
		for _, aroStatusItem := range aro.Status.Items {
			if aroStatusItem.State == "" {
				continue
			}
			aroStates = append(aroStates, aroStatusItem.State)
		}
		if reflect.DeepEqual(aroStates, expectedAroStates) {
			log.Debugf("autopilot rule object: %s has all expected states", aro.Name)
		} else {
			formattedObject, _ := json.MarshalIndent(listAutopilotRuleObjects.Items, "", "\t")
			log.Debugf("autopilot rule objects items: %s", string(formattedObject))
			return fmt.Errorf("autopilot rule object: %s doesn't have all expected states", aro.Name)
		}
	}
	return nil
}

// GetIOBandwidth takes in the pod name and namespace and returns the IOPs speed
func (k *K8s) GetIOBandwidth(podName string, namespace string) (int, error) {
	log.Infof("Getting the IO Speed in pod %s", podName)
	pod, err := k8sCore.GetPodByName(podName, namespace)
	if err != nil {
		return 0, fmt.Errorf("error in getting FIO PODS")
	}
	logOptions := corev1.PodLogOptions{
		// Getting 250 lines from the pod logs to get the io_bytes
		TailLines: getInt64Address(250),
	}
	log, err := k8sCore.GetPodLog(pod.Name, pod.Namespace, &logOptions)
	if err != nil {
		return 0, err
	}
	outputLines := strings.Split(log, "\n")
	for _, line := range outputLines {
		if strings.Contains(line, "iops") {
			re := regexp.MustCompile(`[0-9]+`)
			speedBytes := string(re.FindAll([]byte(line), -1)[0])
			speed, err := strconv.Atoi(speedBytes)
			if err != nil {
				return 0, fmt.Errorf("Error in getting the speed")
			}
			// We need to consider non Zero number from the speeds returned,
			// since it will return read speed, trim speed and we are performing only write operation
			if speed == 0 {
				continue
			}
			return speed, nil
		}
	}
	return 0, fmt.Errorf("pod %s does not have bandwidth in logs", podName)
}

func getInt64Address(x int64) *int64 {
	return &x
}

func (k *K8s) validateEvents(objName string, events map[string]int32, count int32) error {
	log.Debugf("expected %d resized in events validation", count)
	if count == 0 {
		// nothing to validate
		return nil
	}
	expectedEvents := map[string]int32{
		fmt.Sprintf("rule: %s transition from %s => %s", objName, apapi.RuleStateInit, apapi.RuleStateNormal):                                  1,
		fmt.Sprintf("rule: %s transition from %s => %s", objName, apapi.RuleStateNormal, apapi.RuleStateTriggered):                             count,
		fmt.Sprintf("rule: %s transition from %s => %s", objName, apapi.RuleStateTriggered, apapi.RuleStateActiveActionsPending):               count,
		fmt.Sprintf("rule: %s transition from %s => %s", objName, apapi.RuleStateActiveActionsPending, apapi.RuleStateActiveActionsInProgress): count,
		fmt.Sprintf("rule: %s transition from %s => %s", objName, apapi.RuleStateActiveActionsInProgress, apapi.RuleStateActiveActionsTaken):   count,
		fmt.Sprintf("rule: %s transition from %s => %s", objName, apapi.RuleStateActiveActionsTaken, apapi.RuleStateNormal):                    count,
	}

	for message, expectedCount := range expectedEvents {
		if _, ok := events[message]; !ok {
			return fmt.Errorf("expected event with message '%s'", message)
		}
		occurrences := events[message]
		// Object should change its state exactly as expected amount for all following states
		if strings.Contains(message, fmt.Sprintf("%s => %s", apapi.RuleStateInit, apapi.RuleStateNormal)) ||
			strings.Contains(message, fmt.Sprintf("%s => %s", apapi.RuleStateActiveActionsInProgress, apapi.RuleStateActiveActionsTaken)) ||
			strings.Contains(message, fmt.Sprintf("%s => %s", apapi.RuleStateActiveActionsTaken, apapi.RuleStateNormal)) {
			if occurrences != expectedCount {
				return fmt.Errorf("expected number of occurances %d for event message '%s'. Got: %d", expectedCount, message, occurrences)
			}
			continue
		}
		// it's possible that object changes the following states more times than expected if action is declined
		// Normal => Triggered
		// Triggered => ActiveActionsPending
		// ActiveActionsPending => ActiveActionsInProgress
		if !(occurrences >= expectedCount) {
			return fmt.Errorf("expected number of occurances >= %d for event message '%s'. Got: %d", expectedCount, message, occurrences)
		}
	}

	// TODO: for negative case (when added) if action is declined, check for the following states:
	// ActiveActionsInProgress => ActionsDeclined
	// ActionsDeclined => Triggered
	return nil
}

func isAutopilotMatchPvcLabels(apRule apapi.AutopilotRule, pvc *corev1.PersistentVolumeClaim) bool {
	apRuleLabels := apRule.Spec.Selector.LabelSelector.MatchLabels
	for k, v := range apRuleLabels {
		if pvcLabelValue, ok := pvc.Labels[k]; ok {
			if pvcLabelValue == v {
				return true
			}
		}
	}
	return false
}

// collectEvents collects all autopilot events until caller stops the process
func (k *K8s) collectEvents() error {
	log.Info("Started collecting events")

	lock := sync.Mutex{}
	t := time.Now()
	namespace := ""
	clientset, err := k.getKubeClient("")
	if err != nil {
		return err
	}

	iface, err := clientset.CoreV1().Events(namespace).Watch(context.TODO(), metav1.ListOptions{})
	if err != nil {
		return err
	}
	for i := range iface.ResultChan() {
		event, ok := i.Object.(*corev1.Event)
		if event == nil {
			continue
		}
		if ok {
			if !event.LastTimestamp.After(t) {
				// skip this event since it happened before event collection has been started
				continue
			}
			e := scheduler.Event{
				Message:   event.Message,
				EventTime: event.EventTime,
				Count:     event.Count,
				LastSeen:  event.LastTimestamp,
				Kind:      event.Kind,
				Type:      event.Type,
			}

			lock.Lock()
			storage := k.eventsStorage[event.InvolvedObject.Kind]
			storage = append(storage, e)
			k.eventsStorage[event.InvolvedObject.Kind] = storage
			lock.Unlock()
		}
	}
	return nil
}

func (k *K8s) getKubeClient(kubeconfig string) (kubernetes.Interface, error) {
	var cfg *rest.Config
	var err error

	if len(kubeconfig) == 0 {
		kubeconfig = os.Getenv("KUBECONFIG")
	}

	if len(kubeconfig) > 0 {
		log.Debugf("using kubeconfig: %s to create k8s client", kubeconfig)
		cfg, err = clientcmd.BuildConfigFromFlags("", kubeconfig)
	} else {
		log.Debugf("will use in-cluster config to create k8s client")
		cfg, err = rest.InClusterConfig()
	}

	if err != nil {
		return nil, err
	}

	kubeClient, err := kubernetes.NewForConfig(cfg)
	if err != nil {
		return nil, err
	}
	return kubeClient, nil
}

// GetEvents dumps events from event storage
func (k *K8s) GetEvents() map[string][]scheduler.Event {
	log.Infof("Getting events for validation")
	copyMap := make(map[string][]scheduler.Event)
	// Copy from the original map to the target map
	for key, value := range k.eventsStorage {
		copyMap[key] = value
	}
	return copyMap
}

// AddLabelOnNode adds label for a given node
func (k *K8s) AddLabelOnNode(n node.Node, lKey string, lValue string) error {
	k8sOps := k8sCore

	if err := k8sOps.AddLabelOnNode(n.Name, lKey, lValue); err != nil {
		return &scheduler.ErrFailedToAddLabelOnNode{
			Key:   lKey,
			Value: lValue,
			Node:  n,
			Cause: fmt.Sprintf("Failed to add label on node. Err: %v", err),
		}
	}
	log.Infof("Added label on %s node: %s=%s", n.Name, lKey, lValue)
	return nil
}

// RemoveLabelOnNode adds label for a given node
func (k *K8s) RemoveLabelOnNode(n node.Node, lKey string) error {
	k8sOps := k8sCore

	if err := k8sOps.RemoveLabelOnNode(n.Name, lKey); err != nil {
		return &scheduler.ErrFailedToRemoveLabelOnNode{
			Key:   lKey,
			Node:  n,
			Cause: fmt.Sprintf("Failed to remove label on node. Err: %v", err),
		}
	}
	log.Infof("Removed label: %s on node: %s", lKey, n.Name)
	return nil
}

// IsAutopilotEnabledForVolume checks if autopilot enabled for a given volume
func (k *K8s) IsAutopilotEnabledForVolume(vol *volume.Volume) bool {
	autopilotEnabled := false
	if volAnnotationValue, ok := vol.Annotations[autopilotEnabledAnnotationKey]; ok {
		autopilotEnabled, _ = strconv.ParseBool(volAnnotationValue)
	}
	return autopilotEnabled
}

// SaveSchedulerLogsToFile gathers all scheduler logs into a file
func (k *K8s) SaveSchedulerLogsToFile(n node.Node, location string) error {
	driver, _ := node.Get(k.NodeDriverName)
	cmd := fmt.Sprintf("journalctl -lu %s* > %s/kubelet.log", SystemdSchedServiceName, location)
	_, err := driver.RunCommand(n, cmd, node.ConnectionOpts{
		Timeout:         DefaultTimeout,
		TimeBeforeRetry: DefaultRetryInterval,
		Sudo:            true,
	})
	return err
}

func (k *K8s) addLabelsToPVC(pvc *corev1.PersistentVolumeClaim, labels map[string]string) {
	if len(pvc.Labels) == 0 {
		pvc.Labels = map[string]string{}
	}
	for k, v := range labels {
		pvc.Labels[k] = v
	}
}

func (k *K8s) addAnnotationsToPVC(pvc *corev1.PersistentVolumeClaim, annotations map[string]string) {
	if len(pvc.Annotations) == 0 {
		pvc.Annotations = map[string]string{}
	}
	for k, v := range annotations {
		pvc.Annotations[k] = v
	}
}

// GetAutopilotNamespace returns the autopilot namespace
func (k *K8s) GetAutopilotNamespace() (string, error) {
	allServices, err := k8sCore.ListServices("", metav1.ListOptions{})
	if err != nil {
		return "", err
	}
	for _, svc := range allServices.Items {
		if svc.Name == portworxServiceName {
			return svc.Namespace, nil
		}
	}
	return autopilotDefaultNamespace, nil
}

// CreateAutopilotRule creates the AutopilotRule object
func (k *K8s) CreateAutopilotRule(apRule apapi.AutopilotRule) (*apapi.AutopilotRule, error) {
	t := func() (interface{}, bool, error) {
		apRule.Labels = defaultTorpedoLabel
		aRule, err := k8sAutopilot.CreateAutopilotRule(&apRule)
		if k8serrors.IsAlreadyExists(err) {
			if rule, err := k8sAutopilot.GetAutopilotRule(apRule.Name); err == nil {
				log.Infof("Using existing AutopilotRule: %v", rule.Name)
				return aRule, false, nil
			}
		}
		if err != nil {
			return nil, true, fmt.Errorf("failed to create autopilot rule: %v. Err: %v", apRule.Name, err)
		}
		return aRule, false, nil
	}
	apRuleObj, err := task.DoRetryWithTimeout(t, k8sObjectCreateTimeout, DefaultRetryInterval)
	if err != nil {
		return nil, err
	}
	apRuleObjString, _ := json.MarshalIndent(apRuleObj, "", "\t")
	log.Infof("Created autopilot rule: %s", apRuleObjString)

	return apRuleObj.(*apapi.AutopilotRule), nil
}

// GetAutopilotRule gets the AutopilotRule for the provided name
func (k *K8s) GetAutopilotRule(name string) (*apapi.AutopilotRule, error) {
	return k8sAutopilot.GetAutopilotRule(name)
}

// UpdateAutopilotRule updates the AutopilotRule
func (k *K8s) UpdateAutopilotRule(apRule *apapi.AutopilotRule) (*apapi.AutopilotRule, error) {
	return k8sAutopilot.UpdateAutopilotRule(apRule)
}

// ListAutopilotRules lists AutopilotRules
func (k *K8s) ListAutopilotRules() (*apapi.AutopilotRuleList, error) {
	return k8sAutopilot.ListAutopilotRules()
}

// DeleteAutopilotRule deletes the AutopilotRule of the given name
func (k *K8s) DeleteAutopilotRule(name string) error {
	return k8sAutopilot.DeleteAutopilotRule(name)
}

// GetActionApproval gets the ActionApproval for the provided name
func (k *K8s) GetActionApproval(namespace, name string) (*apapi.ActionApproval, error) {
	return k8sAutopilot.GetActionApproval(namespace, name)
}

// UpdateActionApproval updates the ActionApproval
func (k *K8s) UpdateActionApproval(namespace string, actionApproval *apapi.ActionApproval) (*apapi.ActionApproval, error) {
	return k8sAutopilot.UpdateActionApproval(namespace, actionApproval)
}

// DeleteActionApproval deletes the ActionApproval of the given name
func (k *K8s) DeleteActionApproval(namespace, name string) error {
	return k8sAutopilot.DeleteActionApproval(namespace, name)
}

// ListActionApprovals lists ActionApproval
func (k *K8s) ListActionApprovals(namespace string) (*apapi.ActionApprovalList, error) {
	return k8sAutopilot.ListActionApprovals(namespace)
}

func (k *K8s) isRollingDeleteStrategyEnabled(ctx *scheduler.Context) bool {
	for _, specObj := range ctx.App.SpecList {
		if obj, ok := specObj.(*appsapi.StatefulSet); ok {
			if rollDelStrategyAnnotationValue, ok := obj.Annotations[deleteStrategyAnnotationKey]; ok {
				if rollDelStrategyAnnotationValue == "rolling" {
					return true
				}
			}
		}
	}
	return false
}

// UpgradeScheduler upgrades the scheduler on the cluster to the specified version
func (k *K8s) UpgradeScheduler(version string) error {
	// TODO: Add implementation
	return &errors.ErrNotSupported{
		Type:      "Function",
		Operation: "UpgradeScheduler()",
	}
}

// DeleteSecret deletes secret with given name in given namespace
func (k *K8s) DeleteSecret(namespace, name string) error {
	return k8sCore.DeleteSecret(name, namespace)
}

// GetSecretData returns secret with given name in given namespace
func (k *K8s) GetSecretData(namespace, name, dataField string) (string, error) {
	secret, err := k8sCore.GetSecret(name, namespace)
	if err != nil {
		return "", err
	}
	return string(secret.Data[dataField]), nil
}

// CreateSecret creates new secret with given name in given namespace
func (k *K8s) CreateSecret(namespace, name, dataField, secretDataString string) error {
	meta := &metav1.ObjectMeta{
		Name:      name,
		Namespace: namespace,
	}
	secretData := map[string]string{
		dataField: secretDataString,
	}
	secret := &corev1.Secret{
		ObjectMeta: *meta,
		StringData: secretData,
	}

	_, err := k8sCore.CreateSecret(secret)
	return err
}

// RecycleNode method not supported for K8s scheduler
func (k *K8s) RecycleNode(n node.Node) error {
	// Recycle is not supported
	return &errors.ErrNotSupported{
		Type:      "Function",
		Operation: "RecycleNode()",
	}
}

// CreateCsiSnapsForVolumes create csi snapshots for Apps
func (k *K8s) CreateCsiSnapsForVolumes(ctx *scheduler.Context, snapClass string) (map[string]*v1beta1.VolumeSnapshot, error) {
	// Only FA (pure_block) volume is supported
	volTypes := []string{PureBlock}
	var volSnapMap = make(map[string]*v1beta1.VolumeSnapshot)

	for _, specObj := range ctx.App.SpecList {

		if obj, ok := specObj.(*corev1.PersistentVolumeClaim); ok {
			pvc, _ := k8sCore.GetPersistentVolumeClaim(obj.Name, obj.Namespace)
			snapshotOkay, err := k.filterPureTypeVolumeIfEnabled(pvc, volTypes)
			if err != nil {
				return nil, err
			}
			if snapshotOkay {
				snapName := "snap-" + pvc.Name + "-" + strconv.Itoa(int(time.Now().Unix()))
				log.Debugf("Creating snapshot: [%s] for pvc: %s", snapName, pvc.Name)
				volSnapshot, err := k.CreateCsiSnapshot(snapName, obj.Namespace, snapClass, pvc.Name)
				if err != nil {
					return nil, err
				}
				log.Infof("Successfully created snapshot: [%s] for pvc: %s", volSnapshot.Name, pvc.Name)
				volSnapMap[pvc.Spec.VolumeName] = volSnapshot
			}
		} else if obj, ok := specObj.(*appsapi.StatefulSet); ok {
			ss, err := k8sApps.GetStatefulSet(obj.Name, obj.Namespace)
			if err != nil {
				return nil, &scheduler.ErrFailedToCreateCsiSnapshots{
					App:   ctx.App,
					Cause: fmt.Sprintf("Failed to get StatefulSet: %v. Err: %v", obj.Name, err),
				}
			}

			pvcList, err := k8sApps.GetPVCsForStatefulSet(ss)
			if err != nil || pvcList == nil {
				return nil, &scheduler.ErrFailedToCreateCsiSnapshots{
					App:   ctx.App,
					Cause: fmt.Sprintf("Failed to get PVC from StatefulSet: %v. Err: %v", ss.Name, err),
				}
			}

			for _, pvc := range pvcList.Items {
				snapshotOkay, err := k.filterPureTypeVolumeIfEnabled(&pvc, volTypes)
				if err != nil {
					return nil, err
				}
				if snapshotOkay {
					snapName := "snap-" + pvc.Name + "-" + strconv.Itoa(int(time.Now().Unix()))
					log.Debugf("Creating snapshot: [%s] for pvc: %s", snapName, pvc.Name)
					volSnapshot, err := k.CreateCsiSnapshot(snapName, obj.Namespace, snapClass, pvc.Name)
					if err != nil {
						return nil, err
					}
					log.Infof("Successfully created snapshot: [%s] for pvc: %s", volSnapshot.Name, pvc.Name)
					volSnapMap[pvc.Spec.VolumeName] = volSnapshot
				}
			}

		}
	}

	return volSnapMap, nil
}

// CSISnapshotTest create CSI snapshot for volumes and restore them to new PVCs, and validate the content
// (Testrail cases C58775, 58091)
func (k *K8s) CSISnapshotTest(ctx *scheduler.Context, request scheduler.CSISnapshotRequest) error {
	// This test will validate the content of the volume as opposed to just verify creation of volume.

	pvcObj, err := k8sCore.GetPersistentVolumeClaim(request.OriginalPVCName, request.Namespace)
	size := pvcObj.Spec.Resources.Requests[corev1.ResourceStorage]

	if err != nil {
		log.Errorf("Failed to retrieve PVC %s in namespace: %s : %s", request.OriginalPVCName, request.Namespace, err)
		return err
	}
	originalStorageClass, err := k8sCore.GetStorageClassForPVC(pvcObj)
	if err != nil {
		log.Errorf("Failed to retrieve SC for PVC %s in namespace: %s : %s", request.OriginalPVCName, request.Namespace, err)
		return err
	}
	storageClassName := originalStorageClass.Name
	log.Infof("Procedding with SC %s", storageClassName)

	podsUsingPVC, err := k8sCore.GetPodsUsingPVC(pvcObj.GetName(), pvcObj.GetNamespace())
	if err != nil {
		log.Errorf("Failed to retrieve pods using PVC %s/%s", pvcObj.GetName(), pvcObj.GetNamespace())
		return err
	}
	pod := podsUsingPVC[0]
	mountPath, _ := pureutils.GetAppDataDir(podsUsingPVC[0].Namespace)
	dirtyData := "thisIsJustSomeRandomText"
	snapName := request.SnapName
	for i := 0; i < 3; i++ {
		data := fmt.Sprint(dirtyData, strconv.Itoa(int(time.Now().Unix())))
		err = k.writeDataToPod(data, pod.GetName(), pod.GetNamespace(), mountPath)
		if err != nil {
			log.Errorf("failed to write data to restored PVC: %s", err)
			return err
		}
		err = k.snapshotAndVerify(size, data, fmt.Sprint(snapName, i), pod.GetNamespace(), storageClassName, request.SnapshotclassName, fmt.Sprint(request.RestoredPVCName, i), request.OriginalPVCName)
		if err != nil {
			log.Errorf("failed to validate restored PVC content: %s ", err)
			return err
		}
	}

	return nil
}

// CSICloneTest create new PVC by cloning an existing PVC and make sure the contents of volume are same
// (Testrail cases C58509)
func (k *K8s) CSICloneTest(ctx *scheduler.Context, request scheduler.CSICloneRequest) error {
	// This test will validate the content of the volume as opposed to just verify creation of volume.
	pvcObj, err := k8sCore.GetPersistentVolumeClaim(request.OriginalPVCName, request.Namespace)
	if err != nil {
		log.Errorf("Failed to retrieve PVC %s in namespace: %s : %s", request.OriginalPVCName, request.Namespace, err)
		return err
	}
	size := pvcObj.Spec.Resources.Requests[corev1.ResourceStorage]
	originalStorageClass, err := k8sCore.GetStorageClassForPVC(pvcObj)
	if err != nil {
		log.Errorf("Failed to retrieve SC for PVC %s in namespace: %s : %s", request.OriginalPVCName, request.Namespace, err)
		return err
	}
	storageClassName := originalStorageClass.Name
	log.Infof("Procedding with SC %s", storageClassName)

	podsUsingPVC, err := k8sCore.GetPodsUsingPVC(pvcObj.GetName(), pvcObj.GetNamespace())
	if err != nil {
		log.Errorf("Failed to retrieve pods using PVC %s/%s", pvcObj.GetName(), pvcObj.GetNamespace())
		return err
	}
	pod := podsUsingPVC[0]
	mountPath, _ := pureutils.GetAppDataDir(podsUsingPVC[0].Namespace)
	dirtyData := "thisIsJustSomeRandomText"

	for i := 0; i < 3; i++ {
		data := fmt.Sprint(dirtyData, strconv.Itoa(int(time.Now().Unix())))
		err = k.writeDataToPod(data, pod.GetName(), pod.GetNamespace(), mountPath)
		if err != nil {
			log.Errorf("failed to write data to cloned PVC: %s", err)
			return err
		}
		err = k.cloneAndVerify(size, data, pod.GetNamespace(), storageClassName, fmt.Sprint(request.RestoredPVCName, i), request.OriginalPVCName)
		if err != nil {
			log.Errorf("failed to validate cloned PVC content: %s ", err)
			return err
		}
	}

	return nil
}

// CSISnapshotAndRestoreMany create CSI snapshot and restore to many PVCs, and we validate the PVCs are up and bound
// (Testrail cases C58775, 58091)
func (k *K8s) CSISnapshotAndRestoreMany(ctx *scheduler.Context, request scheduler.CSISnapshotRequest) error {
	// This test will validate the content of the volume as opposed to just verify creation of volume.
	if !k.RunCSISnapshotAndRestoreManyTest {
		log.Info("RunCSISnapshotAndRestoreManyTest job disabled, skipping")
		return nil
	}
	pvcObj, err := k8sCore.GetPersistentVolumeClaim(request.OriginalPVCName, request.Namespace)
	size := pvcObj.Spec.Resources.Requests[corev1.ResourceStorage]

	if err != nil {
		log.Errorf("Failed to retrieve PVC %s in namespace: %s : %s", request.OriginalPVCName, request.Namespace, err)
		return err
	}
	originalStorageClass, err := k8sCore.GetStorageClassForPVC(pvcObj)
	if err != nil {
		log.Errorf("Failed to retrieve SC for PVC %s in namespace: %s : %s", request.OriginalPVCName, request.Namespace, err)
		return err
	}
	storageClassName := originalStorageClass.Name
	log.Infof("Procedding with SC %s", storageClassName)

	// creating the snapshot
	volSnapshot, err := k.CreateCsiSnapshot(request.SnapName, pvcObj.Namespace, request.SnapshotclassName, pvcObj.Name)
	if err != nil {
		log.Errorf("Failed to create snapshot %s for volume %s", request.SnapName, pvcObj.Name)
		return err
	}

	log.Infof("Successfully created snapshot: [%s] for pvc: %s", volSnapshot.Name, pvcObj.Name)
	for i := 0; i < numOfRestoredPVCForCloneManyTest; i++ {
		restoredPVCName := fmt.Sprint(request.RestoredPVCName, i)
		restoredPVCSpec, err := GeneratePVCRestoreSpec(size, pvcObj.Namespace, restoredPVCName, volSnapshot.Name, storageClassName)
		if err != nil {
			log.Errorf("Failed to build cloned PVC Spec: %s", err)
			return err
		}
		_, err = k8sCore.CreatePersistentVolumeClaim(restoredPVCSpec)
		if err != nil {
			log.Errorf("Failed to restore PVC from snapshot %s: %s", volSnapshot.Name, err)
			return err
		}

	}
	log.Info("Finished issueing PVC creation request, proceed to validate")

	if err = k.waitForRestoredPVCsToBound(request.RestoredPVCName, pvcObj.Namespace); err != nil {
		log.Errorf("failed to wait %d pvcs go into bound", numOfRestoredPVCForCloneManyTest)
		return fmt.Errorf("%d PVCs did not go into bound after 30 mins", numOfRestoredPVCForCloneManyTest)
	}

	return nil
}

func (k *K8s) writeDataToPod(data, podName, podNamespace, mountPath string) error {
	cmdArgs := []string{"exec", "-it", podName, "-n", podNamespace, "--", "/bin/sh", "-c", fmt.Sprintf("echo -n %s >>  %s/aaaa.txt", data, mountPath)}
	command := exec.Command("kubectl", cmdArgs...)
	out, err := command.CombinedOutput()
	if err != nil {
		log.Errorf("Failed to write data to pod: %s. Output: %s", err, string(out))
		return err
	}
	// Sync the data, wait 20 secs and then proceed to snapshot the volume
	cmdArgs2 := []string{"exec", "-it", podName, "-n", podNamespace, "--", "/bin/sync"}
	command2 := exec.Command("kubectl", cmdArgs2...)
	out, err = command2.CombinedOutput()
	if err != nil {
		log.Errorf("Failed to sync: %s. Output: %s", err, string(out))
		return err
	}
	fmt.Println("Sleep for 20 secs to let data write through")
	time.Sleep(time.Second * 20)
	return nil
}

// snapshotAndVerify takes an existing PVC mounted to a new pod, snapshot the PVC and mount the restored volume to a new pod, returns an error if
// the restored PVC doesn't contain the file content of the original PVC
func (k *K8s) snapshotAndVerify(size resource.Quantity, data, snapName, namespace, storageClass, snapClass, restoredPVCName, originalPVC string) error {
	clientset, err := k.getKubeClient("")
	if err != nil {
		log.Errorf("Failed to get kube client: %s", err)
		return err
	}

	// creating the snapshot
	volSnapshot, err := k.CreateCsiSnapshot(snapName, namespace, snapClass, originalPVC)
	if err != nil {
		log.Errorf("Failed to create snapshot %s for volume %s", snapName, originalPVC)
		return err
	}

	log.Infof("Successfully created snapshot: [%s] for pvc: %s", volSnapshot.Name, originalPVC)
	restoredPVCSpec, err := GeneratePVCRestoreSpec(size, namespace, restoredPVCName, volSnapshot.Name, storageClass)
	if err != nil {
		log.Errorf("Failed to build restored PVC Spec: %s", err)
		return err
	}
	restoredPVC, err := k8sCore.CreatePersistentVolumeClaim(restoredPVCSpec)
	if err != nil {
		log.Errorf("Failed to restore PVC from snapshot %s: %s", volSnapshot.Name, err)
		return err
	}
	log.Infof("Successfully restored PVC %s, proceed to mount to a new pod", restoredPVC.Name)
	restoredPodSpec := MakePod(namespace, []*v1.PersistentVolumeClaim{restoredPVC}, "ls", false)
	restoredPod, err := clientset.CoreV1().Pods(namespace).Create(context.TODO(), restoredPodSpec, metav1.CreateOptions{})
	if err != nil {
		log.Errorf("Error creating restored pod: %s", err)
		return err
	}

	if err = k.waitForPodToBeReady(restoredPod.Name, namespace); err != nil {
		return &scheduler.ErrFailedToSchedulePod{
			App:   nil,
			Cause: fmt.Sprintf("restored pod is not ready. Error: %v", err),
		}
	}
	// Run a cat command from within the pod to verify the content of dirtydata
	cmdArgs := []string{"exec", "-it", restoredPod.Name, "-n", namespace, "--", "bin/cat", "/mnt/volume1/aaaa.txt"}
	command := exec.Command("kubectl", cmdArgs...)
	fileContent, err := command.CombinedOutput()
	if err != nil {
		log.Errorf("Error checking content of restored PVC: %s. Output: %s", err, string(fileContent))
		return err
	}
	if !strings.Contains(string(fileContent), data) {
		return fmt.Errorf("restored volume does NOT contain data from original volume: expected to contain '%s', got '%s'", data, string(fileContent))
	}
	log.Info("Validation complete")
	return nil
}

// cloneAndVerify takes an existing PVC mounted to a pod, clones the PVC and mount it to a new pod, returns an error if
// the cloned PVC doesn't contain the file content of the original PVC
func (k *K8s) cloneAndVerify(size resource.Quantity, data, namespace, storageClass, clonedPVCName, originalPVC string) error {
	clientset, err := k.getKubeClient("")
	if err != nil {
		log.Errorf("Failed to get kube client: %s", err)
		return err
	}

	clonedPVCSpec, err := GeneratePVCCloneSpec(size, namespace, clonedPVCName, originalPVC, storageClass)
	if err != nil {
		log.Errorf("Failed to build cloned PVC Spec: %s", err)
		return err
	}
	clonedPVC, err := k8sCore.CreatePersistentVolumeClaim(clonedPVCSpec)
	if err != nil {
		log.Errorf("Failed to clone PVC from source PVC %s: %s", originalPVC, err)
		return err
	}
	log.Infof("Successfully clone PVC %s, proceed to mount to a new pod", clonedPVC.Name)
	restoredPodSpec := MakePod(namespace, []*v1.PersistentVolumeClaim{clonedPVC}, "ls", false)
	restoredPod, err := clientset.CoreV1().Pods(namespace).Create(context.TODO(), restoredPodSpec, metav1.CreateOptions{})
	if err != nil {
		log.Errorf("Error creating restored pod: %s", err)
		return err
	}

	if err = k.waitForPodToBeReady(restoredPod.Name, namespace); err != nil {
		return &scheduler.ErrFailedToSchedulePod{
			App:   nil,
			Cause: fmt.Sprintf("restored pod is not ready. Error: %v", err),
		}
	}
	// Run a cat command from within the pod to verify the content of dirtydata
	cmdArgs := []string{"exec", "-it", restoredPod.Name, "-n", namespace, "--", "bin/cat", "/mnt/volume1/aaaa.txt"}
	command := exec.Command("kubectl", cmdArgs...)
	fileContent, err := command.CombinedOutput()
	if err != nil {
		log.Errorf("Error checking content of cloned PVC: %s. Output: %s", err, string(fileContent))
		return err
	}
	if !strings.Contains(string(fileContent), data) {
		return fmt.Errorf("cloned volume does NOT contain data from original volume: expected to contain '%s', got '%s'", data, string(fileContent))
	}
	log.Info("Validation complete")
	return nil
}

// MakePod Returns a pod definition based on the namespace. The pod references the PVC's
// name.  A slice of BASH commands can be supplied as args to be run by the pod
func MakePod(ns string, pvclaims []*v1.PersistentVolumeClaim, command string, privileged bool) *v1.Pod {
	var cmd = "while true; do sleep 1; done"
	if 0 < len(command) {
		cmd = command + " && " + cmd
	}

	podSpec := &v1.Pod{
		TypeMeta: metav1.TypeMeta{
			Kind:       "Pod",
			APIVersion: "testMountSnapshotToPod",
		},
		ObjectMeta: metav1.ObjectMeta{
			GenerateName: "testpod-",
			Namespace:    ns,
		},
		Spec: v1.PodSpec{
			Containers: []v1.Container{
				{
					Name:            "test-pod",
					Image:           "alpine:3.10",
					Command:         []string{"/bin/sh", "-c"},
					Args:            []string{cmd},
					SecurityContext: &v1.SecurityContext{Privileged: &privileged},
				},
			},
			RestartPolicy: v1.RestartPolicyOnFailure,
		},
	}
	var volumeMounts = make([]v1.VolumeMount, 0)
	var volumeDevices = make([]v1.VolumeDevice, 0)
	var volumes = make([]v1.Volume, len(pvclaims))
	for index, pvclaim := range pvclaims {
		if pvclaim.Spec.VolumeMode != nil {
			fmt.Printf("mount pvc %s as %s\n", pvclaim.Name, *pvclaim.Spec.VolumeMode)
		} else {
			fmt.Printf("mount pvc %s, volume mode is nil\n", pvclaim.Name)
		}
		volumename := fmt.Sprintf("volume%v", index+1)

		if pvclaim.Spec.VolumeMode == nil || *pvclaim.Spec.VolumeMode == v1.PersistentVolumeFilesystem {
			volumeMounts = append(volumeMounts, v1.VolumeMount{Name: volumename, MountPath: "/mnt/" + volumename})
			volumes[index] = v1.Volume{Name: volumename, VolumeSource: v1.VolumeSource{PersistentVolumeClaim: &v1.PersistentVolumeClaimVolumeSource{ClaimName: pvclaim.Name, ReadOnly: false}}}
		} else {
			// Raw block device
			volumeDevices = append(volumeDevices, v1.VolumeDevice{Name: volumename, DevicePath: fmt.Sprintf("/dev/xvda%d", index)})
			volumes[index] = v1.Volume{Name: volumename, VolumeSource: v1.VolumeSource{PersistentVolumeClaim: &v1.PersistentVolumeClaimVolumeSource{ClaimName: pvclaim.Name, ReadOnly: false}}}
		}
	}
	podSpec.Spec.Containers[0].VolumeMounts = volumeMounts
	podSpec.Spec.Containers[0].VolumeDevices = volumeDevices
	podSpec.Spec.Volumes = volumes
	return podSpec
}

// MakePVC takes namespace, name and storageclass as parameter and returns a PersistentVolumeClaim spec for PVC creation
func MakePVC(size resource.Quantity, ns string, name string, storageClass string) *v1.PersistentVolumeClaim {
	PVCSpec := &v1.PersistentVolumeClaim{
		Spec: v1.PersistentVolumeClaimSpec{
			AccessModes: []v1.PersistentVolumeAccessMode{v1.ReadWriteOnce},
			Resources: v1.ResourceRequirements{
				Requests: v1.ResourceList{
					v1.ResourceStorage: size,
				},
			},
			StorageClassName: &storageClass,
		},
	}
	PVCSpec.ObjectMeta.Name = name
	PVCSpec.Namespace = ns
	PVCSpec.ObjectMeta.Namespace = ns
	return PVCSpec
}

// GeneratePVCRestoreSpec takes namespace, name, source snapshot name and storageclass as parameter and returns a PersistentVolumeClaim spec for PVC creation
func GeneratePVCRestoreSpec(size resource.Quantity, ns string, name string, sourceSnapshotName string, storageClass string) (*v1.PersistentVolumeClaim, error) {
	snapshotAPIGroup := "snapshot.storage.k8s.io"
	PVCSpec := MakePVC(size, ns, name, storageClass)
	PVCSpec.ObjectMeta.Name = name
	PVCSpec.Namespace = ns
	PVCSpec.ObjectMeta.Namespace = ns
	if sourceSnapshotName == "" {
		return nil, fmt.Errorf("source snapshot name is empty for PVC restoring request")
	}

	PVCSpec.Spec.DataSource = &v1.TypedLocalObjectReference{
		APIGroup: &snapshotAPIGroup,
		Kind:     "VolumeSnapshot",
		Name:     sourceSnapshotName,
	}

	return PVCSpec, nil
}

// GeneratePVCCloneSpec takes namespace, name, source snapshot name and storageclass as parameter and returns a PersistentVolumeClaim spec for PVC creation
func GeneratePVCCloneSpec(size resource.Quantity, ns string, name string, sourcePVCName string, storageClass string) (*v1.PersistentVolumeClaim, error) {
	PVCSpec := MakePVC(size, ns, name, storageClass)
	PVCSpec.ObjectMeta.Name = name
	PVCSpec.Namespace = ns
	PVCSpec.ObjectMeta.Namespace = ns
	if sourcePVCName == "" {
		return nil, fmt.Errorf("source PVC name is empty for PVC cloning request")
	}

	PVCSpec.Spec.DataSource = &v1.TypedLocalObjectReference{
		Kind: "PersistentVolumeClaim",
		Name: sourcePVCName,
	}

	return PVCSpec, nil
}

// DeleteCsiSnapsForVolumes delete csi snapshots for Apps
func (k *K8s) DeleteCsiSnapsForVolumes(ctx *scheduler.Context, retainCount int) error {
	// Only FA (pure_block) volume is supported
	volTypes := []string{PureBlock}

	for _, specObj := range ctx.App.SpecList {

		if obj, ok := specObj.(*corev1.PersistentVolumeClaim); ok {
			pvc, _ := k8sCore.GetPersistentVolumeClaim(obj.Name, obj.Namespace)
			snapshotOkay, err := k.filterPureTypeVolumeIfEnabled(pvc, volTypes)
			if err != nil {
				return err
			}
			if snapshotOkay {
				snaplistForDelete, err := k.GetCsiSnapshots(obj.Namespace, pvc.Name)
				if err != nil {
					return &scheduler.ErrFailedToGetSnapshotList{
						Name:  obj.Namespace,
						Cause: fmt.Errorf("failed to list csi snapshot in namespace: %v. Err: %v", obj.Namespace, err),
					}

				}
				log.Infof("Current [%v] snapshot exist for [%v] pvc", len(snaplistForDelete), pvc.Name)
				if len(snaplistForDelete) > retainCount {
					resVolIndex := random.Intn(len(snaplistForDelete))
					log.Infof("Deleting snapshot: [%v] for pvc: [%v]", snaplistForDelete[resVolIndex].Name, pvc.Name)
					err = k.DeleteCsiSnapshot(ctx, snaplistForDelete[resVolIndex].Name, obj.Namespace)
					if err != nil {
						return err
					}
				}
			}
		} else if obj, ok := specObj.(*appsapi.StatefulSet); ok {
			ss, err := k8sApps.GetStatefulSet(obj.Name, obj.Namespace)
			if err != nil {
				return &scheduler.ErrFailedToDeleteSnapshot{
					Name:  obj.Namespace,
					Cause: fmt.Errorf("failed to get StatefulSet: %v. Err: %v", obj.Name, err),
				}
			}

			pvcList, err := k8sApps.GetPVCsForStatefulSet(ss)
			if err != nil || pvcList == nil {
				return &scheduler.ErrFailedToDeleteSnapshot{
					Name:  obj.Namespace,
					Cause: fmt.Errorf("failed to get PVC from StatefulSet: %v. Err: %v", ss.Name, err),
				}
			}

			for _, pvc := range pvcList.Items {
				snapshotOkay, err := k.filterPureTypeVolumeIfEnabled(&pvc, volTypes)
				if err != nil {
					return err
				}
				if snapshotOkay {
					snaplistFromStatefulset, err := k.GetCsiSnapshots(obj.Namespace, pvc.Name)
					if err != nil {
						return &scheduler.ErrFailedToGetSnapshotList{
							Name:  obj.Namespace,
							Cause: fmt.Errorf("failed to list csi snapshot in namespace: %v. Err: %v", obj.Namespace, err),
						}

					}
					log.Infof("Current [%v] snapshot exist for [%v] pvc", len(snaplistFromStatefulset), pvc.Name)
					if len(snaplistFromStatefulset) > retainCount {
						resVolIndex := random.Intn(len(snaplistFromStatefulset))
						log.Infof("Deleting snapshot: [%v] for pvc: [%v]", snaplistFromStatefulset[resVolIndex].Name, pvc.Name)
						err = k.DeleteCsiSnapshot(ctx, snaplistFromStatefulset[resVolIndex].Name, obj.Namespace)
						if err != nil {
							return err
						}
					}
				}
			}
		}
	}

	return nil
}

func (k *K8s) restoreAndValidate(
	ctx *scheduler.Context, pvc *v1.PersistentVolumeClaim,
	namespace string, sc *storageapi.StorageClass,
) (*v1.PersistentVolumeClaim, error) {
	var resPvc *v1.PersistentVolumeClaim

	snaplist, err := k.GetCsiSnapshots(namespace, pvc.Name)
	if err != nil {
		return nil, err
	}
	if len(snaplist) == 0 {
		return nil, fmt.Errorf("no snapshot found for a PVC: [%s]", pvc.Name)
	}

	resVolIndex := random.Intn(len(snaplist))
	restorePVCName := pvc.Name + "-" + "restore"
	if resPvc, err = k.restoreCsiSnapshot(restorePVCName, *pvc, snaplist[resVolIndex], sc); err != nil {
		return nil, &scheduler.ErrFailedToRestore{
			App:   ctx.App,
			Cause: fmt.Sprintf("Failed to restore snapshot: [%s]", snaplist[resVolIndex].Name),
		}
	}
	// Validate restored PVC
	if err = k.ValidateCsiRestore(resPvc.Name, namespace, DefaultTimeout); err != nil {
		return nil, &scheduler.ErrFailedToValidatePvcAfterRestore{
			App:   ctx.App,
			Cause: fmt.Sprintf("Failed to validate after snapshot: [%s] restore", snaplist[resVolIndex].Name),
		}
	}
	log.Infof("Successfully restored pvc [%s] from snapshot [%s]", resPvc.Name, snaplist[resVolIndex].Name)

	return resPvc, nil
}

// RestoreCsiSnapAndValidate restore the snapshot and validate the PVC
func (k *K8s) RestoreCsiSnapAndValidate(ctx *scheduler.Context, scMap map[string]*storageapi.StorageClass) (map[string]v1.PersistentVolumeClaim, error) {
	var pvcToRestorePVCMap = make(map[string]v1.PersistentVolumeClaim)
	var pureBlkType = []string{PureBlock}
	for _, specObj := range ctx.App.SpecList {
		var resPvc *v1.PersistentVolumeClaim
		if obj, ok := specObj.(*corev1.PersistentVolumeClaim); ok {
			pvc, _ := k8sCore.GetPersistentVolumeClaim(obj.Name, obj.Namespace)
			restoreOkay, err := k.filterPureTypeVolumeIfEnabled(pvc, pureBlkType)
			if err != nil {
				return nil, err
			}
			if restoreOkay {
				if resPvc, err = k.restoreAndValidate(ctx, pvc, obj.Namespace, scMap[PureBlock]); err != nil {
					return nil, err
				}
			}
			pvcToRestorePVCMap[pvc.Name] = *resPvc
		} else if obj, ok := specObj.(*appsapi.StatefulSet); ok {
			ss, err := k8sApps.GetStatefulSet(obj.Name, obj.Namespace)
			if err != nil {
				return nil, &scheduler.ErrFailedToRestore{
					App:   ctx.App,
					Cause: fmt.Sprintf("Failed to get StatefulSet: %v. Err: %v", obj.Name, err),
				}
			}

			pvcList, err := k8sApps.GetPVCsForStatefulSet(ss)
			if err != nil || pvcList == nil {
				return nil, &scheduler.ErrFailedToRestore{
					App:   ctx.App,
					Cause: fmt.Sprintf("Failed to get PVC from StatefulSet: %v. Err: %v", ss.Name, err),
				}
			}

			for _, pvc := range pvcList.Items {
				restoreOkay, err := k.filterPureTypeVolumeIfEnabled(&pvc, pureBlkType)
				if err != nil {
					return nil, err
				}
				if restoreOkay {
					if resPvc, err = k.restoreAndValidate(ctx, &pvc, obj.Namespace, scMap[PureBlock]); err != nil {
						return nil, err
					}
				}
				pvcToRestorePVCMap[pvc.Name] = *resPvc
			}
		}
	}
	return pvcToRestorePVCMap, nil

}

// ValidateCsiRestore validates the restored PVC from snapshot
func (k *K8s) ValidateCsiRestore(pvcName string, namespace string, timeout time.Duration) error {
	t := func() (interface{}, bool, error) {
		var pvc *v1.PersistentVolumeClaim
		var err error
		if pvc, err = k8sCore.GetPersistentVolumeClaim(pvcName, namespace); err != nil {
			return nil, true, &scheduler.ErrFailedToValidatePvc{
				Name:  pvcName,
				Cause: fmt.Errorf("failed to get persistent volume claim.Err: %v", err),
			}
		}
		if pvc.Status.Phase == v1.ClaimPending {
			return nil, true, &scheduler.ErrFailedToValidatePvc{
				Name:  pvcName,
				Cause: fmt.Errorf("PVC [%s] is not bound", pvcName),
			}
		}
		return "", false, nil
	}

	if _, err := task.DoRetryWithTimeout(t, timeout, DefaultRetryInterval); err != nil {
		return err
	}

	return nil
}

// restoreCsiSnapshot restore PVC from csiSnapshot
func (k *K8s) restoreCsiSnapshot(
	restorePvcName string, pvc corev1.PersistentVolumeClaim,
	snap *v1beta1.VolumeSnapshot, sc *storageapi.StorageClass,
) (*v1.PersistentVolumeClaim, error) {
	var resPvc *corev1.PersistentVolumeClaim
	var dataSource v1.TypedLocalObjectReference

	var err error

	v1obj := metav1.ObjectMeta{
		Name:      restorePvcName,
		Namespace: pvc.Namespace,
	}

	resList := make(map[v1.ResourceName]resource.Quantity)
	resList["storage"] = *snap.Status.RestoreSize

	resRequirements := corev1.ResourceRequirements{
		Requests: resList,
	}

	dataSource = v1.TypedLocalObjectReference{
		Kind:     VolumeSnapshotKind,
		Name:     snap.Name,
		APIGroup: &SnapshotAPIGroup,
	}

	restorePvcSpec := corev1.PersistentVolumeClaimSpec{
		AccessModes:      pvc.Spec.AccessModes,
		Resources:        resRequirements,
		DataSource:       &dataSource,
		StorageClassName: &sc.Name,
	}
	restorePVC := corev1.PersistentVolumeClaim{
		ObjectMeta: v1obj,
		Spec:       restorePvcSpec,
	}

	log.Infof("Restoring Snapshot: %v", restorePVC.Name)
	if resPvc, err = k8sCore.CreatePersistentVolumeClaim(&restorePVC); err != nil {
		return nil, err
	}
	return resPvc, nil
}

// CreateCsiSnapshotClass creates csi volume snapshot class
func (k *K8s) CreateCsiSnapshotClass(snapClassName string, deleionPolicy string) (*v1beta1.VolumeSnapshotClass, error) {
	var err error
	var annotation = make(map[string]string)
	var volumeSnapClass *v1beta1.VolumeSnapshotClass
	annotation["snapshot.storage.kubernetes.io/is-default-class"] = "true"

	v1obj := metav1.ObjectMeta{
		Name:        snapClassName,
		Annotations: annotation,
	}

	snapClass := v1beta1.VolumeSnapshotClass{
		ObjectMeta:     v1obj,
		Driver:         CsiProvisioner,
		DeletionPolicy: v1beta1.DeletionPolicy(deleionPolicy),
	}

	log.Infof("Creating volume snapshot class: %v", snapClassName)
	if volumeSnapClass, err = k8sExternalsnap.CreateSnapshotClass(&snapClass); err != nil {
		return nil, &scheduler.ErrFailedToCreateSnapshotClass{
			Name:  snapClassName,
			Cause: err,
		}
	}
	return volumeSnapClass, nil
}

// waitForCsiSnapToBeReady wait for snapshot status to be ready
func (k *K8s) waitForCsiSnapToBeReady(snapName string, namespace string) error {
	var snap *v1beta1.VolumeSnapshot
	var err error
	log.Infof("Waiting for snapshot [%s] to be ready in namespace: %s ", snapName, namespace)
	t := func() (interface{}, bool, error) {
		if snap, err = k8sExternalsnap.GetSnapshot(snapName, namespace); err != nil {
			return "", true, err
		}
		if snap.Status == nil || !*snap.Status.ReadyToUse {
			return "", true, &scheduler.ErrFailedToValidateSnapshot{
				Name:  snapName,
				Cause: fmt.Errorf("snapshot [%s] is not ready", snapName),
			}
		}
		return "", false, nil
	}
	if _, err := task.DoRetryWithTimeout(t, SnapshotReadyTimeout, DefaultRetryInterval); err != nil {
		return err
	}
	log.Infof("Snapshot is ready to use: %s", snap.Name)
	return nil
}

// waitForCsiSnapToBeReady wait for snapshot status to be ready
func (k *K8s) waitForPodToBeReady(podname string, namespace string) error {
	var pod *v1.Pod
	var err error
	kubeClient, err := k.getKubeClient("")
	if err != nil {
		log.Error("Failed to get Kube client")
		return err
	}
	log.Infof("Waiting for pod [%s] to be ready in namespace: %s ", podname, namespace)
	t := func() (interface{}, bool, error) {
		if pod, err = kubeClient.CoreV1().Pods(namespace).Get(context.TODO(), podname, metav1.GetOptions{}); err != nil {
			return "", true, err
		}
		if pod.Status.Phase != v1.PodRunning {
			return "", true, fmt.Errorf("Pod %s not up yet", podname)
		}
		return "", false, nil
	}
	if _, err := task.DoRetryWithTimeout(t, k8sPodCreateTimeout, DefaultRetryInterval); err != nil {
		return err
	}
	log.Infof("Pod is up and running: %s", pod.Name)
	return nil
}

// waitForRestoredPVCsToBound retries and wait up to 30 minutes for all PVCs to bound
func (k *K8s) waitForRestoredPVCsToBound(pvcNamePrefix string, namespace string) error {
	var pvc *v1.PersistentVolumeClaim
	var err error
	kubeClient, err := k.getKubeClient("")
	if err != nil {
		log.Error("Failed to get Kube client")
		return err
	}
	log.Infof("Waiting for pvcs [%s] to be bound in namespace: %s ", pvcNamePrefix, namespace)
	t := func() (interface{}, bool, error) {
		for j := 0; j < numOfRestoredPVCForCloneManyTest; j++ {
			restoredPVCName := fmt.Sprint(pvcNamePrefix, j)
			if pvc, err = kubeClient.CoreV1().PersistentVolumeClaims(namespace).Get(context.TODO(), restoredPVCName, metav1.GetOptions{}); err != nil {
				return "", true, err
			}
			if pvc.Status.Phase != v1.ClaimBound {
				return "", true, fmt.Errorf("PVC %s not bound yet", pvcNamePrefix)
			}
		}
		return "", false, nil

	}
	if _, err := task.DoRetryWithTimeout(t, 30*time.Minute, 30*time.Second); err != nil {
		return err
	}
	log.Infof("PVC is in bound: %s", pvc.Name)
	return nil
}

// CreateCsiSnapshot create snapshot for given pvc
func (k *K8s) CreateCsiSnapshot(name string, namespace string, class string, pvc string) (*v1beta1.VolumeSnapshot, error) {
	var err error
	var snapshot *v1beta1.VolumeSnapshot

	v1obj := metav1.ObjectMeta{
		Name:      name,
		Namespace: namespace,
	}

	source := v1beta1.VolumeSnapshotSource{
		PersistentVolumeClaimName: &pvc,
	}

	spec := v1beta1.VolumeSnapshotSpec{
		VolumeSnapshotClassName: &class,
		Source:                  source,
	}

	snap := v1beta1.VolumeSnapshot{
		ObjectMeta: v1obj,
		Spec:       spec,
	}
	log.Infof("Creating snapshot : %v", name)
	if snapshot, err = k8sExternalsnap.CreateSnapshot(&snap); err != nil {
		return nil, &scheduler.ErrFailedToCreateSnapshot{
			PvcName: pvc,
			Cause:   err,
		}
	}
	if err = k.waitForCsiSnapToBeReady(snapshot.Name, namespace); err != nil {
		return nil, &scheduler.ErrFailedToCreateSnapshot{
			PvcName: pvc,
			Cause:   fmt.Errorf("snapshot is not ready. Error: %v", err),
		}
	}
	return snapshot, nil
}

// GetCsiSnapshots return snapshot list for a pvc
func (k *K8s) GetCsiSnapshots(namespace string, pvcName string) ([]*v1beta1.VolumeSnapshot, error) {
	var snaplist *v1beta1.VolumeSnapshotList
	var snap *v1beta1.VolumeSnapshot
	var err error
	snapshots := make([]*v1beta1.VolumeSnapshot, 0)

	if snaplist, err = k8sExternalsnap.ListSnapshots(namespace); err != nil {
		return nil, &scheduler.ErrFailedToGetSnapshotList{
			Name:  namespace,
			Cause: err,
		}
	}

	for _, snapshot := range snaplist.Items {
		if snap, err = k8sExternalsnap.GetSnapshot(snapshot.Name, namespace); err != nil {
			// Not returning error when it failed to get snapshot as snapshot could be deleting
			log.Warnf("Unable to get snapshot: [%v]. It could be deleting", snapshot.Name)
			continue
		}
		if strings.Compare(*snap.Spec.Source.PersistentVolumeClaimName, pvcName) == 0 {
			log.Infof("[%v] snapshot source pvc: [%v] matches with: [%v] pvc", snapshot.Name, *snap.Spec.Source.PersistentVolumeClaimName, pvcName)
			snapshots = append(snapshots, snap)
		}
	}
	return snapshots, nil
}

// ValidateCsiSnapshots validate all snapshots in the context
func (k *K8s) ValidateCsiSnapshots(ctx *scheduler.Context, volSnapMap map[string]*v1beta1.VolumeSnapshot) error {
	var pureBlkType = []string{PureBlock}

	for _, specObj := range ctx.App.SpecList {
		if obj, ok := specObj.(*corev1.PersistentVolumeClaim); ok {
			pvc, _ := k8sCore.GetPersistentVolumeClaim(obj.Name, obj.Namespace)
			validateOkay, err := k.filterPureTypeVolumeIfEnabled(pvc, pureBlkType)
			if err != nil {
				return err
			}
			if validateOkay {
				if _, ok := volSnapMap[pvc.Spec.VolumeName]; !ok {
					return &scheduler.ErrFailedToValidateCsiSnapshots{
						App:   ctx.App,
						Cause: fmt.Sprintf("Snapshot is empty for a pvc: %v", pvc.Name),
					}
				}

				if err = k.validateCsiSnap(pvc.Name, obj.Namespace, *volSnapMap[pvc.Spec.VolumeName]); err != nil {
					return err
				}
			}
		} else if obj, ok := specObj.(*appsapi.StatefulSet); ok {
			ss, err := k8sApps.GetStatefulSet(obj.Name, obj.Namespace)
			if err != nil {
				return &scheduler.ErrFailedToValidateCsiSnapshots{
					App:   ctx.App,
					Cause: fmt.Sprintf("Failed to get StatefulSet: %v. Err: %v", obj.Name, err),
				}
			}

			pvcList, err := k8sApps.GetPVCsForStatefulSet(ss)
			if err != nil || pvcList == nil {
				return &scheduler.ErrFailedToValidateCsiSnapshots{
					App:   ctx.App,
					Cause: fmt.Sprintf("Failed to get PVC from StatefulSet: %v. Err: %v", ss.Name, err),
				}
			}

			for _, pvc := range pvcList.Items {
				validateOkay, err := k.filterPureTypeVolumeIfEnabled(&pvc, pureBlkType)
				if err != nil {
					return err
				}
				if validateOkay {
					if _, ok := volSnapMap[pvc.Spec.VolumeName]; !ok {
						return &scheduler.ErrFailedToValidateCsiSnapshots{
							App:   ctx.App,
							Cause: fmt.Sprintf("Snapshot is empty for a pvc: %v", pvc.Name),
						}
					}
					if err = k.validateCsiSnap(pvc.Name, obj.Namespace, *volSnapMap[pvc.Spec.VolumeName]); err != nil {
						return err
					}
				}
			}
		}
	}
	return nil
}

// validateCsiSnapshot validates the given snapshot is successfully created or not
func (k *K8s) validateCsiSnap(pvcName string, namespace string, csiSnapshot v1beta1.VolumeSnapshot) error {
	var snap *v1beta1.VolumeSnapshot
	var err error

	if csiSnapshot.Name == "" {
		return &scheduler.ErrFailedToValidateSnapshot{
			Name:  pvcName,
			Cause: fmt.Errorf("failed to validate snaps.Valid snapshot not provided for volume: %s", pvcName),
		}
	}

	if snap, err = k8sExternalsnap.GetSnapshot(csiSnapshot.Name, namespace); err != nil {
		return &scheduler.ErrFailedToValidateSnapshot{
			Name:  pvcName,
			Cause: fmt.Errorf("failed to get snapshot: %s", csiSnapshot.Name),
		}
	}

	// Checking if snapshot class matches with create storage class
	log.Debugf("VolumeSnapshotClassName in snapshot: %s", *snap.Spec.VolumeSnapshotClassName)
	if *snap.Spec.VolumeSnapshotClassName != *csiSnapshot.Spec.VolumeSnapshotClassName {
		return &scheduler.ErrFailedToValidateSnapshot{
			Name:  pvcName,
			Cause: fmt.Errorf("failed to validate snap: [%s].Snapshot class is not maching", snap.Name),
		}
	}

	log.Debugf("Validating the source PVC name in snapshot: %s", *snap.Spec.Source.PersistentVolumeClaimName)
	if *snap.Spec.Source.PersistentVolumeClaimName != pvcName {
		return &scheduler.ErrFailedToValidateSnapshot{
			Name:  pvcName,
			Cause: fmt.Errorf("failed to validate source pvc name in snapshot: %s", snap.Name),
		}
	}

	log.Infof("Successfully validated the snapshot %s", csiSnapshot.Name)
	return nil
}

// GetPodsRestartCount return map of HostIP and it restart count in given namespace
func (k *K8s) GetPodsRestartCount(namespace string, podLabelMap map[string]string) (map[*v1.Pod]int32, error) {
	podRestartCountMap := make(map[*v1.Pod]int32)
	podList, err := k8sCore.GetPods(namespace, podLabelMap)
	if err != nil {
		return nil, err
	}
	for _, pod := range podList.Items {
		actualPod, err := k8sCore.GetPodByName(pod.Name, pod.Namespace)
		if err != nil {
			return nil, err
		}
		containerStatus := actualPod.Status.ContainerStatuses
		for _, status := range containerStatus {
			podRestartCountMap[actualPod] += status.RestartCount
		}
	}
	return podRestartCountMap, nil
}

func substituteImageWithInternalRegistry(spec interface{}) {
	internalDockerRegistry := os.Getenv("INTERNAL_DOCKER_REGISTRY")
	if internalDockerRegistry != "" {
		if obj, ok := spec.(*appsapi.DaemonSet); ok {
			modifyImageInContainers(obj.Spec.Template.Spec.InitContainers, internalDockerRegistry)
			modifyImageInContainers(obj.Spec.Template.Spec.Containers, internalDockerRegistry)
		}
		if obj, ok := spec.(*appsapi.Deployment); ok {
			modifyImageInContainers(obj.Spec.Template.Spec.InitContainers, internalDockerRegistry)
			modifyImageInContainers(obj.Spec.Template.Spec.Containers, internalDockerRegistry)
		}
		if obj, ok := spec.(*appsapi.StatefulSet); ok {
			modifyImageInContainers(obj.Spec.Template.Spec.InitContainers, internalDockerRegistry)
			modifyImageInContainers(obj.Spec.Template.Spec.Containers, internalDockerRegistry)
		}
		if obj, ok := spec.(*batchv1.Job); ok {
			modifyImageInContainers(obj.Spec.Template.Spec.InitContainers, internalDockerRegistry)
			modifyImageInContainers(obj.Spec.Template.Spec.Containers, internalDockerRegistry)
		}
		if obj, ok := spec.(*corev1.Pod); ok {
			modifyImageInContainers(obj.Spec.InitContainers, internalDockerRegistry)
			modifyImageInContainers(obj.Spec.Containers, internalDockerRegistry)
		}
	}
}

func modifyImageInContainers(containers []v1.Container, imageName string) {
	if containers != nil {
		for idx := range containers {
			containers[idx].Image = fmt.Sprintf("%s/%s", imageName, containers[idx].Image)
		}
	}
}

func (k *K8s) createDockerRegistrySecret(secretName, secretNamespace string) (*v1.Secret, error) {
	var auths = struct {
		AuthConfigs map[string]docker_types.AuthConfig `json:"auths"`
	}{}

	dockerServer := os.Getenv("IMAGE_PULL_SERVER")
	dockerUsername := os.Getenv("IMAGE_PULL_USERNAME")
	dockerPassword := os.Getenv("IMAGE_PULL_PASSWORD")

	if dockerServer != "" && dockerUsername != "" && dockerPassword != "" {
		auths.AuthConfigs = map[string]docker_types.AuthConfig{
			dockerServer: {
				Username: dockerUsername,
				Password: dockerPassword,
				Auth:     base64.StdEncoding.EncodeToString([]byte(fmt.Sprintf("%s:%s", dockerUsername, dockerPassword))),
			},
		}
		authConfigsEnc, _ := json.Marshal(auths)

		secretObj := &v1.Secret{
			ObjectMeta: metav1.ObjectMeta{
				Name:      secretName,
				Namespace: secretNamespace,
			},
			Type: "docker-registry",
			Data: map[string][]byte{".dockerconfigjson": authConfigsEnc},
		}
		secret, err := k8sCore.CreateSecret(secretObj)
		if k8serrors.IsAlreadyExists(err) {
			if secret, err = k8sCore.GetSecret(secretName, secretNamespace); err == nil {
				log.Infof("Using existing Docker regisrty secret: %v", secret.Name)
				return secret, nil
			}
		}
		if err != nil {
			return nil, fmt.Errorf("failed to create Docker registry secret: %s. Err: %v", secretName, err)
		}
		log.Infof("Created Docker registry secret: %s", secret.Name)
		return secret, nil
	}
	return nil, nil
}

func insertLineBreak(note string) string {
	return fmt.Sprintf("------------------------------\n%s\n------------------------------\n", note)
}

func dumpPodStatusRecursively(pod corev1.Pod) string {
	var buf bytes.Buffer
	buf.WriteString(insertLineBreak(fmt.Sprintf("Pod: [%s] %s", pod.Namespace, pod.Name)))
	buf.WriteString(fmt.Sprintf("%v\n", pod.Status))
	for _, conStat := range pod.Status.ContainerStatuses {
		buf.WriteString(insertLineBreak(fmt.Sprintf("container: %s", conStat.Name)))
		buf.WriteString(fmt.Sprintf("%v\n", conStat))
		buf.WriteString(insertLineBreak("END container"))
	}
	buf.WriteString(dumpEvents(pod.Namespace, "Pod", pod.Name))
	buf.WriteString(insertLineBreak("END pod"))
	return buf.String()
}

func dumpEvents(namespace, resourceType, name string) string {
	var buf bytes.Buffer
	fields := fmt.Sprintf("involvedObject.kind=%s,involvedObject.name=%s", resourceType, name)
	events, err := k8sCore.ListEvents(namespace, metav1.ListOptions{FieldSelector: fields})
	if err != nil {
		buf.WriteString(fmt.Sprintf("%v", &scheduler.ErrFailedToGetEvents{
			Type:  resourceType,
			Name:  name,
			Cause: err.Error(),
		}))
	}
	buf.WriteString(insertLineBreak("Events:"))
	buf.WriteString(fmt.Sprintf("%v\n", events))
	return buf.String()
}

// getAffinity return Affinity spec
func getAffinity(topologyLabels []map[string]string) corev1.Affinity {
	var matchExpressions []corev1.NodeSelectorRequirement
	var nodeSelTerms []corev1.NodeSelectorTerm
	for key, value := range topologyLabels[0] {
		var values []string
		values = append(values, value)
		nodeSelecterReq := corev1.NodeSelectorRequirement{
			Key:      key,
			Operator: "In",
			Values:   values,
		}
		matchExpressions = append(matchExpressions, nodeSelecterReq)
	}
	nodeSelTerm := corev1.NodeSelectorTerm{
		MatchExpressions: matchExpressions,
	}
	nodeSelTerms = append(nodeSelTerms, nodeSelTerm)
	nodeSelector := corev1.NodeSelector{
		NodeSelectorTerms: nodeSelTerms,
	}
	nodeAff := corev1.NodeAffinity{
		RequiredDuringSchedulingIgnoredDuringExecution: &nodeSelector,
	}
	return corev1.Affinity{
		NodeAffinity: &nodeAff,
	}
}

// getLabelsFromNodeAffinit return Topology labels from appinity specs
func getLabelsFromNodeAffinity(nodeAffSpec *v1.NodeAffinity) map[string]string {
	var nodeSelTerms []corev1.NodeSelectorTerm
	var label = make(map[string]string)

	if nodeAffSpec.RequiredDuringSchedulingIgnoredDuringExecution != nil {
		nodeSelTerms = nodeAffSpec.RequiredDuringSchedulingIgnoredDuringExecution.NodeSelectorTerms
		for _, nSelTerm := range nodeSelTerms {
			matchExpressions := nSelTerm.MatchExpressions
			for _, nSelReq := range matchExpressions {
				label[nSelReq.Key] = nSelReq.Values[0]
			}
		}
	}
	return label
}

// MergeMaps merges two maps
func MergeMaps(m1 map[string]string, m2 map[string]string) map[string]string {
	for k, v := range m2 {
		m1[k] = v
	}
	return m1
}

// AddNamespaceLabel adds a label key=value on the given namespace
func (k *K8s) AddNamespaceLabel(namespace string, labelMap map[string]string) error {
	ns, err := k8sCore.GetNamespace(namespace)
	if err != nil {
		return err
	}
	newLabels := MergeMaps(ns.Labels, labelMap)
	ns.SetLabels(newLabels)
	if _, err := k8sCore.UpdateNamespace(ns); err == nil {
		return nil
	}
	return err
}

// RemoveNamespaceLabel removes the label with key on given namespace
func (k *K8s) RemoveNamespaceLabel(namespace string, labelMap map[string]string) error {
	ns, err := k8sCore.GetNamespace(namespace)
	if err != nil {
		return err
	}
	for key := range labelMap {
		delete(ns.Labels, key)
	}
	if _, err = k8sCore.UpdateNamespace(ns); err == nil {
		return nil
	}
	return err
}

// GetNamespaceLabel gets the labels on given namespace
func (k *K8s) GetNamespaceLabel(namespace string) (map[string]string, error) {
	ns, err := k8sCore.GetNamespace(namespace)
	if err != nil {
		return nil, err
	}
	return ns.Labels, nil
}

// rotateTopologyArray Rotates topology arrays by one
func rotateTopologyArray(options *scheduler.ScheduleOptions) {
	if len(options.TopologyLabels) > 1 {
		arr := options.TopologyLabels
		firstElem := arr[0]
		arr = arr[1:]
		arr = append(arr, firstElem)
		options.TopologyLabels = arr
	}
}

func init() {
	k := &K8s{}
	scheduler.Register(SchedName, k)
}

// ClusterVersion returns the cluster version of the kubernetes cluster as a string (like "1.23.0")
func ClusterVersion() (string, error) {
	ver, err := k8sCore.GetVersion()
	if err != nil {
		return "", err
	}
	return strings.TrimLeft(ver.String(), "v"), nil
}<|MERGE_RESOLUTION|>--- conflicted
+++ resolved
@@ -4353,20 +4353,13 @@
 	return nil, nil
 }
 
-<<<<<<< HEAD
 // createCustomResourceObjects is used to create objects whose resource `kind` is defined by a CRD. NOTE: this is done using the `kubectl apply -f` command instead of the conventional method of using an api library
 func (k *K8s) createCustomResourceObjects(
 	spec interface{},
-=======
-// createCRDObjects is used to create Resources in the group `apiextensions` group (like CRDs)
-func (k *K8s) createCRDObjects(
-	specObj interface{},
->>>>>>> 4d2e6ae7
 	ns *corev1.Namespace,
 	app *spec.AppSpec,
 ) (interface{}, error) {
 
-<<<<<<< HEAD
 	if obj, ok := spec.(*CustomResourceObjectYAML); ok {
 		log.Warn("applying custom resources")
 		cryaml := obj.Path
@@ -4412,7 +4405,15 @@
 	}
 
 	return nil
-=======
+}
+
+// createCRDObjects is used to create Resources in the group `apiextensions` group (like CRDs)
+func (k *K8s) createCRDObjects(
+	specObj interface{},
+	ns *corev1.Namespace,
+	app *spec.AppSpec,
+) (interface{}, error) {
+
 	if obj, ok := specObj.(*apiextensionsv1.CustomResourceDefinition); ok {
 		obj.Namespace = ns.Name
 		err := k8sApiExtensions.RegisterCRD(obj)
@@ -4476,7 +4477,6 @@
 	}
 
 	return nil, nil
->>>>>>> 4d2e6ae7
 }
 
 func (k *K8s) createMigrationObjects(
