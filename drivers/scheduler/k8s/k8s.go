package k8s

import (
	"bufio"
	"bytes"
	"context"
	"encoding/base64"
	"encoding/json"
	baseErrors "errors"
	"fmt"
	"io"
	"io/ioutil"
	random "math/rand"
	"os"
	"os/exec"
	"path/filepath"
	"reflect"
	"regexp"
	"strconv"
	"strings"
	"sync"
	"text/template"
	"time"

	"github.com/portworx/torpedo/pkg/log"
	"github.com/portworx/torpedo/pkg/osutils"

	yaml2 "gopkg.in/yaml.v2"

	docker_types "github.com/docker/docker/api/types"
	vaultapi "github.com/hashicorp/vault/api"
	v1beta1 "github.com/kubernetes-csi/external-snapshotter/client/v4/apis/volumesnapshot/v1beta1"
	snapv1 "github.com/kubernetes-incubator/external-storage/snapshot/pkg/apis/crd/v1"
	apapi "github.com/libopenstorage/autopilot-api/pkg/apis/autopilot/v1alpha1"
	"github.com/libopenstorage/openstorage/pkg/units"
	storkapi "github.com/libopenstorage/stork/pkg/apis/stork/v1alpha1"
	admissionregistration "github.com/portworx/sched-ops/k8s/admissionregistration"
	"github.com/portworx/sched-ops/k8s/apps"
	"github.com/portworx/sched-ops/k8s/autopilot"
	"github.com/portworx/sched-ops/k8s/batch"
	k8sCommon "github.com/portworx/sched-ops/k8s/common"
	"github.com/portworx/sched-ops/k8s/core"
	schederrors "github.com/portworx/sched-ops/k8s/errors"
	csisnapshot "github.com/portworx/sched-ops/k8s/externalsnapshotter"
	"github.com/portworx/sched-ops/k8s/externalstorage"
	"github.com/portworx/sched-ops/k8s/networking"
	"github.com/portworx/sched-ops/k8s/policy"
	"github.com/portworx/sched-ops/k8s/prometheus"
	"github.com/portworx/sched-ops/k8s/rbac"
	"github.com/portworx/sched-ops/k8s/storage"
	"github.com/portworx/sched-ops/k8s/stork"
	"github.com/portworx/sched-ops/task"
	"github.com/portworx/torpedo/drivers/api"
	"github.com/portworx/torpedo/drivers/node"
	"github.com/portworx/torpedo/drivers/scheduler"
	"github.com/portworx/torpedo/drivers/scheduler/spec"
	"github.com/portworx/torpedo/drivers/volume"
	"github.com/portworx/torpedo/pkg/aututils"
	"github.com/portworx/torpedo/pkg/errors"
	"github.com/portworx/torpedo/pkg/pureutils"
	monitoringv1 "github.com/prometheus-operator/prometheus-operator/pkg/apis/monitoring/v1"
	admissionregistrationv1 "k8s.io/api/admissionregistration/v1"
	admissionregistrationv1beta1 "k8s.io/api/admissionregistration/v1beta1"
	appsapi "k8s.io/api/apps/v1"
	batchv1 "k8s.io/api/batch/v1"
	batchv1beta1 "k8s.io/api/batch/v1beta1"
	corev1 "k8s.io/api/core/v1"
	v1 "k8s.io/api/core/v1"
	netv1 "k8s.io/api/networking/v1"
	networkingv1beta1 "k8s.io/api/networking/v1beta1"
	policyv1beta1 "k8s.io/api/policy/v1beta1"
	rbacv1 "k8s.io/api/rbac/v1"
	storageapi "k8s.io/api/storage/v1"
	apiextensionsv1 "k8s.io/apiextensions-apiserver/pkg/apis/apiextensions/v1"
	apiextensionsv1beta1 "k8s.io/apiextensions-apiserver/pkg/apis/apiextensions/v1beta1"
	k8serrors "k8s.io/apimachinery/pkg/api/errors"
	"k8s.io/apimachinery/pkg/api/meta"
	"k8s.io/apimachinery/pkg/api/resource"
	metav1 "k8s.io/apimachinery/pkg/apis/meta/v1"
	"k8s.io/apimachinery/pkg/runtime"
	"k8s.io/apimachinery/pkg/runtime/serializer"
	"k8s.io/apimachinery/pkg/types"
	"k8s.io/apimachinery/pkg/util/yaml"
	"k8s.io/client-go/kubernetes"
	"k8s.io/client-go/kubernetes/scheme"
	"k8s.io/client-go/rest"
	"k8s.io/client-go/tools/clientcmd"
)

const (
	// SchedName is the name of the kubernetes scheduler driver implementation
	SchedName = "k8s"
	// SnapshotParent is the parameter key for the parent of a snapshot
	SnapshotParent = "snapshot_parent"
	k8sPodsRootDir = "/var/lib/kubelet/pods"
	// DeploymentSuffix is the suffix for deployment names stored as keys in maps
	DeploymentSuffix = "-dep"
	// StatefulSetSuffix is the suffix for statefulset names stored as keys in maps
	StatefulSetSuffix = "-ss"
	// SystemdSchedServiceName is the name of the system service responsible for scheduling
	SystemdSchedServiceName = "kubelet"
	// ZoneK8SNodeLabel is label describing zone of the k8s node
	ZoneK8SNodeLabel = "failure-domain.beta.kubernetes.io/zone"
	// RegionK8SNodeLabel is node label describing region of the k8s node
	RegionK8SNodeLabel = "failure-domain.beta.kubernetes.io/region"
	// TopologyZoneK8sNodeLabel is label describing topology zone of k8s node
	TopologyZoneK8sNodeLabel = "topology.portworx.io/zone"
	// TopologyRegionK8sNodeLabel is label describing topology region of k8s node
	TopologyRegionK8sNodeLabel = "topology.portworx.io/region"
	// PureFile is the parameter in storageclass to represent FB volume
	PureFile = "pure_file"
	// PureBlock is the parameter in storageclass to represent FA direct access volumes
	PureBlock = "pure_block"
	// PortworxStrict provisioner for using same provisioner as provided in the spec
	PortworxStrict = "strict"
	// CsiProvisioner is csi provisioner
	CsiProvisioner = "pxd.portworx.com"
	//NodeType for enabling specific features
	NodeType = "node-type"
	//FastpathNodeType fsatpath node type value
	FastpathNodeType = "fastpath"
	// PxLabelNameKey is key for map
	PxLabelNameKey = "name"
	// PxLabelValue portworx pod label
	PxLabelValue = "portworx"
)

const (
	k8sNodeReadyTimeout    = 5 * time.Minute
	volDirCleanupTimeout   = 5 * time.Minute
	k8sObjectCreateTimeout = 2 * time.Minute
	k8sPodCreateTimeout    = 4 * time.Minute
	k8sDestroyTimeout      = 10 * time.Minute
	// FindFilesOnWorkerTimeout timeout for find files on worker
	FindFilesOnWorkerTimeout = 1 * time.Minute
	deleteTasksWaitTimeout   = 3 * time.Minute
	// DefaultRetryInterval  Default retry interval
	DefaultRetryInterval = 10 * time.Second
	// DefaultTimeout default timeout
	DefaultTimeout = 3 * time.Minute
	// SnapshotReadyTimeout timeout for snapshot to be ready
	SnapshotReadyTimeout             = 5 * time.Minute
	numOfRestoredPVCForCloneManyTest = 500

	autopilotDefaultNamespace     = "kube-system"
	portworxServiceName           = "portworx-service"
	resizeSupportedAnnotationKey  = "torpedo.io/resize-supported"
	autopilotEnabledAnnotationKey = "torpedo.io/autopilot-enabled"
	pvcLabelsAnnotationKey        = "torpedo.io/pvclabels-enabled"
	pvcNodesAnnotationKey         = "torpedo.io/pvcnodes-enabled"
	deleteStrategyAnnotationKey   = "torpedo.io/delete-strategy"
	specObjAppWorkloadSizeEnvVar  = "SIZE"
)

const (
	secretNameKey      = "secret_name"
	secretNamespaceKey = "secret_namespace"
	encryptionKey      = "encryption"

	// Encryption annotations
	encryptionName = "secure"

	// In-Tree Auth annotations
	secretName      = "openstorage.io/auth-secret-name"
	secretNamespace = "openstorage.io/auth-secret-namespace"

	// CsiProvisionerSecretName is required for CSI with Auth enabled
	CsiProvisionerSecretName = "csi.storage.k8s.io/provisioner-secret-name"
	// CsiProvisionerSecretNamespace is required for CSI with Auth enabled
	CsiProvisionerSecretNamespace = "csi.storage.k8s.io/provisioner-secret-namespace"
	// CsiNodePublishSecretName is required for CSI with Auth enabled
	CsiNodePublishSecretName = "csi.storage.k8s.io/node-publish-secret-name"
	// CsiNodePublishSecretNamespace is required for CSI with Auth enabled
	CsiNodePublishSecretNamespace = "csi.storage.k8s.io/node-publish-secret-namespace"
	// CsiControllerExpandSecretName is required for CSI with Auth enabled
	CsiControllerExpandSecretName = "csi.storage.k8s.io/controller-expand-secret-name"
	// CsiControllerExpandSecretNamespace is required for CSI with Auth enabled
	CsiControllerExpandSecretNamespace = "csi.storage.k8s.io/controller-expand-secret-namespace"

	storageClassKey = "volume.beta.kubernetes.io/storage-class"
	// PvcNameKey key used in volume param map to store PVC name
	PvcNameKey = "pvc_name"
	// PvcNamespaceKey key used in volume param map to store PVC namespace
	PvcNamespaceKey = "pvc_namespace"
	// VolumeSnapshotKind type use for restore
	VolumeSnapshotKind = "VolumeSnapshot"
)

var (
	// use underscore to avoid conflicts to text/template from golang
	namespaceRegex      = regexp.MustCompile("_NAMESPACE_")
	defaultTorpedoLabel = map[string]string{
		"creator": "torpedo",
	}
	k8sCore                  = core.Instance()
	k8sApps                  = apps.Instance()
	k8sStork                 = stork.Instance()
	k8sStorage               = storage.Instance()
	k8sExternalStorage       = externalstorage.Instance()
	k8sAutopilot             = autopilot.Instance()
	k8sRbac                  = rbac.Instance()
	k8sNetworking            = networking.Instance()
	k8sBatch                 = batch.Instance()
	k8sMonitoring            = prometheus.Instance()
	k8sPolicy                = policy.Instance()
	k8sAdmissionRegistration = admissionregistration.Instance()

	// k8sExternalsnap is a instance of csisnapshot instance
	k8sExternalsnap = csisnapshot.Instance()
	// SnapshotAPIGroup is the group for the resource being referenced.
	SnapshotAPIGroup = "snapshot.storage.k8s.io"
)

// CustomResourceObjectYAML	Used as spec object for all CRs
type CustomResourceObjectYAML struct {
	Path string
	// Namespace will only be assigned DURING creation
	Namespace string
	Name      string
}

// K8s  The kubernetes structure
type K8s struct {
	SpecFactory                      *spec.Factory
	NodeDriverName                   string
	VolDriverName                    string
	secretConfigMapName              string
	customConfig                     map[string]scheduler.AppConfig
	eventsStorage                    map[string][]scheduler.Event
	SecretType                       string
	VaultAddress                     string
	VaultToken                       string
	PureVolumes                      bool
	PureSANType                      string
	RunCSISnapshotAndRestoreManyTest bool
	helmValuesConfigMapName          string
	secureApps                       []string
}

// IsNodeReady  Check whether the cluster node is ready
func (k *K8s) IsNodeReady(n node.Node) error {
	t := func() (interface{}, bool, error) {
		if err := k8sCore.IsNodeReady(n.Name); err != nil {
			return "", true, &scheduler.ErrNodeNotReady{
				Node:  n,
				Cause: err.Error(),
			}
		}

		return "", false, nil
	}

	if _, err := task.DoRetryWithTimeout(t, k8sNodeReadyTimeout, DefaultRetryInterval); err != nil {
		return err
	}
	return nil
}

// String returns the string name of this driver.
func (k *K8s) String() string {
	return SchedName
}

// Init Initialize the driver
func (k *K8s) Init(schedOpts scheduler.InitOptions) error {
	k.NodeDriverName = schedOpts.NodeDriverName
	k.VolDriverName = schedOpts.VolDriverName
	k.secretConfigMapName = schedOpts.SecretConfigMapName
	k.customConfig = schedOpts.CustomAppConfig
	k.SecretType = schedOpts.SecretType
	k.VaultAddress = schedOpts.VaultAddress
	k.VaultToken = schedOpts.VaultToken
	k.eventsStorage = make(map[string][]scheduler.Event)
	k.PureVolumes = schedOpts.PureVolumes
	k.PureSANType = schedOpts.PureSANType
	k.RunCSISnapshotAndRestoreManyTest = schedOpts.RunCSISnapshotAndRestoreManyTest
	k.secureApps = schedOpts.SecureApps

	nodes, err := k8sCore.GetNodes()
	if err != nil {
		return err
	}

	for _, n := range nodes.Items {
		if err = k.AddNewNode(n); err != nil {
			return err
		}
	}

	// Update node PxPodRestartCount during init
	namespace, err := k.GetAutopilotNamespace()
	if err != nil {
		log.Fatalf(fmt.Sprintf("%v", err))
	}
	pxLabel := make(map[string]string)
	pxLabel[PxLabelNameKey] = PxLabelValue
	pxPodRestartCountMap, err := k.GetPodsRestartCount(namespace, pxLabel)
	if err != nil {
		log.Fatalf(fmt.Sprintf("%v", err))
	}

	for pod, value := range pxPodRestartCountMap {
		n, err := node.GetNodeByIP(pod.Status.HostIP)
		if err != nil {
			log.Fatalf(fmt.Sprintf("%v", err))
		}
		n.PxPodRestartCount = value
	}

	k.SpecFactory, err = spec.NewFactory(schedOpts.SpecDir, schedOpts.VolDriverName, k)
	if err != nil {
		return err
	}

	go func() {
		err := k.collectEvents()
		if err != nil {
			log.Fatalf(fmt.Sprintf("%v", err))
		}
	}()
	return nil
}

// AddNewNode method parse and add node to node registry
func (k *K8s) AddNewNode(newNode corev1.Node) error {
	n := k.parseK8SNode(newNode)
	if err := k.IsNodeReady(n); err != nil {
		return err
	}
	if err := node.AddNode(n); err != nil {
		return err
	}
	return nil
}

// SetConfig sets kubeconfig. If kubeconfigPath == "" then
// sets it to inClusterConfig
func (k *K8s) SetConfig(kubeconfigPath string) error {
	var config *rest.Config
	var err error

	if kubeconfigPath == "" {
		config = nil
	} else {
		config, err = clientcmd.BuildConfigFromFlags("", kubeconfigPath)
		if err != nil {
			return err
		}
	}
	k8sCore.SetConfig(config)
	k8sApps.SetConfig(config)
	k8sApps.SetConfig(config)
	k8sStork.SetConfig(config)
	k8sStorage.SetConfig(config)
	k8sExternalStorage.SetConfig(config)
	k8sAutopilot.SetConfig(config)
	k8sRbac.SetConfig(config)
	k8sMonitoring.SetConfig(config)
	k8sPolicy.SetConfig(config)
	k8sAdmissionRegistration.SetConfig(config)

	return nil
}

// RescanSpecs Rescan the application spec file for spei
func (k *K8s) RescanSpecs(specDir, storageDriver string) error {
	var err error
	log.Infof("Rescanning specs for %v and driver %s", specDir, storageDriver)
	k.SpecFactory, err = spec.NewFactory(specDir, storageDriver, k)
	if err != nil {
		return err
	}
	return nil
}

// RefreshNodeRegistry update the k8 node list registry
func (k *K8s) RefreshNodeRegistry() error {

	nodes, err := k8sCore.GetNodes()
	if err != nil {
		return err
	}

	node.CleanupRegistry()

	for _, n := range nodes.Items {
		if err = k.AddNewNode(n); err != nil {
			return err
		}
	}
	return nil
}

// ParseSpecs parses the application spec file
func (k *K8s) ParseSpecs(specDir, storageProvisioner string) ([]interface{}, error) {
	log.Debugf("ParseSpecs k.CustomConfig = %v", k.customConfig)
	fileList := make([]string, 0)
	if err := filepath.Walk(specDir, func(path string, f os.FileInfo, err error) error {
		if f != nil && !f.IsDir() {
			if isValidProvider(path, storageProvisioner) {
				log.Debugf("	add filepath: %s", path)
				fileList = append(fileList, path)
			}
		}

		return nil
	}); err != nil {
		return nil, err
	}

	log.Debugf("fileList: %v", fileList)
	var specs []interface{}

	splitPath := strings.Split(specDir, "/")
	appName := splitPath[len(splitPath)-1]

	for _, fileName := range fileList {
		isHelmChart, err := k.IsAppHelmChartType(fileName)
		if err != nil {
			return nil, err
		}

		splitPath := strings.Split(fileName, "/")
		if strings.HasPrefix(splitPath[len(splitPath)-1], "cr-") {
			// TODO: process with templates
			specObj := &CustomResourceObjectYAML{
				Path: fileName,
			}
			specs = append(specs, specObj)
			log.Warnf("custom res: %v", specObj) //TODO: remove
		} else if !isHelmChart {
			file, err := ioutil.ReadFile(fileName)
			if err != nil {
				return nil, err
			}

			var customConfig scheduler.AppConfig
			var ok bool

			if customConfig, ok = k.customConfig[appName]; !ok {
				customConfig = scheduler.AppConfig{}
			} else {
				log.Infof("customConfig[%v] = %v", appName, customConfig)
			}
			var funcs = template.FuncMap{
				"Iterate": func(count int) []int {
					var i int
					var Items []int
					for i = 1; i <= (count); i++ {
						Items = append(Items, i)
					}
					return Items
				},
				"array": func(arr []string) string {
					string := "[\""
					for i, val := range arr {
						if i != 0 {
							string += "\", \""
						}
						string += val
					}
					return string + "\"]"
				},
			}

			tmpl, err := template.New("customConfig").Funcs(funcs).Parse(string(file))
			if err != nil {
				return nil, err
			}
			var processedFile bytes.Buffer
			err = tmpl.Execute(&processedFile, customConfig)
			if err != nil {
				return nil, err
			}

			reader := bufio.NewReader(&processedFile)
			specReader := yaml.NewYAMLReader(reader)

			for {
				specContents, err := specReader.Read()
				if err == io.EOF {
					break
				}
				if len(bytes.TrimSpace(specContents)) > 0 {
					obj, err := decodeSpec(specContents)
					if err != nil {
						log.Warnf("Error decoding spec from %v: %v", fileName, err)
						return nil, err
					}

					specObj, err := validateSpec(obj)
					if err != nil {
						log.Warnf("Error parsing spec from %v: %v", fileName, err)
						return nil, err
					}
					substituteImageWithInternalRegistry(specObj)
					specs = append(specs, specObj)
				}
			}
		} else {
			repoInfo, err := k.ParseCharts(fileName)
			if err != nil {
				return nil, err
			}
			specs = append(specs, repoInfo)
		}
	}
	return specs, nil
}

// IsAppHelmChartType will return true if the specDir has only one file and it has helm repo infos
// else will return false
func (k *K8s) IsAppHelmChartType(fileName string) (bool, error) {

	// Parse the files and check for certain keys for helmRepo info

	log.Debugf("Reading file: %s", fileName)
	file, err := ioutil.ReadFile(fileName)
	if err != nil {
		return false, err
	}

	repoInfo := scheduler.HelmRepo{}
	err = yaml2.Unmarshal(file, &repoInfo)
	if err != nil {
		// Ignoring if unmarshalling fails as some app specs (like fio) failed to unmarshall
		log.Errorf("Ignoring the yaml unmarshalling failure , err: %v", err)
		return false, nil
	}

	if repoInfo.RepoName != "" && repoInfo.ChartName != "" && repoInfo.ReleaseName != "" {
		// If the yaml file with helmRepo info for the app is found, exit here.
		log.Infof("Helm chart was found in file: [%s]", fileName)
		return true, nil
	}

	return false, nil

}

// ParseSpecsFromYamlBuf parses the yaml buf content
func (k *K8s) ParseSpecsFromYamlBuf(yamlBuf *bytes.Buffer) ([]interface{}, error) {

	var specs []interface{}

	reader := bufio.NewReader(yamlBuf)
	specReader := yaml.NewYAMLReader(reader)

	for {
		specContents, err := specReader.Read()
		if err == io.EOF {
			break
		}
		if len(bytes.TrimSpace(specContents)) > 0 {
			obj, err := decodeSpec(specContents)
			if err != nil {
				log.Warnf("Error decoding spec: %v", err)
				return nil, err
			}

			specObj, err := validateSpec(obj)
			if err != nil {
				log.Warnf("Error validating spec: %v", err)
				return nil, err
			}

			substituteImageWithInternalRegistry(specObj)
			specs = append(specs, specObj)
		}
	}

	return specs, nil
}

func isValidProvider(specPath, storageProvisioner string) bool {
	// Skip all storage provisioner specific spec except storageProvisioner
	for _, driver := range volume.GetVolumeDrivers() {
		if driver != storageProvisioner && strings.Contains(specPath, "/"+driver+"/") {
			return false
		}
	}
	// Get the rest of specs
	return true
}

func decodeSpec(specContents []byte) (runtime.Object, error) {
	obj, _, err := scheme.Codecs.UniversalDeserializer().Decode([]byte(specContents), nil, nil)
	if err != nil {
		schemeObj := runtime.NewScheme()
		if err := snapv1.AddToScheme(schemeObj); err != nil {
			return nil, err
		}

		if err := storkapi.AddToScheme(schemeObj); err != nil {
			return nil, err
		}

		if err := apapi.AddToScheme(schemeObj); err != nil {
			return nil, err
		}

		if err := monitoringv1.AddToScheme(schemeObj); err != nil {
			return nil, err
		}

		if err := apiextensionsv1beta1.AddToScheme(schemeObj); err != nil {
			return nil, err
		}

		if err := apiextensionsv1.AddToScheme(schemeObj); err != nil {
			return nil, err
		}

		if err := storageapi.AddToScheme(schemeObj); err != nil {
			return nil, err
		}

		codecs := serializer.NewCodecFactory(schemeObj)
		obj, _, err = codecs.UniversalDeserializer().Decode([]byte(specContents), nil, nil)
		if err != nil {
			return nil, err
		}
	}
	return obj, nil
}

func validateSpec(in interface{}) (interface{}, error) {
	if specObj, ok := in.(*appsapi.Deployment); ok {
		return specObj, nil
	} else if specObj, ok := in.(*appsapi.StatefulSet); ok {
		return specObj, nil
	} else if specObj, ok := in.(*appsapi.DaemonSet); ok {
		return specObj, nil
	} else if specObj, ok := in.(*corev1.Service); ok {
		return specObj, nil
	} else if specObj, ok := in.(*corev1.PersistentVolumeClaim); ok {
		return specObj, nil
	} else if specObj, ok := in.(*storageapi.StorageClass); ok {
		return specObj, nil
	} else if specObj, ok := in.(*snapv1.VolumeSnapshot); ok {
		return specObj, nil
	} else if specObj, ok := in.(*storkapi.GroupVolumeSnapshot); ok {
		return specObj, nil
	} else if specObj, ok := in.(*corev1.Secret); ok {
		return specObj, nil
	} else if specObj, ok := in.(*corev1.ConfigMap); ok {
		return specObj, nil
	} else if specObj, ok := in.(*storkapi.Rule); ok {
		return specObj, nil
	} else if specObj, ok := in.(*corev1.Pod); ok {
		return specObj, nil
	} else if specObj, ok := in.(*storkapi.ClusterPair); ok {
		return specObj, nil
	} else if specObj, ok := in.(*storkapi.Migration); ok {
		return specObj, nil
	} else if specObj, ok := in.(*storkapi.MigrationSchedule); ok {
		return specObj, nil
	} else if specObj, ok := in.(*storkapi.BackupLocation); ok {
		return specObj, nil
	} else if specObj, ok := in.(*storkapi.ApplicationBackup); ok {
		return specObj, nil
	} else if specObj, ok := in.(*storkapi.SchedulePolicy); ok {
		return specObj, nil
	} else if specObj, ok := in.(*storkapi.ApplicationRestore); ok {
		return specObj, nil
	} else if specObj, ok := in.(*storkapi.ApplicationClone); ok {
		return specObj, nil
	} else if specObj, ok := in.(*storkapi.VolumeSnapshotRestore); ok {
		return specObj, nil
	} else if specObj, ok := in.(*apapi.AutopilotRule); ok {
		return specObj, nil
	} else if specObj, ok := in.(*corev1.ServiceAccount); ok {
		return specObj, nil
	} else if specObj, ok := in.(*rbacv1.ClusterRole); ok {
		return specObj, nil
	} else if specObj, ok := in.(*rbacv1.ClusterRoleBinding); ok {
		return specObj, nil
	} else if specObj, ok := in.(*rbacv1.Role); ok {
		return specObj, nil
	} else if specObj, ok := in.(*rbacv1.RoleBinding); ok {
		return specObj, nil
	} else if specObj, ok := in.(*batchv1beta1.CronJob); ok {
		return specObj, nil
	} else if specObj, ok := in.(*batchv1.Job); ok {
		return specObj, nil
	} else if specObj, ok := in.(*corev1.LimitRange); ok {
		return specObj, nil
	} else if specObj, ok := in.(*networkingv1beta1.Ingress); ok {
		return specObj, nil
	} else if specObj, ok := in.(*monitoringv1.Prometheus); ok {
		return specObj, nil
	} else if specObj, ok := in.(*monitoringv1.PrometheusRule); ok {
		return specObj, nil
	} else if specObj, ok := in.(*monitoringv1.ServiceMonitor); ok {
		return specObj, nil
	} else if specObj, ok := in.(*corev1.Namespace); ok {
		return specObj, nil
	} else if specObj, ok := in.(*apiextensionsv1beta1.CustomResourceDefinition); ok {
		return specObj, nil
	} else if specObj, ok := in.(*apiextensionsv1.CustomResourceDefinition); ok {
		return specObj, nil
	} else if specObj, ok := in.(*policyv1beta1.PodDisruptionBudget); ok {
		return specObj, nil
	} else if specObj, ok := in.(*netv1.NetworkPolicy); ok {
		return specObj, nil
	} else if specObj, ok := in.(*corev1.Endpoints); ok {
		return specObj, nil
	} else if specObj, ok := in.(*storkapi.ResourceTransformation); ok {
		return specObj, nil
	} else if specObj, ok := in.(*admissionregistrationv1.ValidatingWebhookConfiguration); ok {
		return specObj, nil
	} else if specObj, ok := in.(*admissionregistrationv1.ValidatingWebhookConfigurationList); ok {
		return specObj, nil
	}

	return nil, fmt.Errorf("unsupported object: %v", reflect.TypeOf(in))
}

// filterPureVolumesIfEnabled will return whether or not the given PVC is a Pure
// direct access volume, only if PureVolumes is true. If PureVolumes is false, all
// volumes are valid.
func (k *K8s) filterPureVolumesIfEnabled(claim *v1.PersistentVolumeClaim) (bool, error) {
	volTypes := []string{PureFile, PureBlock}

	return k.filterPureTypeVolumeIfEnabled(claim, volTypes)
}

// filterPureVolumesIfEnabled will return whether or not the given PVC is a Pure
// direct access volume, only if PureVolumes is true. If PureVolumes is false, all
// volumes are valid.
func (k *K8s) filterPureVolumesIfEnabledByPureVolBackend(claim *v1.PersistentVolumeClaim, pureVolBackend string) (bool, error) {
	volTypes := []string{pureVolBackend}

	return k.filterPureTypeVolumeIfEnabled(claim, volTypes)
}

// filterPureTypeVolumeIfEnabled will return true if matches with given type pure volume
// If PureVolumes is false, all volumes are valid.
func (k *K8s) filterPureTypeVolumeIfEnabled(claim *v1.PersistentVolumeClaim, volTypes []string) (bool, error) {

	if !k.PureVolumes {
		// If we aren't filtering for Pure volumes, all are valid
		return true, nil
	}

	scForPvc, err := k8sCore.GetStorageClassForPVC(claim)
	if err != nil {
		return false, err
	}
	backend, ok := scForPvc.Parameters["backend"]
	if !ok {
		return false, nil
	}
	for _, voltype := range volTypes {
		if backend == voltype {
			return true, nil
		}
	}
	return false, nil
}

// getAddressesForNode  Get IP address for the nodes in the cluster
func (k *K8s) getAddressesForNode(n corev1.Node) []string {
	var addrs []string
	for _, addr := range n.Status.Addresses {
		if addr.Type == corev1.NodeExternalIP || addr.Type == corev1.NodeInternalIP {
			addrs = append(addrs, addr.Address)
		}
	}
	return addrs
}

// parseK8SNode Parse the kubernetes clsuter nodes
func (k *K8s) parseK8SNode(n corev1.Node) node.Node {
	var nodeType node.Type
	var zone, region string

	if k8sCore.IsNodeMaster(n) && k.NodeDriverName != "ibm" {
		nodeType = node.TypeMaster
	} else {
		nodeType = node.TypeWorker
	}

	nodeLabels, err := k8sCore.GetLabelsOnNode(n.GetName())
	if err != nil {
		log.Warn("failed to get node label for ", n.GetName())
	}

	for key, value := range nodeLabels {
		switch key {
		case ZoneK8SNodeLabel:
			zone = value
		case RegionK8SNodeLabel:
			region = value
		}
	}
	log.Infof("Parsed node [%s] as Type: %s, Zone: %s, Region %s", n.Name, nodeType, zone, region)

	return node.Node{
		Name:      n.Name,
		Addresses: k.getAddressesForNode(n),
		Type:      nodeType,
		Zone:      zone,
		Region:    region,
	}
}

// Schedule Schedule the application
func (k *K8s) Schedule(instanceID string, options scheduler.ScheduleOptions) ([]*scheduler.Context, error) {
	var apps []*spec.AppSpec
	if len(options.AppKeys) > 0 {
		for _, key := range options.AppKeys {
			appSpec, err := k.SpecFactory.Get(key)
			if err != nil {
				return nil, err
			}
			apps = append(apps, appSpec)
		}
	} else {
		apps = k.SpecFactory.GetAll()
	}

	var contexts []*scheduler.Context
	oldOptionsNamespace := options.Namespace
	for _, app := range apps {

		appNamespace := app.GetID(instanceID)
		if options.Namespace != "" {
			appNamespace = options.Namespace
		} else {
			options.Namespace = appNamespace
		}
		if len(options.TopologyLabels) > 1 {
			rotateTopologyArray(&options)
		}

		specObjects, err := k.CreateSpecObjects(app, appNamespace, options)
		if err != nil {
			return nil, err
		}

		helmSpecObjects, err := k.HelmSchedule(app, appNamespace, options)
		if err != nil {
			return nil, err
		}

		specObjects = append(specObjects, helmSpecObjects...)
		ctx := &scheduler.Context{
			UID: instanceID,
			App: &spec.AppSpec{
				Key:      app.Key,
				SpecList: specObjects,
				Enabled:  app.Enabled,
			},
			ScheduleOptions: options,
		}

		contexts = append(contexts, ctx)
		options.Namespace = oldOptionsNamespace
	}

	return contexts, nil
}

// CreateSpecObjects Create application
func (k *K8s) CreateSpecObjects(app *spec.AppSpec, namespace string, options scheduler.ScheduleOptions) ([]interface{}, error) {
	var specObjects []interface{}
	ns, err := k.createNamespace(app, namespace, options)
	if err != nil {
		return nil, err
	}

	for _, appSpec := range app.SpecList {
		t := func() (interface{}, bool, error) {
			obj, err := k.createMigrationObjects(appSpec, ns, app)
			if err != nil {
				return nil, true, err
			}
			return obj, false, nil
		}
		obj, err := task.DoRetryWithTimeout(t, k8sObjectCreateTimeout, DefaultRetryInterval)
		if err != nil {
			return nil, err
		}
		if obj != nil {
			specObjects = append(specObjects, obj)
		}
	}

	for _, appSpec := range app.SpecList {
		t := func() (interface{}, bool, error) {
			obj, err := k.createVolumeSnapshotRestore(appSpec, ns, app)
			if err != nil {
				return nil, true, err
			}
			return obj, false, nil
		}

		obj, err := task.DoRetryWithTimeout(t, k8sObjectCreateTimeout, DefaultRetryInterval)
		if err != nil {
			return nil, err
		}

		if obj != nil {
			specObjects = append(specObjects, obj)
		}
	}

	for _, appSpec := range app.SpecList {
		t := func() (interface{}, bool, error) {
			obj, err := k.createStorageObject(appSpec, ns, app, options)
			if err != nil {
				return nil, true, err
			}
			return obj, false, nil
		}

		obj, err := task.DoRetryWithTimeout(t, k8sObjectCreateTimeout, DefaultRetryInterval)
		if err != nil {
			return nil, err
		}

		if obj != nil {
			specObjects = append(specObjects, obj)
		}
	}

	for _, appSpec := range app.SpecList {
		t := func() (interface{}, bool, error) {
			obj, err := k.createCoreObject(appSpec, ns, app, options)
			if err != nil {
				return nil, true, err
			}
			return obj, false, nil
		}

		obj, err := task.DoRetryWithTimeout(t, k8sObjectCreateTimeout, DefaultRetryInterval)
		if err != nil {
			return nil, err
		}

		if obj != nil {
			specObjects = append(specObjects, obj)
		}
	}
	for _, appSpec := range app.SpecList {
		t := func() (interface{}, bool, error) {
			obj, err := k.createBackupObjects(appSpec, ns, app)
			if err != nil {
				return nil, true, err
			}
			return obj, false, nil
		}
		obj, err := task.DoRetryWithTimeout(t, k8sObjectCreateTimeout, DefaultRetryInterval)
		if err != nil {
			return nil, err
		}
		if obj != nil {
			specObjects = append(specObjects, obj)
		}
	}

	for _, appSpec := range app.SpecList {
		t := func() (interface{}, bool, error) {
			obj, err := k.createRbacObjects(appSpec, ns, app)
			if err != nil {
				return nil, true, err
			}
			return obj, false, nil
		}

		obj, err := task.DoRetryWithTimeout(t, k8sObjectCreateTimeout, DefaultRetryInterval)
		if err != nil {
			return nil, err
		}

		if obj != nil {
			specObjects = append(specObjects, obj)
		}
	}

	for _, appSpec := range app.SpecList {
		t := func() (interface{}, bool, error) {
			obj, err := k.createNetworkingObjects(appSpec, ns, app)
			if err != nil {
				return nil, true, err
			}
			return obj, false, nil
		}

		obj, err := task.DoRetryWithTimeout(t, k8sObjectCreateTimeout, DefaultRetryInterval)
		if err != nil {
			return nil, err
		}

		if obj != nil {
			specObjects = append(specObjects, obj)
		}
	}

	for _, appSpec := range app.SpecList {
		t := func() (interface{}, bool, error) {
			obj, err := k.createBatchObjects(appSpec, ns, app)
			if err != nil {
				return nil, true, err
			}
			return obj, false, nil
		}

		obj, err := task.DoRetryWithTimeout(t, k8sObjectCreateTimeout, DefaultRetryInterval)
		if err != nil {
			return nil, err
		}

		if obj != nil {
			specObjects = append(specObjects, obj)
		}
	}

	for _, appSpec := range app.SpecList {
		t := func() (interface{}, bool, error) {
			obj, err := k.createServiceMonitorObjects(appSpec, ns, app)
			if err != nil {
				return nil, true, err
			}
			return obj, false, nil
		}

		obj, err := task.DoRetryWithTimeout(t, k8sObjectCreateTimeout, DefaultRetryInterval)
		if err != nil {
			return nil, err
		}

		if obj != nil {
			specObjects = append(specObjects, obj)
		}
	}

	for _, appSpec := range app.SpecList {
		t := func() (interface{}, bool, error) {
			obj, err := k.createPodDisruptionBudgetObjects(appSpec, ns, app)
			if err != nil {
				return nil, true, err
			}
			return obj, false, nil
		}

		obj, err := task.DoRetryWithTimeout(t, k8sObjectCreateTimeout, DefaultRetryInterval)
		if err != nil {
			return nil, err
		}

		if obj != nil {
			specObjects = append(specObjects, obj)
		}
	}

	for _, appSpec := range app.SpecList {
		t := func() (interface{}, bool, error) {
<<<<<<< HEAD
			obj, err := k.createCustomResourceObjects(appSpec, ns, app)
=======
			obj, err := k.createAdmissionRegistrationObjects(appSpec, ns, app)
>>>>>>> c1f0910b
			if err != nil {
				return nil, true, err
			}
			return obj, false, nil
		}
		obj, err := task.DoRetryWithTimeout(t, k8sObjectCreateTimeout, DefaultRetryInterval)
		if err != nil {
			return nil, err
		}
		if obj != nil {
			specObjects = append(specObjects, obj)
		}
	}

	return specObjects, nil
}

// AddTasks adds tasks to an existing context
func (k *K8s) AddTasks(ctx *scheduler.Context, options scheduler.ScheduleOptions) error {
	if ctx == nil {
		return fmt.Errorf("context to add tasks to cannot be nil")
	}
	if len(options.AppKeys) == 0 {
		return fmt.Errorf("need to specify list of applications to add to context")
	}

	// new tasks will be added to namespace of current context only
	appNamespace := ctx.ScheduleOptions.Namespace
	var apps []*spec.AppSpec
	specObjects := ctx.App.SpecList
	for _, key := range options.AppKeys {
		appSpec, err := k.SpecFactory.Get(key)
		if err != nil {
			return err
		}
		apps = append(apps, appSpec)
	}
	for _, app := range apps {
		objects, err := k.CreateSpecObjects(app, appNamespace, options)
		if err != nil {
			return err
		}
		specObjects = append(specObjects, objects...)

		helmSpecObjects, err := k.HelmSchedule(app, appNamespace, options)
		if err != nil {
			return err
		}
		specObjects = append(specObjects, helmSpecObjects...)
	}
	ctx.App.SpecList = specObjects
	return nil
}

// ScheduleUninstall uninstalls tasks from an existing context
func (k *K8s) ScheduleUninstall(ctx *scheduler.Context, options scheduler.ScheduleOptions) error {
	if ctx == nil {
		return fmt.Errorf("context to remove tasks to cannot be nil")
	}
	if len(options.AppKeys) == 0 {
		return fmt.Errorf("need to specify list of applications to remove to context")
	}

	var apps []*spec.AppSpec
	for _, key := range options.AppKeys {
		appSpec, err := k.SpecFactory.Get(key)
		if err != nil {
			return err
		}
		apps = append(apps, appSpec)
	}

	var removeSpecs []interface{}
	for _, app := range apps {
		for _, appSpec := range app.SpecList {
			if repoInfo, ok := appSpec.(*scheduler.HelmRepo); ok {
				specs, err := k.UnInstallHelmChart(repoInfo)
				if err != nil {
					return err
				}
				removeSpecs = append(removeSpecs, specs...)
			}
		}
	}
	err := k.RemoveAppSpecsByName(ctx, removeSpecs)
	if err != nil {
		return err
	}

	return nil
}

// RemoveAppSpecsByName removes uninstalled spec objects from an app's spec list
// so those objects will not be accessed during context validation and app destroy
// and during helm uninstall they can be deleted gracefully
func (k *K8s) RemoveAppSpecsByName(ctx *scheduler.Context, removeSpecs []interface{}) error {
	var remainSpecs []interface{}

SPECS:
	for _, spec := range ctx.App.SpecList {
		for _, removeSpec := range removeSpecs {
			if specObj, ok := spec.(*corev1.ConfigMap); ok {
				if removeObj, ok := removeSpec.(*corev1.ConfigMap); ok {
					if specObj.Name == removeObj.Name {
						continue SPECS
					}
				}
			} else if specObj, ok := spec.(*rbacv1.ClusterRole); ok {
				if removeObj, ok := removeSpec.(*rbacv1.ClusterRole); ok {
					if specObj.Name == removeObj.Name {
						continue SPECS
					}
				}
			} else if specObj, ok := spec.(*rbacv1.ClusterRoleBinding); ok {
				if removeObj, ok := removeSpec.(*rbacv1.ClusterRoleBinding); ok {
					if specObj.Name == removeObj.Name {
						continue SPECS
					}
				}
			} else if specObj, ok := spec.(*appsapi.Deployment); ok {
				if removeObj, ok := removeSpec.(*appsapi.Deployment); ok {
					if specObj.Name == removeObj.Name {
						continue SPECS
					}
				}
			} else if specObj, ok := spec.(*batchv1.Job); ok {
				if removeObj, ok := removeSpec.(*batchv1.Job); ok {
					if specObj.Name == removeObj.Name {
						continue SPECS
					}
				}
			} else if specObj, ok := spec.(*corev1.PersistentVolumeClaim); ok {
				if removeObj, ok := removeSpec.(*corev1.PersistentVolumeClaim); ok {
					if specObj.Name == removeObj.Name {
						continue SPECS
					}
				}
			} else if specObj, ok := spec.(*monitoringv1.Prometheus); ok {
				if removeObj, ok := removeSpec.(*monitoringv1.Prometheus); ok {
					if specObj.Name == removeObj.Name {
						continue SPECS
					}
				}
			} else if specObj, ok := spec.(*monitoringv1.PrometheusRule); ok {
				if removeObj, ok := removeSpec.(*monitoringv1.PrometheusRule); ok {
					if specObj.Name == removeObj.Name {
						continue SPECS
					}
				}
			} else if specObj, ok := spec.(*rbacv1.Role); ok {
				if removeObj, ok := removeSpec.(*rbacv1.Role); ok {
					if specObj.Name == removeObj.Name {
						continue SPECS
					}
				}
			} else if specObj, ok := spec.(*rbacv1.RoleBinding); ok {
				if removeObj, ok := removeSpec.(*rbacv1.RoleBinding); ok {
					if specObj.Name == removeObj.Name {
						continue SPECS
					}
				}
			} else if specObj, ok := spec.(*corev1.Secret); ok {
				if removeObj, ok := removeSpec.(*corev1.Secret); ok {
					if specObj.Name == removeObj.Name {
						continue SPECS
					}
				}
			} else if specObj, ok := spec.(*corev1.Service); ok {
				if removeObj, ok := removeSpec.(*corev1.Service); ok {
					if specObj.Name == removeObj.Name {
						continue SPECS
					}
				}
			} else if specObj, ok := spec.(*corev1.ConfigMap); ok {
				if removeObj, ok := removeSpec.(*corev1.ConfigMap); ok {
					if specObj.Name == removeObj.Name {
						continue SPECS
					}
				}
			} else if specObj, ok := spec.(*corev1.ServiceAccount); ok {
				if removeObj, ok := removeSpec.(*corev1.ServiceAccount); ok {
					if specObj.Name == removeObj.Name {
						continue SPECS
					}
				}
			} else if specObj, ok := spec.(*monitoringv1.ServiceMonitor); ok {
				if removeObj, ok := removeSpec.(*monitoringv1.ServiceMonitor); ok {
					if specObj.Name == removeObj.Name {
						continue SPECS
					}
				}
			} else if specObj, ok := spec.(*appsapi.StatefulSet); ok {
				if removeObj, ok := removeSpec.(*appsapi.StatefulSet); ok {
					if specObj.Name == removeObj.Name {
						continue SPECS
					}
				}
			}
		}
		remainSpecs = append(remainSpecs, spec)
	}

	ctx.App.SpecList = remainSpecs
	return nil
}

// UpdateTasksID updates task IDs in the given context
func (k *K8s) UpdateTasksID(ctx *scheduler.Context, id string) error {
	ctx.UID = id

	for _, appSpec := range ctx.App.SpecList {
		metadata, err := meta.Accessor(appSpec)
		if err != nil {
			return err
		}
		metadata.SetNamespace(id)
	}
	return nil
}

func (k *K8s) createNamespace(app *spec.AppSpec, namespace string, options scheduler.ScheduleOptions) (*corev1.Namespace, error) {
	k8sOps := k8sCore

	t := func() (interface{}, bool, error) {
		metadata := defaultTorpedoLabel
		metadata["app"] = app.Key
		if len(options.Labels) > 0 {
			for k, v := range options.Labels {
				metadata[k] = v
			}
		}

		nsSpec := &corev1.Namespace{
			ObjectMeta: metav1.ObjectMeta{
				Name:   namespace,
				Labels: metadata,
			},
		}
		ns, err := k8sOps.CreateNamespace(nsSpec)

		if k8serrors.IsAlreadyExists(err) {
			if ns, err = k8sOps.GetNamespace(namespace); err == nil {
				return ns, false, nil
			}
		}

		if err != nil {
			return nil, true, &scheduler.ErrFailedToScheduleApp{
				App:   app,
				Cause: fmt.Sprintf("Failed to create namespace: %v. Err: %v", namespace, err),
			}
		}

		return ns, false, nil
	}

	nsObj, err := task.DoRetryWithTimeout(t, k8sObjectCreateTimeout, DefaultRetryInterval)
	if err != nil {
		return nil, err
	}

	return nsObj.(*corev1.Namespace), nil
}

func (k *K8s) isSecureEnabled(appName string, secureApps []string) bool {

	for _, name := range secureApps {
		if name == appName {
			return true
		}
	}
	return false
}

func (k *K8s) createStorageObject(spec interface{}, ns *corev1.Namespace, app *spec.AppSpec,
	options scheduler.ScheduleOptions) (interface{}, error) {

	// Add security annotations if running with auth-enabled
	configMapName := k.secretConfigMapName
	if configMapName != "" {
		configMap, err := k8sCore.GetConfigMap(configMapName, "default")
		if err != nil {
			return nil, &scheduler.ErrFailedToGetConfigMap{
				Name:  configMapName,
				Cause: fmt.Sprintf("Failed to get config map: Err: %v", err),
			}
		}

		err = k.addSecurityAnnotation(spec, configMap, app)
		if err != nil {
			return nil, fmt.Errorf("failed to add annotations to storage object: %v", err)
		}

	}

	if strings.Contains(app.Key, "fastpath") {
		vpsSpec := "/torpedo/deployments/customconfigs/fastpath-vps.yaml"
		if _, err := os.Stat(vpsSpec); baseErrors.Is(err, os.ErrNotExist) {
			log.Warnf("Cannot find fastpath-vps.yaml in path %s", vpsSpec)
		} else {
			cmdArgs := []string{"apply", "-f", vpsSpec}
			err = osutils.Kubectl(cmdArgs)
			if err != nil {
				log.Errorf("Error applying spec %s", vpsSpec)
			}
		}
	}

	if obj, ok := spec.(*storageapi.StorageClass); ok {
		obj.Namespace = ns.Name

		if volume.GetStorageProvisioner() != PortworxStrict {
			obj.Provisioner = volume.GetStorageProvisioner()
		}
		log.Infof("Setting provisioner of %v to %v", obj.Name, obj.Provisioner)

		if k.PureVolumes {
			// Pure NVMe volumes don't support QoS yet, so we need to remove it for NVMe tests
			if k.PureSANType == "NVMEOF-RDMA" {
				delete(obj.Parameters, "max_iops")
				delete(obj.Parameters, "max_bandwidth")
				log.Infof("Removing QoS parameters in %v for Pure NVMeoF-RDMA SAN type", obj.Name)
			}
			if k.RunCSISnapshotAndRestoreManyTest {
				immediate := storageapi.VolumeBindingImmediate
				obj.VolumeBindingMode = &immediate
				log.Infof("Setting SC %s volumebinding mode to immediate ", obj.Name)
			}
		}

		sc, err := k8sStorage.CreateStorageClass(obj)
		if k8serrors.IsAlreadyExists(err) {
			if sc, err = k8sStorage.GetStorageClass(obj.Name); err == nil {
				log.Infof("[%v] Found existing storage class: %v", app.Key, sc.Name)
				return sc, nil
			}
		}
		if err != nil {
			return nil, &scheduler.ErrFailedToScheduleApp{
				App:   app,
				Cause: fmt.Sprintf("Failed to create storage class: %v. Err: %v", obj.Name, err),
			}
		}

		log.Infof("[%v] Created storage class: %v", app.Key, sc.Name)
		return sc, nil

	} else if obj, ok := spec.(*corev1.PersistentVolumeClaim); ok {
		obj.Namespace = ns.Name
		k.substituteNamespaceInPVC(obj, ns.Name)

		if pvcLabelsAnnotationValue, ok := obj.Annotations[pvcLabelsAnnotationKey]; ok {
			pvcLabelsEnabled, _ := strconv.ParseBool(pvcLabelsAnnotationValue)
			if pvcLabelsEnabled {
				if len(options.Labels) > 0 {
					k.addLabelsToPVC(obj, options.Labels)
				}
			}
		}

		if pvcNodesAnnotationValue, ok := obj.Annotations[pvcNodesAnnotationKey]; ok {
			pvcNodesEnabled, _ := strconv.ParseBool(pvcNodesAnnotationValue)
			if pvcNodesEnabled {
				if len(options.PvcNodesAnnotation) > 0 {
					k.addAnnotationsToPVC(obj, map[string]string{"nodes": strings.Join(options.PvcNodesAnnotation, ",")})
				}
			}
		}

		newPvcObj := obj.DeepCopy()
		if options.PvcSize > 0 {
			autopilotEnabled := false
			if pvcAnnotationValue, ok := newPvcObj.Annotations[autopilotEnabledAnnotationKey]; ok {
				autopilotEnabled, _ = strconv.ParseBool(pvcAnnotationValue)
			}
			if autopilotEnabled {
				newPvcSize, parseErr := resource.ParseQuantity(strconv.FormatInt(options.PvcSize, 10))
				if parseErr != nil {
					return nil, &scheduler.ErrFailedToScheduleApp{
						App:   app,
						Cause: fmt.Sprintf("Failed to create PVC: %v. Err: %v", obj.Name, parseErr),
					}
				}
				log.Infof("[%v] Using custom PVC size: %v for PVC: %v", app.Key, newPvcSize.String(), obj.Name)
				newPvcObj.Spec.Resources.Requests[corev1.ResourceStorage] = newPvcSize
			}
		}
		pvc, err := k8sCore.CreatePersistentVolumeClaim(newPvcObj)
		if k8serrors.IsAlreadyExists(err) {
			if pvc, err = k8sCore.GetPersistentVolumeClaim(newPvcObj.Name, newPvcObj.Namespace); err == nil {
				log.Infof("[%v] Found existing PVC: %v", app.Key, pvc.Name)
				return pvc, nil
			}
		}
		if err != nil {
			return nil, &scheduler.ErrFailedToScheduleApp{
				App:   app,
				Cause: fmt.Sprintf("Failed to create PVC: %v. Err: %v", newPvcObj.Name, err),
			}
		}

		log.Infof("[%v] Created PVC: %v", app.Key, pvc.Name)

		autopilotEnabled := false
		if pvcAnnotationValue, ok := pvc.Annotations[autopilotEnabledAnnotationKey]; ok {
			autopilotEnabled, _ = strconv.ParseBool(pvcAnnotationValue)
		}
		if autopilotEnabled {
			apRule := options.AutopilotRule
			labels := options.Labels
			if apRule.Name != "" {
				apRule.Labels = defaultTorpedoLabel
				labelSelector := metav1.LabelSelector{MatchLabels: labels}
				apRule.Spec.Selector = apapi.RuleObjectSelector{LabelSelector: labelSelector}
				apRule.Spec.NamespaceSelector = apapi.RuleObjectSelector{LabelSelector: labelSelector}
				_, err := k.CreateAutopilotRule(apRule)
				if err != nil {
					return nil, err
				}
			}
		}
		return pvc, nil

	} else if obj, ok := spec.(*snapv1.VolumeSnapshot); ok {
		obj.Metadata.Namespace = ns.Name
		snap, err := k8sExternalStorage.CreateSnapshot(obj)
		if k8serrors.IsAlreadyExists(err) {
			if snap, err = k8sExternalStorage.GetSnapshot(obj.Metadata.Name, obj.Metadata.Namespace); err == nil {
				log.Infof("[%v] Found existing snapshot: %v", app.Key, snap.Metadata.Name)
				return snap, nil
			}
		}
		if err != nil {
			return nil, &scheduler.ErrFailedToScheduleApp{
				App:   app,
				Cause: fmt.Sprintf("Failed to create Snapshot: %v. Err: %v", obj.Metadata.Name, err),
			}
		}

		log.Infof("[%v] Created Snapshot: %v", app.Key, snap.Metadata.Name)
		return snap, nil
	} else if obj, ok := spec.(*storkapi.GroupVolumeSnapshot); ok {
		obj.Namespace = ns.Name
		snap, err := k8sStork.CreateGroupSnapshot(obj)
		if k8serrors.IsAlreadyExists(err) {
			if snap, err = k8sStork.GetGroupSnapshot(obj.Name, obj.Namespace); err == nil {
				log.Infof("[%v] Found existing group snapshot: %v", app.Key, snap.Name)
				return snap, nil
			}
		}
		if err != nil {
			return nil, &scheduler.ErrFailedToScheduleApp{
				App:   app,
				Cause: fmt.Sprintf("Failed to create group snapshot: %v. Err: %v", obj.Name, err),
			}
		}

		log.Infof("[%v] Created Group snapshot: %v", app.Key, snap.Name)
		return snap, nil

	}
	return nil, nil
}

func (k *K8s) substituteNamespaceInPVC(pvc *corev1.PersistentVolumeClaim, ns string) {
	pvc.Name = namespaceRegex.ReplaceAllString(pvc.Name, ns)
	for k, v := range pvc.Annotations {
		pvc.Annotations[k] = namespaceRegex.ReplaceAllString(v, ns)
	}
}

func (k *K8s) createVolumeSnapshotRestore(specObj interface{},
	ns *corev1.Namespace,
	app *spec.AppSpec,
) (interface{}, error) {
	// Add security annotations if running with auth-enabled
	configMapName := k.secretConfigMapName
	if configMapName != "" {
		configMap, err := k8sCore.GetConfigMap(configMapName, "default")
		if err != nil {
			return nil, &scheduler.ErrFailedToGetConfigMap{
				Name:  configMapName,
				Cause: fmt.Sprintf("Failed to get config map: Err: %v", err),
			}
		}

		err = k.addSecurityAnnotation(specObj, configMap, app)
		if err != nil {
			return nil, fmt.Errorf("failed to add annotations to storage object: %v", err)
		}

	}

	if obj, ok := specObj.(*storkapi.VolumeSnapshotRestore); ok {
		obj.Namespace = ns.Name
		snapRestore, err := k8sStork.CreateVolumeSnapshotRestore(obj)
		if err != nil {
			return nil, &scheduler.ErrFailedToScheduleApp{
				App:   app,
				Cause: fmt.Sprintf("Failed to create VolumeSnapshotRestore: %v. Err: %v", obj.Name, err),
			}
		}
		log.Infof("[%v] Created VolumeSnapshotRestore: %v", app.Key, snapRestore.Name)
		return snapRestore, nil
	}

	return nil, nil
}

func (k *K8s) addSecurityAnnotation(spec interface{}, configMap *corev1.ConfigMap, app *spec.AppSpec) error {
	// log.Debugf("Config Map details: %v", configMap.Data)

	secretNameKeyFlag := false
	secretNamespaceKeyFlag := false
	encryptionFlag := false
	if _, ok := configMap.Data[secretNameKey]; ok {
		secretNameKeyFlag = true
	}
	if _, ok := configMap.Data[secretNamespaceKey]; ok {
		secretNamespaceKeyFlag = true
	}
	if _, ok := configMap.Data[encryptionKey]; ok {
		encryptionFlag = true
	}

	if obj, ok := spec.(*storageapi.StorageClass); ok {
		//secure-apps list is provided for which volumes should be encrypted
		if len(k.secureApps) > 0 {
			if k.isSecureEnabled(app.Key, k.secureApps) {

				if obj.Parameters == nil {
					obj.Parameters = make(map[string]string)
				}
				if encryptionFlag {
					log.Infof("Adding encryption parameter to storage class app %s", app.Key)
					obj.Parameters[encryptionName] = "true"
				}
				if strings.Contains(volume.GetStorageProvisioner(), "pxd") {
					if secretNameKeyFlag {
						obj.Parameters[CsiProvisionerSecretName] = configMap.Data[secretNameKey]
						obj.Parameters[CsiNodePublishSecretName] = configMap.Data[secretNameKey]
						obj.Parameters[CsiControllerExpandSecretName] = configMap.Data[secretNameKey]
					}
					if secretNamespaceKeyFlag {
						obj.Parameters[CsiProvisionerSecretNamespace] = configMap.Data[secretNamespaceKey]
						obj.Parameters[CsiNodePublishSecretNamespace] = configMap.Data[secretNamespaceKey]
						obj.Parameters[CsiControllerExpandSecretNamespace] = configMap.Data[secretNamespaceKey]
					}
				} else {
					if secretNameKeyFlag {
						obj.Parameters[secretName] = configMap.Data[secretNameKey]
					}
					if secretNamespaceKeyFlag {
						obj.Parameters[secretNamespace] = configMap.Data[secretNamespaceKey]
					}
				}
			}
		}
	} else if obj, ok := spec.(*corev1.PersistentVolumeClaim); ok {

		if obj.Annotations == nil {
			obj.Annotations = make(map[string]string)
		}
		if secretNameKeyFlag {
			obj.Annotations[secretName] = configMap.Data[secretNameKey]
		}
		if secretNamespaceKeyFlag {
			obj.Annotations[secretNamespace] = configMap.Data[secretNamespaceKey]
		}

	} else if obj, ok := spec.(*snapv1.VolumeSnapshot); ok {
		if obj.Metadata.Annotations == nil {
			obj.Metadata.Annotations = make(map[string]string)
		}
		if secretNameKeyFlag {
			obj.Metadata.Annotations[secretName] = configMap.Data[secretNameKey]
		}
		if secretNamespaceKeyFlag {
			obj.Metadata.Annotations[secretNamespace] = configMap.Data[secretNamespaceKey]
		}
	} else if obj, ok := spec.(*appsapi.StatefulSet); ok {
		var pvcList []corev1.PersistentVolumeClaim
		for _, pvc := range obj.Spec.VolumeClaimTemplates {
			if pvc.Annotations == nil {
				pvc.Annotations = make(map[string]string)
			}
			if secretNameKeyFlag {
				pvc.Annotations[secretName] = configMap.Data[secretNameKey]
			}
			if secretNamespaceKeyFlag {
				pvc.Annotations[secretNamespace] = configMap.Data[secretNamespaceKey]
			}
			pvcList = append(pvcList, pvc)
		}
		obj.Spec.VolumeClaimTemplates = pvcList
	} else if obj, ok := spec.(*storkapi.ApplicationBackup); ok {
		if obj.Annotations == nil {
			obj.Annotations = make(map[string]string)
		}
		if secretNameKeyFlag {
			obj.Annotations[secretName] = configMap.Data[secretNameKey]
		}
		if secretNamespaceKeyFlag {
			obj.Annotations[secretNamespace] = configMap.Data[secretNamespaceKey]
		}
	} else if obj, ok := spec.(*storkapi.ApplicationClone); ok {
		if obj.Annotations == nil {
			obj.Annotations = make(map[string]string)
		}
		if secretNameKeyFlag {
			obj.Annotations[secretName] = configMap.Data[secretNameKey]
		}
		if secretNamespaceKeyFlag {
			obj.Annotations[secretNamespace] = configMap.Data[secretNamespaceKey]
		}
	} else if obj, ok := spec.(*storkapi.ApplicationRestore); ok {
		if obj.Annotations == nil {
			obj.Annotations = make(map[string]string)
		}
		if secretNameKeyFlag {
			obj.Annotations[secretName] = configMap.Data[secretNameKey]
		}
		if secretNamespaceKeyFlag {
			obj.Annotations[secretNamespace] = configMap.Data[secretNamespaceKey]
		}
	} else if obj, ok := spec.(*storkapi.Migration); ok {
		if obj.Annotations == nil {
			obj.Annotations = make(map[string]string)
		}
		if secretNameKeyFlag {
			obj.Annotations[secretName] = configMap.Data[secretNameKey]
		}
		if secretNamespaceKeyFlag {
			obj.Annotations[secretNamespace] = configMap.Data[secretNamespaceKey]
		}
	} else if obj, ok := spec.(*storkapi.MigrationSchedule); ok {
		if obj.Annotations == nil {
			obj.Annotations = make(map[string]string)
		}
		if secretNameKeyFlag {
			obj.Annotations[secretName] = configMap.Data[secretNameKey]
		}
		if secretNamespaceKeyFlag {
			obj.Annotations[secretNamespace] = configMap.Data[secretNamespaceKey]
		}
	} else if obj, ok := spec.(*storkapi.VolumeSnapshotRestore); ok {
		if obj.Annotations == nil {
			obj.Annotations = make(map[string]string)
		}
		if secretNameKeyFlag {
			obj.Annotations[secretName] = configMap.Data[secretNameKey]
		}
		if secretNamespaceKeyFlag {
			obj.Annotations[secretNamespace] = configMap.Data[secretNamespaceKey]
		}
	} else if obj, ok := spec.(*storkapi.GroupVolumeSnapshot); ok {
		if obj.Annotations == nil {
			obj.Annotations = make(map[string]string)
		}
		if secretNameKeyFlag {
			obj.Annotations[secretName] = configMap.Data[secretNameKey]
		}
		if secretNamespaceKeyFlag {
			obj.Annotations[secretNamespace] = configMap.Data[secretNamespaceKey]
		}
	} else if obj, ok := spec.(*storkapi.ClusterPair); ok {
		if obj.Annotations == nil {
			obj.Annotations = make(map[string]string)
		}
		if secretNameKeyFlag {
			obj.Annotations[secretName] = configMap.Data[secretNameKey]
		}
		if secretNamespaceKeyFlag {
			obj.Annotations[secretNamespace] = configMap.Data[secretNamespaceKey]
		}
	}
	return nil
}

func (k *K8s) createCoreObject(spec interface{}, ns *corev1.Namespace, app *spec.AppSpec,
	options scheduler.ScheduleOptions) (interface{}, error) {
	if obj, ok := spec.(*appsapi.Deployment); ok {
		obj.Namespace = ns.Name
		obj.Spec.Template.Spec.Volumes = k.substituteNamespaceInVolumes(obj.Spec.Template.Spec.Volumes, ns.Name)
		if options.Scheduler != "" {
			obj.Spec.Template.Spec.SchedulerName = options.Scheduler
		}
		if len(options.TopologyLabels) > 0 {
			Affinity := getAffinity(options.TopologyLabels)
			obj.Spec.Template.Spec.Affinity = Affinity.DeepCopy()
		}
		fmt.Printf("%+v\n", obj.Spec.Template.Spec)
		if obj.Spec.Template.Spec.Affinity != nil && obj.Spec.Template.Spec.Affinity.NodeAffinity != nil {
			nodeAff := obj.Spec.Template.Spec.Affinity.NodeAffinity
			labels := getLabelsFromNodeAffinity(nodeAff)
			val, ok := labels[NodeType]
			if ok {
				if val == FastpathNodeType {
					k.AddLabelOnNode(node.GetStorageDriverNodes()[0], NodeType, FastpathNodeType)
				}
			}

		}

		secret, err := k.createDockerRegistrySecret(app.Key, obj.Namespace)
		if err != nil {
			return nil, &scheduler.ErrFailedToScheduleApp{
				App:   app,
				Cause: fmt.Sprintf("Failed to create Docker registry secret for deployment: %s. Err: %v", obj.Name, err),
			}
		}
		if secret != nil {
			obj.Spec.Template.Spec.ImagePullSecrets = []v1.LocalObjectReference{{Name: secret.Name}}
		}
		if len(options.Nodes) > 0 && len(options.Labels) > 0 {
			obj.Spec.Template.Spec.NodeSelector = options.Labels
		}
		dep, err := k8sApps.CreateDeployment(obj, metav1.CreateOptions{})
		if k8serrors.IsAlreadyExists(err) {
			if dep, err = k8sApps.GetDeployment(obj.Name, obj.Namespace); err == nil {
				log.Infof("[%v] Found existing deployment: %v", app.Key, dep.Name)
				return dep, nil
			}
		}
		if err != nil {
			return nil, &scheduler.ErrFailedToScheduleApp{
				App:   app,
				Cause: fmt.Sprintf("Failed to create Deployment: %v. Err: %v", obj.Name, err),
			}
		}

		log.Infof("[%v] Created deployment: %v", app.Key, dep.Name)
		return dep, nil

	} else if obj, ok := spec.(*appsapi.StatefulSet); ok {
		// Add security annotations if running with auth-enabled
		configMapName := k.secretConfigMapName
		if configMapName != "" {
			configMap, err := k8sCore.GetConfigMap(configMapName, "default")
			if err != nil {
				return nil, &scheduler.ErrFailedToGetConfigMap{
					Name:  configMapName,
					Cause: fmt.Sprintf("Failed to get config map: Err: %v", err),
				}
			}

			err = k.addSecurityAnnotation(obj, configMap, app)
			if err != nil {
				return nil, fmt.Errorf("failed to add annotations to core object: %v", err)
			}
		}

		if len(options.TopologyLabels) > 0 {
			Affinity := getAffinity(options.TopologyLabels)
			obj.Spec.Template.Spec.Affinity = Affinity.DeepCopy()
		}

		obj.Spec.Template.Spec.Containers = k.substituteNamespaceInContainers(obj.Spec.Template.Spec.Containers, ns.Name)

		obj.Namespace = ns.Name
		obj.Spec.Template.Spec.Volumes = k.substituteNamespaceInVolumes(obj.Spec.Template.Spec.Volumes, ns.Name)
		if options.Scheduler != "" {
			obj.Spec.Template.Spec.SchedulerName = options.Scheduler
		}

		var pvcList []corev1.PersistentVolumeClaim
		for _, pvc := range obj.Spec.VolumeClaimTemplates {
			if pvc.Annotations == nil {
				pvc.Annotations = make(map[string]string)
			}

			pvcList = append(pvcList, pvc)
		}
		obj.Spec.VolumeClaimTemplates = pvcList

		secret, err := k.createDockerRegistrySecret(app.Key, obj.Namespace)
		if err != nil {
			return nil, &scheduler.ErrFailedToScheduleApp{
				App:   app,
				Cause: fmt.Sprintf("Failed to create Docker registry secret for statefulset: %s. Err: %v", obj.Name, err),
			}
		}
		if secret != nil {
			obj.Spec.Template.Spec.ImagePullSecrets = []v1.LocalObjectReference{{Name: secret.Name}}
		}
		if len(options.Nodes) > 0 && len(options.Labels) > 0 {
			obj.Spec.Template.Spec.NodeSelector = options.Labels
		}
		ss, err := k8sApps.CreateStatefulSet(obj, metav1.CreateOptions{})
		if k8serrors.IsAlreadyExists(err) {
			if ss, err = k8sApps.GetStatefulSet(obj.Name, obj.Namespace); err == nil {
				log.Infof("[%v] Found existing StatefulSet: %v", app.Key, ss.Name)
				return ss, nil
			}
		}
		if err != nil {
			return nil, &scheduler.ErrFailedToScheduleApp{
				App:   app,
				Cause: fmt.Sprintf("Failed to create StatefulSet: %v. Err: %v", obj.Name, err),
			}
		}

		log.Infof("[%v] Created StatefulSet: %v", app.Key, ss.Name)
		return ss, nil

	} else if obj, ok := spec.(*corev1.Service); ok {
		obj.Namespace = ns.Name
		svc, err := k8sCore.CreateService(obj)
		if k8serrors.IsAlreadyExists(err) {
			if svc, err = k8sCore.GetService(obj.Name, obj.Namespace); err == nil {
				log.Infof("[%v] Found existing Service: %v", app.Key, svc.Name)
				return svc, nil
			}
		}
		if err != nil {
			return nil, &scheduler.ErrFailedToScheduleApp{
				App:   app,
				Cause: fmt.Sprintf("Failed to create Service: %v. Err: %v", obj.Name, err),
			}
		}

		log.Infof("[%v] Created Service: %v", app.Key, svc.Name)
		return svc, nil

	} else if obj, ok := spec.(*corev1.Secret); ok {
		obj.Namespace = ns.Name
		if k.SecretType == scheduler.SecretVault {
			if err := k.createVaultSecret(obj); err != nil {
				return nil, err
			}
		}
		secret, err := k8sCore.CreateSecret(obj)
		if k8serrors.IsAlreadyExists(err) {
			if secret, err = k8sCore.GetSecret(obj.Name, obj.Namespace); err == nil {
				log.Infof("[%v] Found existing Secret: %v", app.Key, secret.Name)
				return secret, nil
			}
		}
		if err != nil {
			return nil, &scheduler.ErrFailedToScheduleApp{
				App:   app,
				Cause: fmt.Sprintf("Failed to create Secret: %v. Err: %v", obj.Name, err),
			}
		}

		log.Infof("[%v] Created Secret: %v", app.Key, secret.Name)
		return secret, nil
	} else if obj, ok := spec.(*storkapi.Rule); ok {
		if obj.Namespace != "kube-system" {
			obj.Namespace = ns.Name
		}
		rule, err := k8sStork.CreateRule(obj)
		if k8serrors.IsAlreadyExists(err) {
			if rule, err = k8sStork.GetRule(obj.Name, obj.Namespace); err == nil {
				log.Infof("[%v] Found existing Rule: %v", app.Key, rule.GetName())
				return rule, nil
			}
		}

		if err != nil {
			return nil, &scheduler.ErrFailedToScheduleApp{
				App:   app,
				Cause: fmt.Sprintf("Failed to create Rule: %v, Err: %v", obj.Name, err),
			}
		}
		log.Infof("[%v] Created Rule: %v", app.Key, rule.GetName())
		return rule, nil
	} else if obj, ok := spec.(*corev1.Pod); ok {
		obj.Namespace = ns.Name
		if options.Scheduler != "" {
			obj.Spec.SchedulerName = options.Scheduler
		}
		secret, err := k.createDockerRegistrySecret(obj.Namespace, obj.Namespace)
		if err != nil {
			return nil, &scheduler.ErrFailedToScheduleApp{
				App:   app,
				Cause: fmt.Sprintf("Failed to create Docker registry secret for pod: %s. Err: %v", obj.Name, err),
			}
		}
		if secret != nil {
			obj.Spec.ImagePullSecrets = []v1.LocalObjectReference{{Name: secret.Name}}
		}

		pod, err := k8sCore.CreatePod(obj)
		if k8serrors.IsAlreadyExists(err) {
			if pod, err := k8sCore.GetPodByName(obj.Name, obj.Namespace); err == nil {
				log.Infof("[%v] Found existing Pods: %v", app.Key, pod.Name)
				return pod, nil
			}
		}
		if err != nil {
			return nil, &scheduler.ErrFailedToSchedulePod{
				App:   app,
				Cause: fmt.Sprintf("Failed to create Pod: %v. Err: %v", obj.Name, err),
			}
		}

		log.Infof("[%v] Created Pod: %v", app.Key, pod.Name)
		return pod, nil
	} else if obj, ok := spec.(*corev1.ConfigMap); ok {
		obj.Namespace = ns.Name
		configMap, err := k8sCore.CreateConfigMap(obj)
		if k8serrors.IsAlreadyExists(err) {
			if configMap, err = k8sCore.GetConfigMap(obj.Name, obj.Namespace); err == nil {
				log.Infof("[%v] Found existing Config Maps: %v", app.Key, configMap.Name)
				return configMap, nil
			}
		}
		if err != nil {
			return nil, &scheduler.ErrFailedToScheduleApp{
				App:   app,
				Cause: fmt.Sprintf("Failed to create Config Map: %v. Err: %v", obj.Name, err),
			}
		}

		log.Infof("[%v] Created Config Map: %v", app.Key, configMap.Name)
		return configMap, nil
	} else if obj, ok := spec.(*v1.Endpoints); ok {
		obj.Namespace = ns.Name
		endpoints, err := k8sCore.CreateEndpoints(obj)
		if k8serrors.IsAlreadyExists(err) {
			if endpoints, err = k8sCore.GetEndpoints(obj.Name, obj.Namespace); err == nil {
				log.Infof("[%v] Found existing Endpoints: %v", app.Key, endpoints.Name)
				return endpoints, nil
			}
		}
		if err != nil {
			return nil, &scheduler.ErrFailedToScheduleApp{
				App:   app,
				Cause: fmt.Sprintf("Failed to create Endpoints: %v. Err: %v", obj.Name, err),
			}
		}

		log.Infof("[%v] Created Endpoints: %v", app.Key, endpoints.Name)
		return endpoints, nil
	} else if obj, ok := spec.(*netv1.NetworkPolicy); ok {
		obj.Namespace = ns.Name
		networkPolicy, err := k8sCore.CreateNetworkPolicy(obj)
		if k8serrors.IsAlreadyExists(err) {
			if networkPolicy, err = k8sCore.GetNetworkPolicy(obj.Name, obj.Namespace); err == nil {
				log.Infof("[%v] Found existing NetworkPolicy: %v", app.Key, networkPolicy.Name)
				return networkPolicy, nil
			}
		}
		if err != nil {
			return nil, &scheduler.ErrFailedToScheduleApp{
				App:   app,
				Cause: fmt.Sprintf("Failed to create NetworkPolicy: %v. Err: %v", obj.Name, err),
			}
		}

		log.Infof("[%v] Created NetworkPolicy: %v", app.Key, networkPolicy.Name)
		return networkPolicy, nil
	}

	return nil, nil
}

func (k *K8s) createVaultSecret(obj *corev1.Secret) error {
	client, err := vaultapi.NewClient(nil)
	if err != nil {
		return err
	}
	if err = client.SetAddress(k.VaultAddress); err != nil {
		return err
	}
	client.SetToken(k.VaultToken)

	c := client.Logical()
	data := make(map[string]interface{})
	for key, value := range obj.Data {
		data[key] = string(value)
	}

	if _, err := c.Write(fmt.Sprintf("secret/%s", obj.Name), data); err != nil {
		return err
	}
	return nil
}

func (k *K8s) destroyCoreObject(spec interface{}, opts map[string]bool, app *spec.AppSpec) (interface{}, error) {
	var pods interface{}
	var podList []*corev1.Pod
	var err error
	if obj, ok := spec.(*appsapi.Deployment); ok {
		if value, ok := opts[scheduler.OptionsWaitForResourceLeakCleanup]; ok && value {
			if pods, err = k8sApps.GetDeploymentPods(obj); err != nil {
				log.Warnf("[%s] Error getting deployment pods. Err: %v", app.Key, err)
			}
		}
		err := k8sApps.DeleteDeployment(obj.Name, obj.Namespace)
		if err != nil {
			return pods, &scheduler.ErrFailedToDestroyApp{
				App:   app,
				Cause: fmt.Sprintf("Failed to destroy Deployment: %v. Err: %v", obj.Name, err),
			}
		}
	} else if obj, ok := spec.(*appsapi.StatefulSet); ok {
		if value, ok := opts[scheduler.OptionsWaitForResourceLeakCleanup]; ok && value {
			if pods, err = k8sApps.GetStatefulSetPods(obj); err != nil {
				log.Warnf("[%v] Error getting statefulset pods. Err: %v", app.Key, err)
			}
		}
		err := k8sApps.DeleteStatefulSet(obj.Name, obj.Namespace)
		if err != nil {
			return pods, &scheduler.ErrFailedToDestroyApp{
				App:   app,
				Cause: fmt.Sprintf("Failed to destroy stateful set: %v. Err: %v", obj.Name, err),
			}
		}
	} else if obj, ok := spec.(*corev1.Service); ok {
		err := k8sCore.DeleteService(obj.Name, obj.Namespace)
		if err != nil {
			return pods, &scheduler.ErrFailedToDestroyApp{
				App:   app,
				Cause: fmt.Sprintf("Failed to destroy Service: %v. Err: %v", obj.Name, err),
			}
		}

		log.Infof("[%v] Destroyed Service: %v", app.Key, obj.Name)
	} else if obj, ok := spec.(*storkapi.Rule); ok {
		err := k8sStork.DeleteRule(obj.Name, obj.Namespace)
		if err != nil {
			return pods, &scheduler.ErrFailedToDestroyApp{
				App:   app,
				Cause: fmt.Sprintf("Failed to destroy Rule: %v. Err: %v", obj.Name, err),
			}
		}

		log.Infof("[%v] Destroyed Rule: %v", app.Key, obj.Name)
	} else if obj, ok := spec.(*corev1.Pod); ok {
		if value, ok := opts[scheduler.OptionsWaitForResourceLeakCleanup]; ok && value {
			pod, err := k8sCore.GetPodByName(obj.Name, obj.Namespace)
			if err != nil {
				log.Warnf("[%v] Error getting pods. Err: %v", app.Key, err)
			}
			podList = append(podList, pod)
			pods = podList
		}
		err := k8sCore.DeletePod(obj.Name, obj.Namespace, false)
		if err != nil {
			return pods, &scheduler.ErrFailedToDestroyPod{
				App:   app,
				Cause: fmt.Sprintf("Failed to destroy Pod: %v. Err: %v", obj.Name, err),
			}
		}

		log.Infof("[%v] Destroyed Pod: %v", app.Key, obj.Name)
	} else if obj, ok := spec.(*corev1.ConfigMap); ok {
		if value, ok := opts[scheduler.OptionsWaitForResourceLeakCleanup]; ok && value {
			_, err := k8sCore.GetConfigMap(obj.Name, obj.Namespace)
			if err != nil {
				log.Warnf("[%v] Error getting config maps. Err: %v", app.Key, err)
			}
		}
		err := k8sCore.DeleteConfigMap(obj.Name, obj.Namespace)
		if err != nil {
			return pods, &scheduler.ErrFailedToDestroyApp{
				App:   app,
				Cause: fmt.Sprintf("Failed to destroy config map: %v. Err: %v", obj.Name, err),
			}
		}

		log.Infof("[%v] Destroyed Config Map: %v", app.Key, obj.Name)
	} else if obj, ok := spec.(*apapi.AutopilotRule); ok {
		err := k8sAutopilot.DeleteAutopilotRule(obj.Name)
		if err != nil {
			return pods, &scheduler.ErrFailedToDestroyApp{
				App:   app,
				Cause: fmt.Sprintf("Failed to destroy AutopilotRule: %v. Err: %v", obj.Name, err),
			}
		}

		log.Infof("[%v] Destroyed AutopilotRule: %v", app.Key, obj.Name)
	}

	return pods, nil

}

// destroyAdmissionRegistrationObjects destroys objects in the `AdmissionRegistration` group (like ValidatingWebhookConfiguration)
func (k *K8s) destroyAdmissionRegistrationObjects(spec interface{}, app *spec.AppSpec) error {

	if obj, ok := spec.(*admissionregistrationv1.ValidatingWebhookConfiguration); ok {
		err := k8sAdmissionRegistration.DeleteValidatingWebhookConfiguration(obj.Name)
		if err != nil {
			return &scheduler.ErrFailedToDestroyApp{
				App:   app,
				Cause: fmt.Sprintf("Failed to destroy ValidatingWebhookConfiguration: %v. Err: %v", obj.Name, err),
			}
		} else {
			log.Infof("[%v] Destroyed ValidatingWebhookConfiguration: %v", app.Key, obj.Name)
			return nil
		}
	} else if obj, ok := spec.(admissionregistrationv1beta1.ValidatingWebhookConfiguration); ok {
		err := k8sAdmissionRegistration.DeleteValidatingWebhookConfigurationV1beta1(obj.Name)
		if err != nil {
			return &scheduler.ErrFailedToDestroyApp{
				App:   app,
				Cause: fmt.Sprintf("Failed to destroy ValidatingWebhookConfigurationV1beta1: %v. Err: %v", obj.Name, err),
			}
		} else {
			log.Infof("[%v] Destroyed ValidatingWebhookConfigurationV1beta1: %v", app.Key, obj.Name)
			return nil
		}
	}

	return nil
}

func (k *K8s) substituteNamespaceInContainers(containers []corev1.Container, ns string) []corev1.Container {
	var updatedContainers []corev1.Container
	for _, container := range containers {
		var temp []string
		for _, arg := range container.Args {
			temp = append(temp, namespaceRegex.ReplaceAllString(arg, ns))
		}
		container.Args = temp
		updatedContainers = append(updatedContainers, container)
	}
	return updatedContainers
}

func (k *K8s) substituteNamespaceInVolumes(volumes []corev1.Volume, ns string) []corev1.Volume {
	var updatedVolumes []corev1.Volume
	for _, vol := range volumes {
		if vol.VolumeSource.PersistentVolumeClaim != nil {
			claimName := namespaceRegex.ReplaceAllString(vol.VolumeSource.PersistentVolumeClaim.ClaimName, ns)
			vol.VolumeSource.PersistentVolumeClaim.ClaimName = claimName
		}
		updatedVolumes = append(updatedVolumes, vol)
	}
	return updatedVolumes
}

// ValidateTopologyLabel validate Topology for Running Pods
func (k *K8s) ValidateTopologyLabel(ctx *scheduler.Context) error {
	var err error
	var zone string
	var podList *corev1.PodList

	log.Info("Validating pods topology")
	for _, specObj := range ctx.App.SpecList {
		if obj, ok := specObj.(*appsapi.Deployment); ok {
			var dep *appsapi.Deployment
			if dep, err = k8sApps.GetDeployment(obj.Name, obj.Namespace); err != nil {
				return &scheduler.ErrFailedToValidateTopologyLabel{
					NameSpace: obj.Namespace,
					Cause:     err,
				}
			}
			nodeAff := dep.Spec.Template.Spec.Affinity.NodeAffinity
			labels := getLabelsFromNodeAffinity(nodeAff)
			zone = labels[TopologyZoneK8sNodeLabel]
			if podList, err = k8sCore.GetPods(obj.Namespace, nil); err != nil {
				return &scheduler.ErrFailedToValidateTopologyLabel{
					NameSpace: obj.Namespace,
					Cause:     err,
				}
			}
			if err = k.validatePodsTopology(podList, zone); err != nil {
				return &scheduler.ErrFailedToValidateTopologyLabel{
					NameSpace: obj.Namespace,
					Cause:     err,
				}
			}
		} else if obj, ok := specObj.(*appsapi.StatefulSet); ok {
			var ss *appsapi.StatefulSet
			if ss, err = k8sApps.GetStatefulSet(obj.Name, obj.Namespace); err != nil {
				return &scheduler.ErrFailedToValidateTopologyLabel{
					NameSpace: obj.Namespace,
					Cause:     err,
				}
			}
			nodeAff := ss.Spec.Template.Spec.Affinity.NodeAffinity
			labels := getLabelsFromNodeAffinity(nodeAff)
			zone = labels[TopologyZoneK8sNodeLabel]
			if podList, err = k8sCore.GetPods(obj.Namespace, nil); err != nil {
				return &scheduler.ErrFailedToValidateTopologyLabel{
					NameSpace: obj.Namespace,
					Cause:     err,
				}
			}
			if err = k.validatePodsTopology(podList, zone); err != nil {
				return &scheduler.ErrFailedToValidateTopologyLabel{
					NameSpace: obj.Namespace,
					Cause:     err,
				}
			}
		}
	}
	return nil
}

// validatePodsTopology validates pods scheduled on matched label node
func (k *K8s) validatePodsTopology(podList *v1.PodList, labelValue string) error {
	for _, pod := range podList.Items {
		hostIP := pod.Status.HostIP
		if node, err := node.GetNodeByIP(hostIP); err != nil {
			if node.TopologyZone != labelValue || node.TopologyRegion != labelValue {
				return &scheduler.ErrTopologyLabelMismatch{
					PodName: pod.Name,
					Cause: fmt.Sprintf(
						"Topology Mismatch.Pod [%s] on zone [%s] scheduled on a node [%s].",
						pod.Name, labelValue, node.Name),
				}
			}
		}
		log.Infof("Successfully matched Pod: [%s] topology", pod.Name)
	}
	return nil
}

// WaitForRunning   wait for running
func (k *K8s) WaitForRunning(ctx *scheduler.Context, timeout, retryInterval time.Duration) error {
	for _, specObj := range ctx.App.SpecList {
		if obj, ok := specObj.(*appsapi.Deployment); ok {
			if err := k8sApps.ValidateDeployment(obj, timeout, retryInterval); err != nil {
				return &scheduler.ErrFailedToValidateApp{
					App:   ctx.App,
					Cause: fmt.Sprintf("Failed to validate Deployment: %v,Namespace: %v. Err: %v", obj.Name, obj.Namespace, err),
				}
			}

			log.Infof("[%v] Validated deployment: %v", ctx.App.Key, obj.Name)
		} else if obj, ok := specObj.(*appsapi.StatefulSet); ok {
			if err := k8sApps.ValidateStatefulSet(obj, timeout*time.Duration(*obj.Spec.Replicas)); err != nil {
				return &scheduler.ErrFailedToValidateApp{
					App:   ctx.App,
					Cause: fmt.Sprintf("Failed to validate StatefulSet: %v,Namespace: %v. Err: %v", obj.Name, obj.Namespace, err),
				}
			}

			log.Infof("[%v] Validated statefulset: %v", ctx.App.Key, obj.Name)
		} else if obj, ok := specObj.(*corev1.Service); ok {
			svc, err := k8sCore.GetService(obj.Name, obj.Namespace)
			if err != nil {
				return &scheduler.ErrFailedToValidateApp{
					App:   ctx.App,
					Cause: fmt.Sprintf("Failed to validate Service: %v,Namespace: %v. Err: %v", obj.Name, obj.Namespace, err),
				}
			}

			log.Infof("[%v] Validated Service: %v", ctx.App.Key, svc.Name)
		} else if obj, ok := specObj.(*storkapi.Rule); ok {
			svc, err := k8sStork.GetRule(obj.Name, obj.Namespace)
			if err != nil {
				return &scheduler.ErrFailedToValidateApp{
					App:   ctx.App,
					Cause: fmt.Sprintf("Failed to validate Rule: %v,Namespace: %v. Err: %v", obj.Name, obj.Namespace, err),
				}
			}

			log.Infof("[%v] Validated Rule: %v", ctx.App.Key, svc.Name)
		} else if obj, ok := specObj.(*corev1.Pod); ok {
			if err := k8sCore.ValidatePod(obj, timeout, retryInterval); err != nil {
				return &scheduler.ErrFailedToValidatePod{
					App: ctx.App,
					Cause: fmt.Sprintf("Failed to validate Pod: [%s] %s. Err: Pod is not ready %v",
						obj.Namespace, obj.Name, obj.Status),
				}
			}

			log.Infof("[%v] Validated pod: %v", ctx.App.Key, obj.Name)
		} else if obj, ok := specObj.(*storkapi.ClusterPair); ok {
			if err := k8sStork.ValidateClusterPair(obj.Name, obj.Namespace, timeout, retryInterval); err != nil {
				return &scheduler.ErrFailedToValidateCustomSpec{
					Name:  obj.Name,
					Cause: fmt.Sprintf("Failed to validate cluster Pair: %v. Err: %v", obj.Name, err),
					Type:  obj,
				}
			}
			log.Infof("[%v] Validated ClusterPair: %v", ctx.App.Key, obj.Name)
		} else if obj, ok := specObj.(*storkapi.Migration); ok {
			if err := k8sStork.ValidateMigration(obj.Name, obj.Namespace, timeout, retryInterval); err != nil {
				return &scheduler.ErrFailedToValidateCustomSpec{
					Name:  obj.Name,
					Cause: fmt.Sprintf("Failed to validate Migration: %v. Err: %v", obj.Name, err),
					Type:  obj,
				}
			}
			log.Infof("[%v] Validated Migration: %v", ctx.App.Key, obj.Name)
		} else if obj, ok := specObj.(*storkapi.MigrationSchedule); ok {
			if _, err := k8sStork.ValidateMigrationSchedule(obj.Name, obj.Namespace, timeout, retryInterval); err != nil {
				return &scheduler.ErrFailedToValidateCustomSpec{
					Name:  obj.Name,
					Cause: fmt.Sprintf("Failed to validate MigrationSchedule: %v. Err: %v", obj.Name, err),
					Type:  obj,
				}
			}
			log.Infof("[%v] Validated MigrationSchedule: %v", ctx.App.Key, obj.Name)
		} else if obj, ok := specObj.(*storkapi.BackupLocation); ok {
			if err := k8sStork.ValidateBackupLocation(obj.Name, obj.Namespace, timeout, retryInterval); err != nil {
				return &scheduler.ErrFailedToValidateCustomSpec{
					Name:  obj.Name,
					Cause: fmt.Sprintf("Failed to validate BackupLocation: %v. Err: %v", obj.Name, err),
					Type:  obj,
				}
			}
			log.Infof("[%v] Validated BackupLocation: %v", ctx.App.Key, obj.Name)
		} else if obj, ok := specObj.(*storkapi.ApplicationBackup); ok {
			if err := k8sStork.ValidateApplicationBackup(obj.Name, obj.Namespace, timeout, retryInterval); err != nil {
				return &scheduler.ErrFailedToValidateCustomSpec{
					Name:  obj.Name,
					Cause: fmt.Sprintf("Failed to validate ApplicationBackup: %v. Err: %v", obj.Name, err),
					Type:  obj,
				}
			}
			log.Infof("[%v] Validated ApplicationBackup: %v", ctx.App.Key, obj.Name)
		} else if obj, ok := specObj.(*storkapi.ApplicationRestore); ok {
			if err := k8sStork.ValidateApplicationRestore(obj.Name, obj.Namespace, timeout, retryInterval); err != nil {
				return &scheduler.ErrFailedToValidateCustomSpec{
					Name:  obj.Name,
					Cause: fmt.Sprintf("Failed to validate ApplicationRestore: %v. Err: %v", obj.Name, err),
					Type:  obj,
				}
			}
			log.Infof("[%v] Validated ApplicationRestore: %v", ctx.App.Key, obj.Name)
		} else if obj, ok := specObj.(*storkapi.ApplicationClone); ok {
			if err := k8sStork.ValidateApplicationClone(obj.Name, obj.Namespace, timeout, retryInterval); err != nil {
				return &scheduler.ErrFailedToValidateCustomSpec{
					Name:  obj.Name,
					Cause: fmt.Sprintf("Failed to validate ApplicationClone: %v. Err: %v", obj.Name, err),
					Type:  obj,
				}
			}
			log.Infof("[%v] Validated ApplicationClone: %v", ctx.App.Key, obj.Name)
		} else if obj, ok := specObj.(*storkapi.VolumeSnapshotRestore); ok {
			if err := k8sStork.ValidateVolumeSnapshotRestore(obj.Name, obj.Namespace, timeout, retryInterval); err != nil {
				return &scheduler.ErrFailedToValidateCustomSpec{
					Name:  obj.Name,
					Cause: fmt.Sprintf("Failed to validate VolumeSnapshotRestore: %v. Err: %v", obj.Name, err),
					Type:  obj,
				}
			}
			log.Infof("[%v] Validated VolumeSnapshotRestore: %v", ctx.App.Key, obj.Name)
		} else if obj, ok := specObj.(*snapv1.VolumeSnapshot); ok {
			if err := k8sExternalStorage.ValidateSnapshot(obj.Metadata.Name, obj.Metadata.Namespace, true, timeout,
				retryInterval); err != nil {
				return &scheduler.ErrFailedToValidateCustomSpec{
					Name:  obj.Metadata.Name,
					Cause: fmt.Sprintf("Failed to validate VolumeSnapshot: %v. Err: %v", obj.Metadata.Name, err),
					Type:  obj,
				}
			}
			log.Infof("[%v] Validated VolumeSnapshotRestore: %v", ctx.App.Key, obj.Metadata.Name)
		} else if obj, ok := specObj.(*apapi.AutopilotRule); ok {
			if _, err := k8sAutopilot.GetAutopilotRule(obj.Name); err != nil {
				return &scheduler.ErrFailedToValidateCustomSpec{
					Name:  obj.Name,
					Cause: fmt.Sprintf("Failed to validate AutopilotRule: %v. Err: %v", obj.Name, err),
					Type:  obj,
				}
			}
			log.Infof("[%v] Validated AutopilotRule: %v", ctx.App.Key, obj.Name)
		} else if obj, ok := specObj.(*networkingv1beta1.Ingress); ok {
			if err := k8sNetworking.ValidateIngress(obj, timeout, retryInterval); err != nil {
				return &scheduler.ErrFailedToValidateCustomSpec{
					Name:  obj.Name,
					Cause: fmt.Sprintf("Failed to validate Ingress: %v. Err: %v", obj.Name, err),
					Type:  obj,
				}
			}
			log.Infof("[%v] Validated Ingress: %v", ctx.App.Key, obj.Name)
		} else if obj, ok := specObj.(*batchv1beta1.CronJob); ok {
			if err := k8sBatch.ValidateCronJobV1beta1(obj, timeout, retryInterval); err != nil {
				return &scheduler.ErrFailedToValidateCustomSpec{
					Name:  obj.Name,
					Cause: fmt.Sprintf("Failed to validate CronJob: %v. Err: %v", obj.Name, err),
					Type:  obj,
				}
			}
			log.Infof("[%v] Validated CronJob: %v", ctx.App.Key, obj.Name)
		} else if obj, ok := specObj.(*batchv1.Job); ok {
			if err := k8sBatch.ValidateJob(obj.Name, obj.ObjectMeta.Namespace, timeout); err != nil {
				return &scheduler.ErrFailedToValidateCustomSpec{
					Name:  obj.Name,
					Cause: fmt.Sprintf("Failed to validate Job: %v. Err: %v", obj.Name, err),
					Type:  obj,
				}
			}

			log.Infof("[%v] Validated Job: %v", ctx.App.Key, obj.Name)

		} else if obj, ok := specObj.(*storkapi.ResourceTransformation); ok {
			if err := k8sStork.ValidateResourceTransformation(obj.Name, obj.Namespace, timeout, retryInterval); err != nil {
				return &scheduler.ErrFailedToValidateCustomSpec{
					Name:  obj.Name,
					Cause: fmt.Sprintf("Failed to validate ResourceTransformation: %v. Err: %v", obj.Name, err),
					Type:  obj,
				}
			}
			log.Infof("[%v] Validated ResourceTransformation: %v", ctx.App.Key, obj.Name)

		}
	}

	isPodTerminating := func() (interface{}, bool, error) {
		var terminatingPods []string
		pods, err := k.getPodsForApp(ctx)
		// ignore error if no pods are found; retry for other cases
		if err == schederrors.ErrPodsNotFound {
			return nil, false, nil
		} else if err != nil {
			return nil, true, fmt.Errorf("failed to get pods for app %v: %w", ctx.App.Key, err)
		}
		for _, pod := range pods {
			if !pod.DeletionTimestamp.IsZero() {
				terminatingPods = append(terminatingPods, fmt.Sprintf("%s/%s", pod.Namespace, pod.Name))
			}
		}
		if len(terminatingPods) > 0 {
			return nil, true, fmt.Errorf("terminating pods: %v", terminatingPods)
		}
		return nil, false, nil
	}

	_, err := task.DoRetryWithTimeout(isPodTerminating, k8sDestroyTimeout, DefaultRetryInterval)
	if err != nil {
		log.Warnf("Timed out waiting for app %v's pods to terminate: %v", ctx.App.Key, err)
		return err
	}
	return nil
}

// Destroy destroy
func (k *K8s) Destroy(ctx *scheduler.Context, opts map[string]bool) error {
	var podList []corev1.Pod

	var removeSpecs []interface{}
	for _, appSpec := range ctx.App.SpecList {
		if repoInfo, ok := appSpec.(*scheduler.HelmRepo); ok {
			specs, err := k.UnInstallHelmChart(repoInfo)
			if err != nil {
				return err
			}
			removeSpecs = append(removeSpecs, specs...)
		}
	}
	// helm uninstall would delete objects automatically so skip destroy for those
	err := k.RemoveAppSpecsByName(ctx, removeSpecs)
	if err != nil {
		return err
	}

	k8sOps := k8sAutopilot
	apRule := ctx.ScheduleOptions.AutopilotRule
	if apRule.Name != "" {
		if err := k8sOps.DeleteAutopilotRule(apRule.ObjectMeta.Name); err != nil {
			if err != nil {
				return err
			}
		}
	}

	for _, appSpec := range ctx.App.SpecList {
		t := func() (interface{}, bool, error) {
			err := k.destroyCustomResourceObjects(appSpec, ctx.App)
			if err != nil {
				return nil, true, err
			} else {
				return nil, false, nil
			}
		}
		if _, err := task.DoRetryWithTimeout(t, k8sDestroyTimeout, DefaultRetryInterval); err != nil {
			return err
		}
	}

	for _, appSpec := range ctx.App.SpecList {
		t := func() (interface{}, bool, error) {
			err := k.destroyAdmissionRegistrationObjects(appSpec, ctx.App)
			if err != nil {
				return nil, true, err
			} else {
				return nil, false, nil
			}
		}
		if _, err := task.DoRetryWithTimeout(t, k8sDestroyTimeout, DefaultRetryInterval); err != nil {
			return err
		}
	}

	for _, appSpec := range ctx.App.SpecList {
		t := func() (interface{}, bool, error) {
			currPods, err := k.destroyCoreObject(appSpec, opts, ctx.App)
			// during helm upgrade or uninstall, objects may be deleted but not removed from the SpecList
			// so tolerate non-existing errors for those objects during tear down
			if err != nil && !strings.Contains(err.Error(), "not found") {
				return nil, true, err
			}
			return currPods, false, nil
		}
		pods, err := task.DoRetryWithTimeout(t, k8sDestroyTimeout, DefaultRetryInterval)
		if err != nil {
			// in case we're not waiting for resource cleanup
			if value, ok := opts[scheduler.OptionsWaitForResourceLeakCleanup]; !ok || !value {
				return err
			}
			if pods != nil {
				podList = append(podList, pods.([]corev1.Pod)...)
			}
			// we're ignoring this error since we want to verify cleanup down below, so simply logging it
			log.Warnf("Failed to destroy core objects. Cause: %v", err)
		}
	}
	for _, appSpec := range ctx.App.SpecList {
		t := func() (interface{}, bool, error) {
			err := k.destroyVolumeSnapshotRestoreObject(appSpec, ctx.App)
			if err != nil {
				return nil, true, err
			}
			return nil, false, nil
		}

		if _, err := task.DoRetryWithTimeout(t, k8sDestroyTimeout, DefaultRetryInterval); err != nil {
			return err
		}
	}
	for _, appSpec := range ctx.App.SpecList {
		t := func() (interface{}, bool, error) {
			err := k.destroyMigrationObject(appSpec, ctx.App)
			if err != nil {
				return nil, true, err
			}
			return nil, false, nil
		}

		if _, err := task.DoRetryWithTimeout(t, k8sDestroyTimeout, DefaultRetryInterval); err != nil {
			return err
		}
	}

	for _, appSpec := range ctx.App.SpecList {
		t := func() (interface{}, bool, error) {
			err := k.destroyBackupObjects(appSpec, ctx.App)
			if err != nil {
				return nil, true, err
			}
			return nil, false, nil
		}

		if _, err := task.DoRetryWithTimeout(t, k8sDestroyTimeout, DefaultRetryInterval); err != nil {
			return err
		}
	}

	for _, appSpec := range ctx.App.SpecList {
		t := func() (interface{}, bool, error) {
			err := k.destroyServiceMonitorObjects(appSpec, ctx.App)
			if err != nil {
				return nil, true, err
			}
			return nil, false, nil
		}

		if _, err := task.DoRetryWithTimeout(t, k8sDestroyTimeout, DefaultRetryInterval); err != nil {
			return err
		}
	}

	for _, appSpec := range ctx.App.SpecList {
		t := func() (interface{}, bool, error) {
			err := k.destroyPodDisruptionBudgetObjects(appSpec, ctx.App)
			if err != nil {
				return nil, true, err
			}
			return nil, false, nil
		}

		if _, err := task.DoRetryWithTimeout(t, k8sDestroyTimeout, DefaultRetryInterval); err != nil {
			return err
		}
	}

	if value, ok := opts[scheduler.OptionsWaitForResourceLeakCleanup]; ok && value {
		if err := k.WaitForDestroy(ctx, k8sDestroyTimeout); err != nil {
			return err
		}
		if err := k.waitForCleanup(ctx, podList); err != nil {
			return err
		}
	} else if value, ok = opts[scheduler.OptionsWaitForDestroy]; ok && value {
		if err := k.WaitForDestroy(ctx, k8sDestroyTimeout); err != nil {
			return err
		}
	}
	return nil
}

func (k *K8s) waitForCleanup(ctx *scheduler.Context, podList []corev1.Pod) error {
	for _, pod := range podList {
		t := func() (interface{}, bool, error) {
			return nil, true, k.validateVolumeDirCleanup(pod.UID, ctx.App)
		}
		if _, err := task.DoRetryWithTimeout(t, volDirCleanupTimeout, DefaultRetryInterval); err != nil {
			return err
		}
		log.Infof("Validated resource cleanup for pod: %v", pod.UID)
	}
	return nil
}

func (k *K8s) validateVolumeDirCleanup(podUID types.UID, app *spec.AppSpec) error {
	podVolDir := k.getVolumeDirPath(podUID)
	driver, _ := node.Get(k.NodeDriverName)
	options := node.FindOpts{
		ConnectionOpts: node.ConnectionOpts{
			Timeout:         FindFilesOnWorkerTimeout,
			TimeBeforeRetry: DefaultRetryInterval,
		},
		MinDepth: 1,
		MaxDepth: 1,
	}

	for _, n := range node.GetWorkerNodes() {
		if volDir, err := driver.FindFiles(podVolDir, n, options); err != nil {
			return err
		} else if strings.TrimSpace(volDir) != "" {
			return &scheduler.ErrFailedToDeleteVolumeDirForPod{
				App:   app,
				Cause: fmt.Sprintf("Volume directory for pod %v still exists in node: %v", podUID, n.Name),
			}
		}
	}

	return nil
}

func (k *K8s) getVolumeDirPath(podUID types.UID) string {
	return filepath.Join(k8sPodsRootDir, string(podUID), "volumes")
}

// WaitForDestroy wait for schedule context destroy
func (k *K8s) WaitForDestroy(ctx *scheduler.Context, timeout time.Duration) error {
	for _, specObj := range ctx.App.SpecList {
		if obj, ok := specObj.(*appsapi.Deployment); ok {
			if err := k8sApps.ValidateTerminatedDeployment(obj, timeout, DefaultRetryInterval); err != nil {
				return &scheduler.ErrFailedToValidateAppDestroy{
					App:   ctx.App,
					Cause: fmt.Sprintf("Failed to validate destroy of deployment: %v, namespace: %s. Err: %v", obj.Name, obj.Namespace, err),
				}
			}

			log.Infof("[%v] Validated destroy of Deployment: %v", ctx.App.Key, obj.Name)
		} else if obj, ok := specObj.(*appsapi.StatefulSet); ok {
			if err := k8sApps.ValidateTerminatedStatefulSet(obj, timeout, DefaultRetryInterval); err != nil {
				return &scheduler.ErrFailedToValidateAppDestroy{
					App:   ctx.App,
					Cause: fmt.Sprintf("Failed to validate destroy of statefulset: %v, namespace: %s Err: %v", obj.Name, obj.Namespace, err),
				}
			}

			log.Infof("[%v] Validated destroy of StatefulSet: %v", ctx.App.Key, obj.Name)
		} else if obj, ok := specObj.(*corev1.Service); ok {
			if err := k8sCore.ValidateDeletedService(obj.Name, obj.Namespace); err != nil {
				return &scheduler.ErrFailedToValidateAppDestroy{
					App:   ctx.App,
					Cause: fmt.Sprintf("Failed to validate destroy of service: %v, namespace: %s. Err: %v", obj.Name, obj.Namespace, err),
				}
			}

			log.Infof("[%v] Validated destroy of Service: %v", ctx.App.Key, obj.Name)
		} else if obj, ok := specObj.(*corev1.Pod); ok {
			if err := k8sCore.WaitForPodDeletion(obj.UID, obj.Namespace, deleteTasksWaitTimeout); err != nil {
				return &scheduler.ErrFailedToValidatePodDestroy{
					App:   ctx.App,
					Cause: fmt.Sprintf("Failed to validate destroy of pod: %v,namespace:%s. Err: %v", obj.Name, obj.Namespace, err),
				}
			}

			log.Infof("[%v] Validated destroy of Pod: %v", ctx.App.Key, obj.Name)
		}
	}

	return nil
}

// SelectiveWaitForTermination waits for application pods to be terminated except on the nodes
// provided in the exclude list
func (k *K8s) SelectiveWaitForTermination(ctx *scheduler.Context, timeout time.Duration, excludeList []node.Node) error {
	t := func() (interface{}, bool, error) {
		podNames, err := filterPodsByNodes(ctx, excludeList)
		if err != nil {
			return nil, true, err
		}
		if len(podNames) > 0 {
			return nil, true, fmt.Errorf("pods %s still present in the system", podNames)
		}
		return nil, false, nil
	}

	if _, err := task.DoRetryWithTimeout(t, timeout, DefaultRetryInterval); err != nil {
		return err
	}
	return nil
}

// filterPodsByNodes returns a list of pod names started as part of the provided context
// and not running on the nodes provided in the exclude list
func filterPodsByNodes(ctx *scheduler.Context, excludeList []node.Node) ([]string, error) {
	allPods := make(map[types.UID]corev1.Pod)
	namespaces := make(map[string]string)
	for _, specObj := range ctx.App.SpecList {
		var pods []corev1.Pod
		var err error
		if obj, ok := specObj.(*appsapi.Deployment); ok {
			if pods, err = k8sApps.GetDeploymentPods(obj); err != nil && err != schederrors.ErrPodsNotFound {
				return nil, &scheduler.ErrFailedToGetAppStatus{
					App:   ctx.App,
					Cause: fmt.Sprintf("Failed to get deployment: %v. Err: %v", obj.Name, err),
				}
			}
			namespaces[obj.Namespace] = ""

		} else if obj, ok := specObj.(*appsapi.StatefulSet); ok {
			if pods, err = k8sApps.GetStatefulSetPods(obj); err != nil && err != schederrors.ErrPodsNotFound {
				return nil, &scheduler.ErrFailedToGetAppStatus{
					App:   ctx.App,
					Cause: fmt.Sprintf("Failed to get statefulset: %v. Err: %v", obj.Name, err),
				}
			}
			namespaces[obj.Namespace] = ""

		} else if obj, ok := specObj.(*corev1.Pod); ok {
			pod, err := k8sCore.GetPodByUID(obj.UID, obj.Namespace)
			if err != nil && err != schederrors.ErrPodsNotFound {
				return nil, &scheduler.ErrFailedToGetAppStatus{
					App:   ctx.App,
					Cause: fmt.Sprintf("Failed to get pod: %v. Err: %v", obj.Name, err),
				}
			}
			if pod != nil {
				pods = []corev1.Pod{*pod}
				namespaces[obj.Namespace] = ""
			}
		}
		for _, pod := range pods {
			allPods[pod.UID] = pod
		}
	}

	// Compare the two pod maps. Create a list of pod names which are not running
	// on the excluded nodes
	var podList []string
	for _, pod := range allPods {
		excludePod := false
		for _, excludedNode := range excludeList {
			if pod.Spec.NodeName == excludedNode.Name {
				excludePod = true
				break
			}
		}
		if !excludePod {
			podInfo := pod.Namespace + "/" + pod.Name + " (" + pod.Spec.NodeName + ")"
			podList = append(podList, podInfo)
		}
	}
	return podList, nil
}

// DeleteTasks delete the task
func (k *K8s) DeleteTasks(ctx *scheduler.Context, opts *scheduler.DeleteTasksOptions) error {
	fn := "DeleteTasks"
	deleteTasks := func() error {
		k8sOps := k8sCore
		pods, err := k.getPodsForApp(ctx)
		if err != nil {
			return &scheduler.ErrFailedToDeleteTasks{
				App:   ctx.App,
				Cause: fmt.Sprintf("failed to get pods due to: %v", err),
			}
		}
		if k.isRollingDeleteStrategyEnabled(ctx) {
			for _, pod := range pods {
				if err := k8sOps.DeletePod(pod.Name, pod.Namespace, false); err != nil {
					return &scheduler.ErrFailedToDeleteTasks{
						App:   ctx.App,
						Cause: fmt.Sprintf("failed to delete pods due to: %v", err),
					}
				}
				if err := k8sOps.WaitForPodDeletion(pod.UID, pod.Namespace, deleteTasksWaitTimeout); err != nil {
					log.Errorf("k8s %s failed to wait for pod: [%s] %s to terminate. err: %v", fn, pod.Namespace, pod.Name, err)
					return fmt.Errorf("k8s %s failed to wait for pod: [%s] %s to terminate. err: %v", fn, pod.Namespace, pod.Name, err)
				}

				if err := k.WaitForRunning(ctx, DefaultTimeout, DefaultRetryInterval); err != nil {
					return &scheduler.ErrFailedToValidatePod{
						App: ctx.App,
						Cause: fmt.Sprintf("Failed to validate Pod: [%s] %s. Err: Pod is not ready %v",
							pod.Namespace, pod.Name, pod.Status),
					}
				}
			}
		} else {
			if err := k8sOps.DeletePods(pods, false); err != nil {
				return &scheduler.ErrFailedToDeleteTasks{
					App:   ctx.App,
					Cause: fmt.Sprintf("failed to delete pods due to: %v", err),
				}
			}

			// Ensure the pods are deleted and removed from the system
			for _, pod := range pods {
				err = k8sOps.WaitForPodDeletion(pod.UID, pod.Namespace, deleteTasksWaitTimeout)
				if err != nil {
					log.Errorf("k8s %s failed to wait for pod: [%s] %s to terminate. err: %v", fn, pod.Namespace, pod.Name, err)
					return fmt.Errorf("k8s %s failed to wait for pod: [%s] %s to terminate. err: %v", fn, pod.Namespace, pod.Name, err)
				}
			}
		}

		return nil
	}

	if opts == nil {
		return deleteTasks()
	}

	return api.PerformTask(deleteTasks, &opts.TriggerOptions)
}

// GetVolumeDriverVolumeName returns name of volume which is refered by volume driver
func (k *K8s) GetVolumeDriverVolumeName(name string, namespace string) (string, error) {
	pvc, err := k8sCore.GetPersistentVolumeClaim(name, namespace)
	if err != nil {
		return "", fmt.Errorf("failed to get PVC: %v in namespace %v. Err: %v", name, namespace, err)
	}
	return pvc.Spec.VolumeName, nil
}

// GetVolumeParameters Get the volume parameters
func (k *K8s) GetVolumeParameters(ctx *scheduler.Context) (map[string]map[string]string, error) {
	result := make(map[string]map[string]string)

	for _, specObj := range ctx.App.SpecList {
		if obj, ok := specObj.(*corev1.PersistentVolumeClaim); ok {
			params, err := k8sCore.GetPersistentVolumeClaimParams(obj)
			if err != nil {
				return nil, &scheduler.ErrFailedToGetVolumeParameters{
					App:   ctx.App,
					Cause: fmt.Sprintf("failed to get params for volume: %v,Namespace: %v. Err: %v", obj.Name, obj.Namespace, err),
				}
			}

			pvc, err := k8sCore.GetPersistentVolumeClaim(obj.Name, obj.Namespace)
			if err != nil {
				return nil, &scheduler.ErrFailedToGetVolumeParameters{
					App:   ctx.App,
					Cause: fmt.Sprintf("failed to get PVC: %v,Namespace: %v. Err: %v", obj.Name, obj.Namespace, err),
				}
			}

			for k, v := range pvc.Annotations {
				params[k] = v
			}
			params[PvcNameKey] = pvc.GetName()
			params[PvcNamespaceKey] = pvc.GetNamespace()

			result[pvc.Spec.VolumeName] = params
		} else if obj, ok := specObj.(*snapv1.VolumeSnapshot); ok {
			snap, err := k8sExternalStorage.GetSnapshot(obj.Metadata.Name, obj.Metadata.Namespace)
			if err != nil {
				return nil, &scheduler.ErrFailedToGetVolumeParameters{
					App:   ctx.App,
					Cause: fmt.Sprintf("failed to get Snapshot: %v,Namespace: %v. Err: %v", obj.Metadata.Name, obj.Metadata.Namespace, err),
				}
			}

			snapDataName := snap.Spec.SnapshotDataName
			if len(snapDataName) == 0 {
				return nil, &scheduler.ErrFailedToGetVolumeParameters{
					App: ctx.App,
					Cause: fmt.Sprintf("snapshot: [%s] %s does not have snapshotdata set",
						snap.Metadata.Namespace, snap.Metadata.Name),
				}
			}

			snapData, err := k8sExternalStorage.GetSnapshotData(snapDataName)
			if err != nil {
				return nil, &scheduler.ErrFailedToGetVolumeParameters{
					App:   ctx.App,
					Cause: fmt.Sprintf("failed to get volumesnapshotdata: [%s] %s due to: %v", snapData.Metadata.Namespace, snapDataName, err),
				}
			}

			if snapData.Spec.VolumeSnapshotDataSource.PortworxSnapshot == nil ||
				len(snapData.Spec.VolumeSnapshotDataSource.PortworxSnapshot.SnapshotID) == 0 {
				return nil, &scheduler.ErrFailedToGetVolumeParameters{
					App:   ctx.App,
					Cause: fmt.Sprintf("volumesnapshotdata: [%s] %s does not have portworx volume source set", snapData.Metadata.Namespace, snapDataName),
				}
			}

			result[snapData.Spec.VolumeSnapshotDataSource.PortworxSnapshot.SnapshotID] = map[string]string{
				SnapshotParent: snap.Spec.PersistentVolumeClaimName,
			}
		} else if obj, ok := specObj.(*appsapi.StatefulSet); ok {
			var labels map[string]string
			ss, err := k8sApps.GetStatefulSet(obj.Name, obj.Namespace)
			if err != nil {
				return nil, &scheduler.ErrFailedToGetVolumeParameters{
					App:   ctx.App,
					Cause: fmt.Sprintf("Failed to get StatefulSet: %v, Namespace : %v. Err: %v", obj.Name, obj.Namespace, err),
				}
			}

			pvcList, err := k8sApps.GetPVCsForStatefulSet(ss)
			if err != nil || pvcList == nil {
				return nil, &scheduler.ErrFailedToGetVolumeParameters{
					App:   ctx.App,
					Cause: fmt.Sprintf("Failed to get PVCs for StatefulSet: %v, Namespace: %v. Err: %v", ss.Name, ss.Namespace, err),
				}
			}

			if len(ctx.ScheduleOptions.TopologyLabels) > 0 {
				nodeAff := ss.Spec.Template.Spec.Affinity.NodeAffinity
				labels = getLabelsFromNodeAffinity(nodeAff)
			}

			for _, pvc := range pvcList.Items {
				params, err := k8sCore.GetPersistentVolumeClaimParams(&pvc)
				if err != nil {
					return nil, &scheduler.ErrFailedToGetVolumeParameters{
						App:   ctx.App,
						Cause: fmt.Sprintf("Failed to get params for volume: %v, namespace: %v. Err: %v", pvc.Name, pvc.Namespace, err),
					}
				}

				for k, v := range pvc.Annotations {
					params[k] = v
				}
				params[PvcNameKey] = pvc.GetName()
				params[PvcNamespaceKey] = pvc.GetNamespace()

				if len(pvc.Spec.VolumeName) > 0 && len(ctx.ScheduleOptions.TopologyLabels) > 0 {
					for key, val := range labels {
						params[key] = val
						log.Infof("Topology labels for volume [%s] are: [%s]", pvc.Spec.VolumeName, params[key])
					}
				}
				result[pvc.Spec.VolumeName] = params

			}
		}
	}
	return result, nil
}

// ValidateVolumes Validates the volumes
func (k *K8s) ValidateVolumes(ctx *scheduler.Context, timeout, retryInterval time.Duration,
	options *scheduler.VolumeOptions) error {
	for _, specObj := range ctx.App.SpecList {
		if obj, ok := specObj.(*storageapi.StorageClass); ok {
			if ctx.SkipClusterScopedObject {
				log.Infof("Skip storage class %s validation", obj.Name)
				continue
			}
			if _, err := k8sStorage.GetStorageClass(obj.Name); err != nil {
				if options != nil && options.SkipClusterScopedObjects {
					log.Warnf("[%v] Skipping validation of storage class: %v", ctx.App.Key, obj.Name)
				} else {
					return &scheduler.ErrFailedToValidateStorage{
						App:   ctx.App,
						Cause: fmt.Sprintf("Failed to validate StorageClass: %v. Err: %v", obj.Name, err),
					}
				}
			}
		} else if obj, ok := specObj.(*v1.PersistentVolumeClaim); ok {
			err := k8sCore.ValidatePersistentVolumeClaim(obj, timeout, retryInterval)
			if err != nil {
				if options != nil && options.ExpectError {
					// ignore
				} else {
					return &scheduler.ErrFailedToValidateStorage{
						App:   ctx.App,
						Cause: fmt.Sprintf("Failed to validate PVC: %v, Namespace: %v. Err: %v", obj.Name, obj.Namespace, err),
					}
				}
			}

			log.Infof("[%v] Validated PVC: %v, Namespace: %v", ctx.App.Key, obj.Name, obj.Namespace)

			autopilotEnabled := false
			if pvcAnnotationValue, ok := obj.Annotations[autopilotEnabledAnnotationKey]; ok {
				autopilotEnabled, err = strconv.ParseBool(pvcAnnotationValue)
				if err != nil {
					return err
				}
			}
			if autopilotEnabled {
				listApRules, err := k8sAutopilot.ListAutopilotRules()
				if err != nil {
					return err
				}
				for _, rule := range listApRules.Items {
					for _, a := range rule.Spec.Actions {
						if a.Name == aututils.VolumeSpecAction && isAutopilotMatchPvcLabels(rule, obj) {
							err := k.validatePVCSize(ctx, obj, rule, 5*timeout, retryInterval)
							if err != nil {
								return err
							}
						}
					}
				}
				log.Infof("[%v] Validated PVC: %v size based on Autopilot rules", ctx.App.Key, obj.Name)
			}
		} else if obj, ok := specObj.(*snapv1.VolumeSnapshot); ok {
			if err := k8sExternalStorage.ValidateSnapshot(obj.Metadata.Name, obj.Metadata.Namespace, true, timeout,
				retryInterval); err != nil {
				return &scheduler.ErrFailedToValidateStorage{
					App:   ctx.App,
					Cause: fmt.Sprintf("Failed to validate snapshot: %v, Namespace: %v. Err: %v", obj.Metadata.Name, obj.Metadata.Namespace, err),
				}
			}

			log.Infof("[%v] Validated snapshot: %v", ctx.App.Key, obj.Metadata.Name)
		} else if obj, ok := specObj.(*storkapi.GroupVolumeSnapshot); ok {
			if err := k8sStork.ValidateGroupSnapshot(obj.Name, obj.Namespace, true, timeout, retryInterval); err != nil {
				return &scheduler.ErrFailedToValidateStorage{
					App:   ctx.App,
					Cause: fmt.Sprintf("Failed to validate group snapshot: %v, Namespace: %v. Err: %v", obj.Name, obj.Namespace, err),
				}
			}

			log.Infof("[%v] Validated group snapshot: %v", ctx.App.Key, obj.Name)
		} else if obj, ok := specObj.(*appsapi.StatefulSet); ok {
			ss, err := k8sApps.GetStatefulSet(obj.Name, obj.Namespace)
			if err != nil {
				return &scheduler.ErrFailedToValidateStorage{
					App:   ctx.App,
					Cause: fmt.Sprintf("Failed to get StatefulSet: %v, Namespace: %v. Err: %v", obj.Name, obj.Namespace, err),
				}
			}
			// Providing the scaling factor in timeout
			scalingFactor := *obj.Spec.Replicas
			if *ss.Spec.Replicas > *obj.Spec.Replicas {
				scalingFactor = int32(*ss.Spec.Replicas - *obj.Spec.Replicas)
			}
			if err := k8sApps.ValidatePVCsForStatefulSet(ss, timeout*time.Duration(scalingFactor), retryInterval); err != nil {
				return &scheduler.ErrFailedToValidateStorage{
					App:   ctx.App,
					Cause: fmt.Sprintf("Failed to validate PVCs for statefulset: %v,Namespace: %v. Err: %v", ss.Name, ss.Namespace, err),
				}
			}
			log.Infof("[%v] Validated PVCs from StatefulSet: %v", ctx.App.Key, obj.Name)
		}
	}
	return nil
}

// GetSnapShotData retruns the snapshotdata
func (k *K8s) GetSnapShotData(ctx *scheduler.Context, snapshotName, snapshotNameSpace string) (*snapv1.VolumeSnapshotData, error) {

	snap, err := k8sExternalStorage.GetSnapshot(snapshotName, snapshotNameSpace)
	if err != nil {
		return nil, &scheduler.ErrFailedToGetSnapShot{
			App:   ctx.App,
			Cause: fmt.Sprintf("failed to get Snapshot: %v. Err: %v", snapshotName, err),
		}
	}

	snapDataName := snap.Spec.SnapshotDataName
	log.Infof("Got SnapData Name: %v", snapDataName)
	if len(snapDataName) == 0 {
		return nil, &scheduler.ErrFailedToGetSnapShotDataName{
			App: ctx.App,
			Cause: fmt.Sprintf("snapshot: [%s] %s does not have snapshotdata set",
				snap.Metadata.Namespace, snap.Metadata.Name),
		}
	}

	snapData, err := k8sExternalStorage.GetSnapshotData(snapDataName)
	if err != nil {
		return nil, &scheduler.ErrFailedToGetSnapShotData{
			App:   ctx.App,
			Cause: fmt.Sprintf("failed to get volumesnapshotdata: %s due to: %v", snapDataName, err),
		}
	}

	return snapData, nil
}

// GetWorkloadSizeFromAppSpec gets workload size from an application spec
func (k *K8s) GetWorkloadSizeFromAppSpec(context *scheduler.Context) (uint64, error) {
	var err error
	var wSize uint64
	appEnvVar := getSpecAppEnvVar(context, specObjAppWorkloadSizeEnvVar)
	if appEnvVar != "" {
		wSize, err = strconv.ParseUint(appEnvVar, 10, 64)
		if err != nil {
			return 0, fmt.Errorf("can't parse value %v of environment variable. Err: %v", appEnvVar, err)
		}

		// if size less than 1024 we assume that value is in Gb
		if wSize < 1024 {
			return wSize * units.GiB, nil
		}
	}
	return 0, nil
}

func getSpecAppEnvVar(ctx *scheduler.Context, key string) string {
	for _, specObj := range ctx.App.SpecList {
		if obj, ok := specObj.(*appsapi.Deployment); ok {
			for _, container := range obj.Spec.Template.Spec.Containers {
				for _, env := range container.Env {
					if env.Name == key {
						return env.Value
					}
				}
			}
		}
	}
	return ""
}

func (k *K8s) validatePVCSize(ctx *scheduler.Context, obj *corev1.PersistentVolumeClaim, rule apapi.AutopilotRule, timeout time.Duration, retryInterval time.Duration) error {
	wSize, err := k.GetWorkloadSizeFromAppSpec(ctx)
	if err != nil {
		return err
	}
	expectedPVCSize, _, err := k.EstimatePVCExpansion(obj, rule, wSize)
	if err != nil {
		return err
	}
	log.Infof("[%v] expecting PVC size: %v\n", ctx.App.Key, expectedPVCSize)
	err = k8sCore.ValidatePersistentVolumeClaimSize(obj, int64(expectedPVCSize), timeout, retryInterval)
	if err != nil {
		return &scheduler.ErrFailedToValidateStorage{
			App:   ctx.App,
			Cause: fmt.Sprintf("Failed to validate size: %v of PVC: %v, Namespace: %v. Err: %v", expectedPVCSize, obj.Name, obj.Namespace, err),
		}
	}
	return nil
}

func (k *K8s) isPVCShared(pvc *corev1.PersistentVolumeClaim) bool {
	for _, mode := range pvc.Spec.AccessModes {
		if mode == corev1.ReadOnlyMany || mode == corev1.ReadWriteMany {
			return true
		}
	}
	return false
}

// DeleteVolumes  delete the volumes
func (k *K8s) DeleteVolumes(ctx *scheduler.Context, options *scheduler.VolumeOptions) ([]*volume.Volume, error) {
	var vols []*volume.Volume

	for _, specObj := range ctx.App.SpecList {
		if obj, ok := specObj.(*storageapi.StorageClass); ok {
			if options != nil && !options.SkipClusterScopedObjects {
				if err := k8sStorage.DeleteStorageClass(obj.Name); err != nil {
					if k8serrors.IsNotFound(err) {
						log.Infof("[%v] Storage class is not found: %v, skipping deletion", ctx.App.Key, obj.Name)
						continue
					}
					return nil, &scheduler.ErrFailedToDestroyStorage{
						App:   ctx.App,
						Cause: fmt.Sprintf("Failed to destroy storage class: %v. Err: %v", obj.Name, err),
					}
				}

				log.Infof("[%v] Destroyed storage class: %v", ctx.App.Key, obj.Name)
			}
		} else if obj, ok := specObj.(*corev1.PersistentVolumeClaim); ok {
			pvcObj, err := k8sCore.GetPersistentVolumeClaim(obj.Name, obj.Namespace)
			if err != nil {
				if k8serrors.IsNotFound(err) {
					log.Infof("[%v] PVC is not found: %v, skipping deletion", ctx.App.Key, obj.Name)
					continue
				}
				return nil, &scheduler.ErrFailedToDestroyStorage{
					App:   ctx.App,
					Cause: fmt.Sprintf("[%s] Failed to get PVC: %v. Err: %v", ctx.App.Key, obj.Name, err),
				}
			}

			vols = append(vols, &volume.Volume{
				ID:        string(pvcObj.Spec.VolumeName),
				Name:      obj.Name,
				Namespace: obj.Namespace,
				Shared:    k.isPVCShared(obj),
			})

			if err := k8sCore.DeletePersistentVolumeClaim(obj.Name, obj.Namespace); err != nil {
				if k8serrors.IsNotFound(err) {
					log.Infof("[%v] PVC is not found: %v, skipping deletion", ctx.App.Key, obj.Name)
					continue
				}
				return nil, &scheduler.ErrFailedToDestroyStorage{
					App:   ctx.App,
					Cause: fmt.Sprintf("[%s] Failed to destroy PVC: %v. Err: %v", ctx.App.Key, obj.Name, err),
				}
			}

			log.Infof("[%v] Destroyed PVC: %v", ctx.App.Key, obj.Name)
		} else if obj, ok := specObj.(*snapv1.VolumeSnapshot); ok {
			if err := k8sExternalStorage.DeleteSnapshot(obj.Metadata.Name, obj.Metadata.Namespace); err != nil {
				if k8serrors.IsNotFound(err) {
					log.Infof("[%v] Snapshot is not found: %v, skipping deletion", ctx.App.Key, obj.Metadata.Name)
					continue
				}
				return nil, &scheduler.ErrFailedToDestroyStorage{
					App:   ctx.App,
					Cause: fmt.Sprintf("Failed to destroy snapshot: %v. Err: %v", obj.Metadata.Name, err),
				}
			}

			log.Infof("[%v] Destroyed Snapshot: %v", ctx.App.Key, obj.Metadata.Name)
		} else if obj, ok := specObj.(*storkapi.GroupVolumeSnapshot); ok {
			if err := k8sStork.DeleteGroupSnapshot(obj.Name, obj.Namespace); err != nil {
				if k8serrors.IsNotFound(err) {
					log.Infof("[%v] Group snapshot is not found: %v, skipping deletion", ctx.App.Key, obj.Name)
					continue
				}
				return nil, &scheduler.ErrFailedToDestroyStorage{
					App:   ctx.App,
					Cause: fmt.Sprintf("Failed to destroy group snapshot: %v. Err: %v", obj.Name, err),
				}
			}

			log.Infof("[%v] Destroyed group snapshot: %v", ctx.App.Key, obj.Name)
		} else if obj, ok := specObj.(*appsapi.StatefulSet); ok {
			pvcList, err := k8sApps.GetPVCsForStatefulSet(obj)
			if err != nil || pvcList == nil {
				if k8serrors.IsNotFound(err) {
					log.Infof("[%v] PVCs for StatefulSet not found: %v, skipping deletion", ctx.App.Key, obj.Name)
					continue
				}
				return nil, &scheduler.ErrFailedToDestroyStorage{
					App:   ctx.App,
					Cause: fmt.Sprintf("Failed to get PVCs for StatefulSet: %v. Err: %v", obj.Name, err),
				}
			}

			for _, pvc := range pvcList.Items {
				pvcObj, err := k8sCore.GetPersistentVolumeClaim(pvc.Name, pvc.Namespace)
				if err != nil {
					if k8serrors.IsNotFound(err) {
						log.Infof("[%v] PVC is not found: %v, skipping deletion", ctx.App.Key, obj.Name)
						continue
					}
					return nil, &scheduler.ErrFailedToDestroyStorage{
						App:   ctx.App,
						Cause: fmt.Sprintf("Failed to get PVC: %v. Err: %v", pvc.Name, err),
					}
				}
				vols = append(vols, &volume.Volume{
					ID:        string(pvcObj.Spec.VolumeName),
					Name:      pvc.Name,
					Namespace: pvc.Namespace,
					Shared:    k.isPVCShared(&pvc),
				})

				if err := k8sCore.DeletePersistentVolumeClaim(pvc.Name, pvc.Namespace); err != nil {
					if k8serrors.IsNotFound(err) {
						log.Infof("[%v] PVC is not found: %v, skipping deletion", ctx.App.Key, obj.Name)
						continue
					}
					return nil, &scheduler.ErrFailedToDestroyStorage{
						App:   ctx.App,
						Cause: fmt.Sprintf("Failed to destroy PVC: %v. Err: %v", pvc.Name, err),
					}
				}
			}

			log.Infof("[%v] Destroyed PVCs for StatefulSet: %v", ctx.App.Key, obj.Name)
		}
	}

	return vols, nil
}

// GetVolumes  Get the volumes
func (k *K8s) GetVolumes(ctx *scheduler.Context) ([]*volume.Volume, error) {
	k8sOps := k8sApps
	var vols []*volume.Volume
	for _, specObj := range ctx.App.SpecList {
		if obj, ok := specObj.(*corev1.PersistentVolumeClaim); ok {
			pvcObj, err := k8sCore.GetPersistentVolumeClaim(obj.Name, obj.Namespace)
			if err != nil {
				return nil, fmt.Errorf("error getting pvc: %s, namespace: %s. Err: %v", obj.Name, obj.Namespace, err)
			}
			shouldAdd, err := k.filterPureVolumesIfEnabled(pvcObj)
			if err != nil {
				return nil, err
			}
			if !shouldAdd {
				continue
			}

			pvcSizeObj := pvcObj.Spec.Resources.Requests[corev1.ResourceStorage]
			pvcSize, _ := pvcSizeObj.AsInt64()
			vol := &volume.Volume{
				ID:          string(pvcObj.Spec.VolumeName),
				Name:        obj.Name,
				Namespace:   obj.Namespace,
				Shared:      k.isPVCShared(obj),
				Annotations: make(map[string]string),
				Labels:      pvcObj.Labels,
				Size:        uint64(pvcSize),
			}
			for key, val := range obj.Annotations {
				vol.Annotations[key] = val
			}
			vols = append(vols, vol)
		} else if obj, ok := specObj.(*appsapi.StatefulSet); ok {
			ss, err := k8sOps.GetStatefulSet(obj.Name, obj.Namespace)
			if err != nil {
				return nil, &scheduler.ErrFailedToGetStorage{
					App:   ctx.App,
					Cause: fmt.Sprintf("Failed to get StatefulSet: %v , Namespace: %v. Err: %v", obj.Name, obj.Namespace, err),
				}
			}

			pvcList, err := k8sOps.GetPVCsForStatefulSet(ss)
			if err != nil || pvcList == nil {
				return nil, &scheduler.ErrFailedToGetStorage{
					App:   ctx.App,
					Cause: fmt.Sprintf("Failed to get PVC from StatefulSet: %v, Namespace: %s. Err: %v", ss.Name, ss.Namespace, err),
				}
			}

			for _, pvc := range pvcList.Items {
				vols = append(vols, &volume.Volume{
					ID:        pvc.Spec.VolumeName,
					Name:      pvc.Name,
					Namespace: pvc.Namespace,
					Shared:    k.isPVCShared(&pvc),
				})
			}
		}
	}

	return vols, nil
}

// GetPureVolumes  Get the Pure volumes (if enabled) by type (PureFile or PureBlock)
func (k *K8s) GetPureVolumes(ctx *scheduler.Context, pureVolType string) ([]*volume.Volume, error) {
	k8sOps := k8sApps
	var vols []*volume.Volume
	for _, specObj := range ctx.App.SpecList {
		if obj, ok := specObj.(*corev1.PersistentVolumeClaim); ok {
			pvcObj, err := k8sCore.GetPersistentVolumeClaim(obj.Name, obj.Namespace)
			if err != nil {
				return nil, err
			}
			shouldAdd, err := k.filterPureVolumesIfEnabledByPureVolBackend(pvcObj, pureVolType)
			if err != nil {
				return nil, err
			}
			if !shouldAdd {
				continue
			}

			pvcSizeObj := pvcObj.Spec.Resources.Requests[corev1.ResourceStorage]
			pvcSize, _ := pvcSizeObj.AsInt64()
			vol := &volume.Volume{
				ID:          string(pvcObj.Spec.VolumeName),
				Name:        obj.Name,
				Namespace:   obj.Namespace,
				Shared:      k.isPVCShared(obj),
				Annotations: make(map[string]string),
				Labels:      pvcObj.Labels,
				Size:        uint64(pvcSize),
			}
			for key, val := range obj.Annotations {
				vol.Annotations[key] = val
			}
			vols = append(vols, vol)
		} else if obj, ok := specObj.(*appsapi.StatefulSet); ok {
			ss, err := k8sOps.GetStatefulSet(obj.Name, obj.Namespace)
			if err != nil {
				return nil, &scheduler.ErrFailedToGetStorage{
					App:   ctx.App,
					Cause: fmt.Sprintf("Failed to get StatefulSet: %v. Err: %v", obj.Name, err),
				}
			}

			pvcList, err := k8sOps.GetPVCsForStatefulSet(ss)
			if err != nil || pvcList == nil {
				return nil, &scheduler.ErrFailedToGetStorage{
					App:   ctx.App,
					Cause: fmt.Sprintf("Failed to get PVC from StatefulSet: %v. Err: %v", ss.Name, err),
				}
			}

			for _, pvc := range pvcList.Items {
				vols = append(vols, &volume.Volume{
					ID:        pvc.Spec.VolumeName,
					Name:      pvc.Name,
					Namespace: pvc.Namespace,
					Shared:    k.isPVCShared(&pvc),
				})
			}
		}
	}

	return vols, nil
}

// ResizeVolume  Resize the volume
func (k *K8s) ResizeVolume(ctx *scheduler.Context, configMapName string) ([]*volume.Volume, error) {
	var vols []*volume.Volume
	for _, specObj := range ctx.App.SpecList {
		// Add security annotations if running with auth-enabled
		if configMapName != "" {
			configMap, err := k8sCore.GetConfigMap(configMapName, "default")
			if err != nil {
				return nil, &scheduler.ErrFailedToGetConfigMap{
					Name:  configMapName,
					Cause: fmt.Sprintf("Failed to get config map: Err: %v", err),
				}
			}

			err = k.addSecurityAnnotation(specObj, configMap, ctx.App)
			if err != nil {
				return nil, fmt.Errorf("failed to add annotations to storage object: %v", err)
			}

		}
		if obj, ok := specObj.(*corev1.PersistentVolumeClaim); ok {
			updatedPVC, _ := k8sCore.GetPersistentVolumeClaim(obj.Name, obj.Namespace)
			shouldResize, err := k.filterPureVolumesIfEnabled(updatedPVC)
			if err != nil {
				return nil, err
			}
			if shouldResize {
				vol, err := k.resizePVCBy1GB(ctx, updatedPVC)
				if err != nil {
					return nil, err
				}
				vols = append(vols, vol)
			}
		} else if obj, ok := specObj.(*appsapi.StatefulSet); ok {
			ss, err := k8sApps.GetStatefulSet(obj.Name, obj.Namespace)
			if err != nil {
				return nil, &scheduler.ErrFailedToResizeStorage{
					App:   ctx.App,
					Cause: fmt.Sprintf("Failed to get StatefulSet: %v. Err: %v", obj.Name, err),
				}
			}

			pvcList, err := k8sApps.GetPVCsForStatefulSet(ss)
			if err != nil || pvcList == nil {
				return nil, &scheduler.ErrFailedToResizeStorage{
					App:   ctx.App,
					Cause: fmt.Sprintf("Failed to get PVC from StatefulSet: %v. Err: %v", ss.Name, err),
				}
			}

			for _, pvc := range pvcList.Items {
				shouldResize, err := k.filterPureVolumesIfEnabled(&pvc)
				if err != nil {
					return nil, err
				}
				if shouldResize {
					vol, err := k.resizePVCBy1GB(ctx, &pvc)
					if err != nil {
						return nil, err
					}
					vols = append(vols, vol)
				}
			}
		}
	}

	return vols, nil
}

func (k *K8s) resizePVCBy1GB(ctx *scheduler.Context, pvc *corev1.PersistentVolumeClaim) (*volume.Volume, error) {
	k8sOps := k8sCore
	storageSize := pvc.Spec.Resources.Requests[corev1.ResourceStorage]

	// TODO this test is required since stork snapshot doesn't support resizing, remove when feature is added
	resizeSupported := true
	if annotationValue, hasKey := pvc.Annotations[resizeSupportedAnnotationKey]; hasKey {
		resizeSupported, _ = strconv.ParseBool(annotationValue)
	}
	if resizeSupported {
		extraAmount, _ := resource.ParseQuantity("1Gi")
		storageSize.Add(extraAmount)
		pvc.Spec.Resources.Requests[corev1.ResourceStorage] = storageSize
		if _, err := k8sOps.UpdatePersistentVolumeClaim(pvc); err != nil {
			return nil, &scheduler.ErrFailedToResizeStorage{
				App:   ctx.App,
				Cause: err.Error(),
			}
		}
	}
	sizeInt64, _ := storageSize.AsInt64()
	vol := &volume.Volume{
		ID:            string(pvc.Spec.VolumeName),
		Name:          pvc.Name,
		Namespace:     pvc.Namespace,
		RequestedSize: uint64(sizeInt64),
		Shared:        k.isPVCShared(pvc),
	}
	return vol, nil
}

// GetSnapshots  Get the snapshots
func (k *K8s) GetSnapshots(ctx *scheduler.Context) ([]*volume.Snapshot, error) {
	var snaps []*volume.Snapshot
	for _, specObj := range ctx.App.SpecList {
		if obj, ok := specObj.(*snapv1.VolumeSnapshot); ok {
			snap := &volume.Snapshot{
				ID:        string(obj.Metadata.UID),
				Name:      obj.Metadata.Name,
				Namespace: obj.Metadata.Namespace,
			}
			snaps = append(snaps, snap)
		} else if obj, ok := specObj.(*storkapi.GroupVolumeSnapshot); ok {
			snapsForGroupsnap, err := k8sStork.GetSnapshotsForGroupSnapshot(obj.Name, obj.Namespace)
			if err != nil {
				return nil, err
			}

			for _, snapForGroupsnap := range snapsForGroupsnap {
				snap := &volume.Snapshot{
					ID:        string(snapForGroupsnap.Metadata.UID),
					Name:      snapForGroupsnap.Metadata.Name,
					Namespace: snapForGroupsnap.Metadata.Namespace,
				}
				snaps = append(snaps, snap)
			}
		}
	}

	return snaps, nil
}

// DeleteSnapShot delete the snapshots
func (k *K8s) DeleteSnapShot(ctx *scheduler.Context, snapshotName, snapshotNameSpace string) error {

	if err := k8sExternalStorage.DeleteSnapshot(snapshotName, snapshotNameSpace); err != nil {
		if k8serrors.IsNotFound(err) {
			log.Infof("[%v] Snapshot is not found: %v, skipping deletion", ctx.App.Key, snapshotName)

		}
		return &scheduler.ErrFailedToDestroyStorage{
			App:   ctx.App,
			Cause: fmt.Sprintf("Failed to destroy snapshot: %v. Err: %v", snapshotName, err),
		}
	}

	log.Infof("[%v] Destroyed Snapshot: %v", ctx.App.Key, snapshotName)

	return nil

}

// DeleteCsiSnapshot delete the snapshots
func (k *K8s) DeleteCsiSnapshot(ctx *scheduler.Context, snapshotName, snapshotNameSpace string) error {

	if err := k8sExternalsnap.DeleteSnapshot(snapshotName, snapshotNameSpace); err != nil {
		if k8serrors.IsNotFound(err) {
			log.Infof("[%v] Csi Snapshot not found: %v, skipping deletion", ctx.App.Key, snapshotName)

		}
		return &scheduler.ErrFailedToDestroyStorage{
			App:   ctx.App,
			Cause: fmt.Sprintf("Failed to delete snapshot: %v. Err: %v", snapshotName, err),
		}
	}

	log.Infof("[%v] Deleted Snapshot: %v", ctx.App.Key, snapshotName)

	return nil

}

// GetSnapshotsInNameSpace get the snapshots list for the namespace
func (k *K8s) GetSnapshotsInNameSpace(ctx *scheduler.Context, snapshotNameSpace string) (*snapv1.VolumeSnapshotList, error) {

	time.Sleep(10 * time.Second)
	snapshotList, err := k8sExternalStorage.ListSnapshots(snapshotNameSpace)

	if err != nil {
		log.Infof("Snapshotsnot for app [%v] not found in namespace: %v", ctx.App.Key, snapshotNameSpace)
		return nil, err
	}

	return snapshotList, nil
}

// GetNodesForApp get the node for the app
func (k *K8s) GetNodesForApp(ctx *scheduler.Context) ([]node.Node, error) {
	t := func() (interface{}, bool, error) {
		pods, err := k.getPodsForApp(ctx)
		if err != nil {
			return nil, false, &scheduler.ErrFailedToGetNodesForApp{
				App:   ctx.App,
				Cause: fmt.Sprintf("failed to get pods due to: %v", err),
			}
		}

		// We should have pods from a supported application at this point
		var result []node.Node
		nodeMap := node.GetNodesByName()

		for _, p := range pods {
			if strings.TrimSpace(p.Spec.NodeName) == "" {
				return nil, true, &scheduler.ErrFailedToGetNodesForApp{
					App:   ctx.App,
					Cause: fmt.Sprintf("pod %s is not scheduled to any node yet", p.Name),
				}
			}
			n, ok := nodeMap[p.Spec.NodeName]
			if !ok {
				return nil, true, &scheduler.ErrFailedToGetNodesForApp{
					App:   ctx.App,
					Cause: fmt.Sprintf("node: %v not present in node map", p.Spec.NodeName),
				}
			}

			if node.Contains(result, n) {
				continue
			}

			if k8sCommon.IsPodRunning(p) {
				result = append(result, n)
			}
		}

		if len(result) > 0 {
			return result, false, nil
		}

		return result, true, &scheduler.ErrFailedToGetNodesForApp{
			App:   ctx.App,
			Cause: fmt.Sprintf("no pods in running state %v", pods),
		}
	}

	nodes, err := task.DoRetryWithTimeout(t, DefaultTimeout, DefaultRetryInterval)
	if err != nil {
		return nil, err
	}

	return nodes.([]node.Node), nil
}

func (k *K8s) getPodsForApp(ctx *scheduler.Context) ([]corev1.Pod, error) {
	k8sOps := k8sApps
	var pods []corev1.Pod

	for _, specObj := range ctx.App.SpecList {
		if obj, ok := specObj.(*appsapi.Deployment); ok {
			depPods, err := k8sOps.GetDeploymentPods(obj)
			if err != nil {
				return nil, err
			}
			pods = append(pods, depPods...)
		} else if obj, ok := specObj.(*appsapi.StatefulSet); ok {
			ssPods, err := k8sOps.GetStatefulSetPods(obj)
			if err != nil {
				return nil, err
			}
			pods = append(pods, ssPods...)
		}
	}

	return pods, nil
}

// GetPodsForPVC returns pods for give pvc and namespace
func (k *K8s) GetPodsForPVC(pvcname, namespace string) ([]corev1.Pod, error) {
	return k8sCore.GetPodsUsingPVC(pvcname, namespace)
}

// GetPodLog returns logs for all the pods in the specified context
func (k *K8s) GetPodLog(ctx *scheduler.Context, sinceSeconds int64, containerName string) (map[string]string, error) {
	var sinceSecondsArg *int64
	if sinceSeconds > 0 {
		sinceSecondsArg = &sinceSeconds
	}
	pods, err := k.getPodsForApp(ctx)
	if err != nil {
		return nil, err
	}
	logsByPodName := map[string]string{}
	for _, pod := range pods {
		output, err := k8sCore.GetPodLog(pod.Name, pod.Namespace, &v1.PodLogOptions{SinceSeconds: sinceSecondsArg, Container: containerName})
		if err != nil {
			return nil, fmt.Errorf("failed to get logs for the pod %s/%s: %w", pod.Namespace, pod.Name, err)
		}
		logsByPodName[pod.Name] = output
	}
	return logsByPodName, nil
}

// Describe describe the test case
func (k *K8s) Describe(ctx *scheduler.Context) (string, error) {
	var buf bytes.Buffer
	var err error
	for _, specObj := range ctx.App.SpecList {
		if obj, ok := specObj.(*appsapi.Deployment); ok {
			buf.WriteString(insertLineBreak(fmt.Sprintf("Deployment: [%s] %s", obj.Namespace, obj.Name)))
			var depStatus *appsapi.DeploymentStatus
			if depStatus, err = k8sApps.DescribeDeployment(obj.Name, obj.Namespace); err != nil {
				buf.WriteString(fmt.Sprintf("%v", &scheduler.ErrFailedToGetAppStatus{
					App:   ctx.App,
					Cause: fmt.Sprintf("Failed to get status of deployment: %v. Err: %v", obj.Name, err),
				}))
			}
			// Dump depStatus
			depStatusString := "nil"
			if depStatus != nil {
				depStatusString = fmt.Sprintf("%+v", *depStatus)
			}
			buf.WriteString(fmt.Sprintf("Status: %s\n", depStatusString))
			buf.WriteString(fmt.Sprintf("%v", dumpEvents(obj.Namespace, "Deployment", obj.Name)))
			pods, _ := k8sApps.GetDeploymentPods(obj)
			for _, pod := range pods {
				buf.WriteString(dumpPodStatusRecursively(pod))
			}
			buf.WriteString(insertLineBreak("END Deployment"))
		} else if obj, ok := specObj.(*appsapi.StatefulSet); ok {
			buf.WriteString(insertLineBreak(fmt.Sprintf("StatefulSet: [%s] %s", obj.Namespace, obj.Name)))
			var ssetStatus *appsapi.StatefulSetStatus
			if ssetStatus, err = k8sApps.DescribeStatefulSet(obj.Name, obj.Namespace); err != nil {
				buf.WriteString(fmt.Sprintf("%v", &scheduler.ErrFailedToGetAppStatus{
					App:   ctx.App,
					Cause: fmt.Sprintf("Failed to get status of statefulset: %v. Err: %v", obj.Name, err),
				}))
			}
			// Dump ssetStatus
			ssetStatusString := "nil"
			if ssetStatus != nil {
				ssetStatusString = fmt.Sprintf("%+v", *ssetStatus)
			}
			buf.WriteString(fmt.Sprintf("Status: %s\n", ssetStatusString))
			buf.WriteString(fmt.Sprintf("%v", dumpEvents(obj.Namespace, "StatefulSet", obj.Name)))
			pods, _ := k8sApps.GetStatefulSetPods(obj)
			for _, pod := range pods {
				buf.WriteString(dumpPodStatusRecursively(pod))
			}
			buf.WriteString(insertLineBreak("END StatefulSet"))
		} else if obj, ok := specObj.(*corev1.Service); ok {
			buf.WriteString(insertLineBreak(fmt.Sprintf("Service: [%s] %s", obj.Namespace, obj.Name)))
			var svcStatus *corev1.ServiceStatus
			if svcStatus, err = k8sCore.DescribeService(obj.Name, obj.Namespace); err != nil {
				buf.WriteString(fmt.Sprintf("%v", &scheduler.ErrFailedToGetAppStatus{
					App:   ctx.App,
					Cause: fmt.Sprintf("Failed to get status of service: %v. Err: %v", obj.Name, err),
				}))
			}
			// Dump service status
			svcStatusString := "nil"
			if svcStatus != nil {
				svcStatusString = fmt.Sprintf("%+v", *svcStatus)
			}
			buf.WriteString(fmt.Sprintf("Status: %s\n", svcStatusString))
			buf.WriteString(fmt.Sprintf("%v", dumpEvents(obj.Namespace, "Service", obj.Name)))
			buf.WriteString(insertLineBreak("END Service"))
		} else if obj, ok := specObj.(*corev1.PersistentVolumeClaim); ok {
			buf.WriteString(insertLineBreak(fmt.Sprintf("PersistentVolumeClaim: [%s] %s", obj.Namespace, obj.Name)))
			var pvcStatus *corev1.PersistentVolumeClaimStatus
			if pvcStatus, err = k8sCore.GetPersistentVolumeClaimStatus(obj); err != nil {
				buf.WriteString(fmt.Sprintf("%v", &scheduler.ErrFailedToGetStorageStatus{
					App:   ctx.App,
					Cause: fmt.Sprintf("Failed to get status of persistent volume claim: %v. Err: %v", obj.Name, err),
				}))
			}
			// Dump persistent volume claim status
			pvcStatusString := "nil"
			if pvcStatus != nil {
				pvcStatusString = fmt.Sprintf("%+v", *pvcStatus)
			}
			buf.WriteString(fmt.Sprintf("Status: %s\n", pvcStatusString))
			buf.WriteString(fmt.Sprintf("%v", dumpEvents(obj.Namespace, "PersistentVolumeClaim", obj.Name)))
			buf.WriteString(insertLineBreak("END PersistentVolumeClaim"))
		} else if obj, ok := specObj.(*storageapi.StorageClass); ok {
			buf.WriteString(insertLineBreak(fmt.Sprintf("StorageClass: %s", obj.Name)))
			var scParams map[string]string
			if scParams, err = k8sStorage.GetStorageClassParams(obj); err != nil {
				buf.WriteString(fmt.Sprintf("%v", &scheduler.ErrFailedToGetVolumeParameters{
					App:   ctx.App,
					Cause: fmt.Sprintf("Failed to get parameters of storage class: %v. Err: %v", obj.Name, err),
				}))
			}
			// Dump storage class parameters
			buf.WriteString(fmt.Sprintf("%+v\n", scParams))
			buf.WriteString(fmt.Sprintf("%v", dumpEvents(obj.Namespace, "StorageClass", obj.Name)))
			buf.WriteString(insertLineBreak("END StorageClass"))
		} else if obj, ok := specObj.(*corev1.Pod); ok {
			buf.WriteString(insertLineBreak(fmt.Sprintf("Pod: [%s] %s", obj.Namespace, obj.Name)))
			var podStatus *corev1.PodList
			if podStatus, err = k8sCore.GetPods(obj.Name, nil); err != nil {
				buf.WriteString(fmt.Sprintf("%v", &scheduler.ErrFailedToGetPodStatus{
					App:   ctx.App,
					Cause: fmt.Sprintf("Failed to get status of pod: %v. Err: %v", obj.Name, err),
				}))
			}
			buf.WriteString(fmt.Sprintf("%+v\n", podStatus))
			buf.WriteString(fmt.Sprintf("%v", dumpEvents(obj.Namespace, "Pod", obj.Name)))
			buf.WriteString(insertLineBreak("END Pod"))
		} else if obj, ok := specObj.(*storkapi.ClusterPair); ok {
			buf.WriteString(insertLineBreak(fmt.Sprintf("ClusterPair: [%s] %s", obj.Namespace, obj.Name)))
			var clusterPair *storkapi.ClusterPair
			if clusterPair, err = k8sStork.GetClusterPair(obj.Name, obj.Namespace); err != nil {
				buf.WriteString(fmt.Sprintf("%v", &scheduler.ErrFailedToGetCustomSpec{
					Name:  obj.Name,
					Cause: fmt.Sprintf("Failed to get cluster Pair: %v. Err: %v", obj.Name, err),
					Type:  obj,
				}))
			}
			buf.WriteString(fmt.Sprintf("%+v\n", clusterPair))
			buf.WriteString(fmt.Sprintf("%v", dumpEvents(obj.Namespace, "ClusterPair", obj.Name)))
			buf.WriteString(insertLineBreak("END ClusterPair"))
		} else if obj, ok := specObj.(*storkapi.Migration); ok {
			buf.WriteString(insertLineBreak(fmt.Sprintf("Migration: [%s] %s", obj.Namespace, obj.Name)))
			var migration *storkapi.Migration
			if migration, err = k8sStork.GetMigration(obj.Name, obj.Namespace); err != nil {
				buf.WriteString(fmt.Sprintf("%v", &scheduler.ErrFailedToGetCustomSpec{
					Name:  obj.Name,
					Cause: fmt.Sprintf("Failed to get Migration: %v. Err: %v", obj.Name, err),
					Type:  obj,
				}))
			}
			buf.WriteString(fmt.Sprintf("%+v\n", migration))
			buf.WriteString(fmt.Sprintf("%v", dumpEvents(obj.Namespace, "Migration", obj.Name)))
			buf.WriteString(insertLineBreak("END Migration"))
		} else if obj, ok := specObj.(*storkapi.MigrationSchedule); ok {
			buf.WriteString(insertLineBreak(fmt.Sprintf("MigrationSchedule: [%s] %s", obj.Namespace, obj.Name)))
			var migrationSchedule *storkapi.MigrationSchedule
			if migrationSchedule, err = k8sStork.GetMigrationSchedule(obj.Name, obj.Namespace); err != nil {
				buf.WriteString(fmt.Sprintf("%v", &scheduler.ErrFailedToGetCustomSpec{
					Name:  obj.Name,
					Cause: fmt.Sprintf("Failed to get MigrationSchedule: %v. Err: %v", obj.Name, err),
					Type:  obj,
				}))
			}
			buf.WriteString(fmt.Sprintf("%+v\n", migrationSchedule))
			buf.WriteString(fmt.Sprintf("%v", dumpEvents(obj.Namespace, "MigrationSchedule", obj.Name)))
			buf.WriteString(insertLineBreak("END MigrationSchedule"))
		} else if obj, ok := specObj.(*storkapi.BackupLocation); ok {
			buf.WriteString(insertLineBreak(fmt.Sprintf("BackupLocation: [%s] %s", obj.Namespace, obj.Name)))
			var backupLocation *storkapi.BackupLocation
			if backupLocation, err = k8sStork.GetBackupLocation(obj.Name, obj.Namespace); err != nil {
				buf.WriteString(fmt.Sprintf("%v", &scheduler.ErrFailedToGetCustomSpec{
					Name:  obj.Name,
					Cause: fmt.Sprintf("Failed to get BackupLocation: %v. Err: %v", obj.Name, err),
					Type:  obj,
				}))
			}
			buf.WriteString(fmt.Sprintf("%+v\n", backupLocation))
			buf.WriteString(fmt.Sprintf("%v", dumpEvents(obj.Namespace, "BackupLocation", obj.Name)))
			buf.WriteString(insertLineBreak("END BackupLocation"))
		} else if obj, ok := specObj.(*storkapi.ApplicationBackup); ok {
			buf.WriteString(insertLineBreak(fmt.Sprintf("ApplicationBackup: [%s] %s", obj.Namespace, obj.Name)))
			var applicationBackup *storkapi.ApplicationBackup
			if applicationBackup, err = k8sStork.GetApplicationBackup(obj.Name, obj.Namespace); err != nil {
				buf.WriteString(fmt.Sprintf("%v", &scheduler.ErrFailedToGetCustomSpec{
					Name:  obj.Name,
					Cause: fmt.Sprintf("Failed to get ApplicationBackup: %v. Err: %v", obj.Name, err),
					Type:  obj,
				}))
			}
			buf.WriteString(fmt.Sprintf("%+v\n", applicationBackup))
			buf.WriteString(fmt.Sprintf("%v", dumpEvents(obj.Namespace, "ApplicationBackup", obj.Name)))
			buf.WriteString(insertLineBreak("END ApplicationBackup"))
		} else if obj, ok := specObj.(*storkapi.ApplicationRestore); ok {
			buf.WriteString(insertLineBreak(fmt.Sprintf("ApplicationRestore: [%s] %s", obj.Namespace, obj.Name)))
			var applicationRestore *storkapi.ApplicationRestore
			if applicationRestore, err = k8sStork.GetApplicationRestore(obj.Name, obj.Namespace); err != nil {
				buf.WriteString(fmt.Sprintf("%v", &scheduler.ErrFailedToGetCustomSpec{
					Name:  obj.Name,
					Cause: fmt.Sprintf("Failed to get ApplicationRestore: %v. Err: %v", obj.Name, err),
					Type:  obj,
				}))
			}
			buf.WriteString(fmt.Sprintf("%+v\n", applicationRestore))
			buf.WriteString(fmt.Sprintf("%v", dumpEvents(obj.Namespace, "ApplicationRestore", obj.Name)))
			buf.WriteString(insertLineBreak("END ApplicationRestore"))
		} else if obj, ok := specObj.(*storkapi.ApplicationClone); ok {
			buf.WriteString(insertLineBreak(fmt.Sprintf("ApplicationClone: [%s] %s", obj.Namespace, obj.Name)))
			var applicationClone *storkapi.ApplicationClone
			if applicationClone, err = k8sStork.GetApplicationClone(obj.Name, obj.Namespace); err != nil {
				buf.WriteString(fmt.Sprintf("%v", &scheduler.ErrFailedToGetCustomSpec{
					Name:  obj.Name,
					Cause: fmt.Sprintf("Failed to get ApplicationClone: %v. Err: %v", obj.Name, err),
					Type:  obj,
				}))
			}
			buf.WriteString(fmt.Sprintf("%+v\n", applicationClone))
			buf.WriteString(fmt.Sprintf("%v", dumpEvents(obj.Namespace, "ApplicationClone", obj.Name)))
			buf.WriteString(insertLineBreak("END ApplicationClone"))
		} else if obj, ok := specObj.(*storkapi.VolumeSnapshotRestore); ok {
			buf.WriteString(insertLineBreak(fmt.Sprintf("VolumeSnapshotRestore: [%s] %s", obj.Namespace, obj.Name)))
			var volumeSnapshotRestore *storkapi.VolumeSnapshotRestore
			if volumeSnapshotRestore, err = k8sStork.GetVolumeSnapshotRestore(obj.Name, obj.Namespace); err != nil {
				buf.WriteString(fmt.Sprintf("%v", &scheduler.ErrFailedToGetCustomSpec{
					Name:  obj.Name,
					Cause: fmt.Sprintf("Failed to get VolumeSnapshotRestore: %v. Err: %v", obj.Name, err),
					Type:  obj,
				}))
			}
			buf.WriteString(fmt.Sprintf("%+v\n", volumeSnapshotRestore))
			buf.WriteString(fmt.Sprintf("%v", dumpEvents(obj.Namespace, "VolumeSnapshotRestore", obj.Name)))
			buf.WriteString(insertLineBreak("END VolumeSnapshotRestore"))
		} else if obj, ok := specObj.(*snapv1.VolumeSnapshot); ok {
			buf.WriteString(insertLineBreak(fmt.Sprintf("VolumeSnapshot: [%s] %s", obj.Metadata.Namespace, obj.Metadata.Name)))
			var volumeSnapshotStatus *snapv1.VolumeSnapshotStatus
			if volumeSnapshotStatus, err = k8sExternalStorage.GetSnapshotStatus(obj.Metadata.Name, obj.Metadata.Namespace); err != nil {
				buf.WriteString(fmt.Sprintf("%v", &scheduler.ErrFailedToGetCustomSpec{
					Name:  obj.Metadata.Name,
					Cause: fmt.Sprintf("Failed to get VolumeSnapshot: %v. Err: %v", obj.Metadata.Name, err),
					Type:  obj,
				}))
			}
			buf.WriteString(fmt.Sprintf("%+v\n", volumeSnapshotStatus))
			buf.WriteString(fmt.Sprintf("%v", dumpEvents(obj.Metadata.Name, "VolumeSnapshot", obj.Metadata.Name)))
			buf.WriteString(insertLineBreak("END VolumeSnapshot"))
		} else if obj, ok := specObj.(*apapi.AutopilotRule); ok {
			buf.WriteString(insertLineBreak(fmt.Sprintf("AutopilotRule: [%s] %s", obj.Namespace, obj.Name)))
			var autopilotRule *apapi.AutopilotRule
			if autopilotRule, err = k8sAutopilot.GetAutopilotRule(obj.Name); err != nil {
				buf.WriteString(fmt.Sprintf("%v", &scheduler.ErrFailedToGetCustomSpec{
					Name:  obj.Name,
					Cause: fmt.Sprintf("Failed to get AutopilotRule: %v. Err: %v", obj.Name, err),
					Type:  obj,
				}))
			}
			buf.WriteString(fmt.Sprintf("%v\n", autopilotRule))
			buf.WriteString(fmt.Sprintf("%v", dumpEvents(obj.Namespace, "AutopilotRule", obj.Name)))
			buf.WriteString(insertLineBreak("END AutopilotRule"))
		} else if obj, ok := specObj.(*corev1.Secret); ok {
			buf.WriteString(insertLineBreak(fmt.Sprintf("Secret: [%s] %s", obj.Namespace, obj.Name)))
			var secret *corev1.Secret
			if secret, err = k8sCore.GetSecret(obj.Name, obj.Namespace); err != nil {
				buf.WriteString(fmt.Sprintf("%v", &scheduler.ErrFailedToGetSecret{
					App:   ctx.App,
					Cause: fmt.Sprintf("Failed to get secret : %v. Error is : %v", obj.Name, err),
				}))
			}
			buf.WriteString(fmt.Sprintf("%+v\n", secret))
			buf.WriteString(insertLineBreak("END Secret"))
		} else {
			log.Warnf("Object type unknown/not supported: %v", obj)
		}
	}
	return buf.String(), nil
}

// ScaleApplication  Scale the application
func (k *K8s) ScaleApplication(ctx *scheduler.Context, scaleFactorMap map[string]int32) error {
	k8sOps := k8sApps
	for _, specObj := range ctx.App.SpecList {
		if !k.IsScalable(specObj) {
			continue
		}
		if obj, ok := specObj.(*appsapi.Deployment); ok {
			log.Infof("Scale all Deployments")
			newScaleFactor := scaleFactorMap[obj.Name+DeploymentSuffix]

			t := func() (interface{}, bool, error) {
				dep, err := k8sOps.GetDeployment(obj.Name, obj.Namespace)
				if err != nil {
					return "", true, err // failed to get deployment, retry
				}
				*dep.Spec.Replicas = newScaleFactor
				dep, err = k8sOps.UpdateDeployment(dep)
				if err == nil {
					return dep, false, nil // succeeded, no retry
				}
				return "", true, err // failed to update deployment, retry
			}
			_, err := task.DoRetryWithTimeout(t, 2*time.Minute, time.Second)
			if err != nil {
				return &scheduler.ErrFailedToUpdateApp{
					App:   ctx.App,
					Cause: fmt.Sprintf("Failed to update Deployment: %v. Err: %v", obj.Name, err),
				}
			}
			log.Infof("Deployment %s scaled to %d successfully.", obj.Name, newScaleFactor)
		} else if obj, ok := specObj.(*appsapi.StatefulSet); ok {
			log.Infof("Scale all Stateful sets")
			ss, err := k8sOps.GetStatefulSet(obj.Name, obj.Namespace)
			if err != nil {
				return err
			}
			newScaleFactor := scaleFactorMap[obj.Name+StatefulSetSuffix]
			*ss.Spec.Replicas = newScaleFactor
			if _, err := k8sOps.UpdateStatefulSet(ss); err != nil {
				return &scheduler.ErrFailedToUpdateApp{
					App:   ctx.App,
					Cause: fmt.Sprintf("Failed to update StatefulSet: %v. Err: %v", obj.Name, err),
				}
			}
			log.Infof("StatefulSet %s scaled to %d successfully.", obj.Name, int(newScaleFactor))
		}
	}
	return nil
}

// GetScaleFactorMap Get scale Factory map
func (k *K8s) GetScaleFactorMap(ctx *scheduler.Context) (map[string]int32, error) {
	k8sOps := k8sApps
	scaleFactorMap := make(map[string]int32, len(ctx.App.SpecList))
	for _, specObj := range ctx.App.SpecList {
		if obj, ok := specObj.(*appsapi.Deployment); ok {
			dep, err := k8sOps.GetDeployment(obj.Name, obj.Namespace)
			if err != nil {
				return scaleFactorMap, err
			}
			scaleFactorMap[obj.Name+DeploymentSuffix] = *dep.Spec.Replicas
		} else if obj, ok := specObj.(*appsapi.StatefulSet); ok {
			ss, err := k8sOps.GetStatefulSet(obj.Name, obj.Namespace)
			if err != nil {
				return scaleFactorMap, err
			}
			scaleFactorMap[obj.Name+StatefulSetSuffix] = *ss.Spec.Replicas
		}
	}
	return scaleFactorMap, nil
}

// StopSchedOnNode stop schedule on node
func (k *K8s) StopSchedOnNode(n node.Node) error {
	driver, _ := node.Get(k.NodeDriverName)
	systemOpts := node.SystemctlOpts{
		ConnectionOpts: node.ConnectionOpts{
			Timeout:         FindFilesOnWorkerTimeout,
			TimeBeforeRetry: DefaultRetryInterval,
		},
		Action: "stop",
	}
	err := driver.Systemctl(n, SystemdSchedServiceName, systemOpts)
	if err != nil {
		return &scheduler.ErrFailedToStopSchedOnNode{
			Node:          n,
			SystemService: SystemdSchedServiceName,
			Cause:         err.Error(),
		}
	}
	return nil
}

// StartSchedOnNode start schedule on node
func (k *K8s) StartSchedOnNode(n node.Node) error {
	driver, _ := node.Get(k.NodeDriverName)
	systemOpts := node.SystemctlOpts{
		ConnectionOpts: node.ConnectionOpts{
			Timeout:         DefaultTimeout,
			TimeBeforeRetry: DefaultRetryInterval,
		},
		Action: "start",
	}
	err := driver.Systemctl(n, SystemdSchedServiceName, systemOpts)
	if err != nil {
		return &scheduler.ErrFailedToStartSchedOnNode{
			Node:          n,
			SystemService: SystemdSchedServiceName,
			Cause:         err.Error(),
		}
	}
	return nil
}

// EnableSchedulingOnNode enable apps to be scheduled to a given k8s worker node
func (k *K8s) EnableSchedulingOnNode(n node.Node) error {
	return k8sCore.UnCordonNode(n.Name, DefaultTimeout, DefaultRetryInterval)
}

// DisableSchedulingOnNode disable apps to be scheduled to a given k8s worker node
func (k *K8s) DisableSchedulingOnNode(n node.Node) error {
	return k8sCore.CordonNode(n.Name, DefaultTimeout, DefaultRetryInterval)
}

// IsScalable check whether scalable
func (k *K8s) IsScalable(spec interface{}) bool {
	if obj, ok := spec.(*appsapi.Deployment); ok {
		dep, err := k8sApps.GetDeployment(obj.Name, obj.Namespace)
		if err != nil {
			log.Errorf("Failed to retrieve deployment [%s] %s. Cause: %v", obj.Namespace, obj.Name, err)
			return false
		}
		for _, vol := range dep.Spec.Template.Spec.Volumes {
			if vol.PersistentVolumeClaim != nil {
				pvcName := vol.PersistentVolumeClaim.ClaimName
				pvc, err := k8sCore.GetPersistentVolumeClaim(pvcName, dep.Namespace)
				if err != nil {
					log.Errorf("Failed to retrieve PVC [%s] %s. Cause: %v", obj.Namespace, pvcName, err)
					return false
				}
				for _, ac := range pvc.Spec.AccessModes {
					if ac == corev1.ReadWriteOnce {
						return false
					}
				}
			}
		}
		return true
	} else if _, ok := spec.(*appsapi.StatefulSet); ok {
		return true
	}
	return false
}

// GetTokenFromConfigMap -  Retrieve the config map object and get auth-token
func (k *K8s) GetTokenFromConfigMap(configMapName string) (string, error) {
	var token string
	var err error
	var configMap *corev1.ConfigMap
	k8sOps := k8sCore
	if configMap, err = k8sOps.GetConfigMap(configMapName, "default"); err == nil {
		if secret, err := k8sOps.GetSecret(configMap.Data[secretNameKey], configMap.Data[secretNamespaceKey]); err == nil {
			if tk, ok := secret.Data["auth-token"]; ok {
				token = string(tk)
			}
		}
	}
	log.Infof("Token from secret: %s", token)
	return token, err
}

<<<<<<< HEAD
// createCustomResourceObjects is used to create objects whose resource `kind` is defined by a CRD. NOTE: this is done using the `kubectl apply -f` command instead of the conventional method of using an api library
func (k *K8s) createCustomResourceObjects(
	spec interface{},
	ns *corev1.Namespace,
	app *spec.AppSpec,
) (interface{}, error) {

	if obj, ok := spec.(*CustomResourceObjectYAML); ok {
		log.Warn("applying custom resources")
		cryaml := obj.Path
		if _, err := os.Stat(cryaml); baseErrors.Is(err, os.ErrNotExist) {
			return nil, fmt.Errorf("Cannot find yaml in path %s", cryaml)
		}
		cmdArgs := []string{"apply", "-f", cryaml, "-n", ns.Name}
		err := osutils.Kubectl(cmdArgs)
		if err != nil {
			return nil, fmt.Errorf("Error applying spec [%s], Error: %s", cryaml, err)
		}
		obj.Namespace = ns.Name
		obj.Name = "placeholder" //TODO1
		return obj, nil
	}

	return nil, nil
}

// destroyCustomResourceObjects is used to delete objects whose resource `kind` is defined by a CRD. NOTE: this is done using the `kubectl delete -f` command instead of the conventional method of using an api library
func (k *K8s) destroyCustomResourceObjects(spec interface{}, app *spec.AppSpec) error {

	if obj, ok := spec.(*CustomResourceObjectYAML); ok {
		cryaml := obj.Path
		if _, err := os.Stat(cryaml); baseErrors.Is(err, os.ErrNotExist) {
			return &scheduler.ErrFailedToDestroyApp{
				App:   app,
				Cause: fmt.Sprintf("Failed to destroy Custom Resource Object: %v. Err: Cannot find yaml in path: %v", obj.Name, cryaml),
			}
		}

		cmdArgs := []string{"delete", "-f", cryaml, "-n", obj.Namespace}
		err := osutils.Kubectl(cmdArgs)
		if err != nil {
			return &scheduler.ErrFailedToDestroyApp{
				App:   app,
				Cause: fmt.Sprintf("Failed to destroy Custom Resource Object: %v. Err: %v", obj.Name, err),
			}
		} else {
			log.Infof("[%v] Destroyed CustomResourceObject: %v", app.Key, obj.Name)
			return nil
		}
	}

	return nil
=======
// createAdmissionRegistrationObjects creates objects in the `AdmissionRegistration` group (like ValidatingWebhookConfiguration)
func (k *K8s) createAdmissionRegistrationObjects(
	specObj interface{},
	ns *corev1.Namespace,
	app *spec.AppSpec,
) (interface{}, error) {
	k8sOps := k8sAdmissionRegistration

	// Add security annotations if running with auth-enabled
	configMapName := k.secretConfigMapName
	if configMapName != "" {
		configMap, err := k8sCore.GetConfigMap(configMapName, "default")
		if err != nil {
			return nil, &scheduler.ErrFailedToGetConfigMap{
				Name:  configMapName,
				Cause: fmt.Sprintf("Failed to get config map: Err: %v", err),
			}
		}
		err = k.addSecurityAnnotation(specObj, configMap, app)
		if err != nil {
			return nil, fmt.Errorf("failed to add annotations to migration object: %v", err)
		}

	}

	if obj, ok := specObj.(*admissionregistrationv1.ValidatingWebhookConfiguration); ok {
		obj.Namespace = ns.Name
		for i := range obj.Webhooks {
			obj.Webhooks[i].ClientConfig.Service.Namespace = ns.Name
		}

		vbc, err := k8sOps.CreateValidatingWebhookConfiguration(obj)

		if k8serrors.IsAlreadyExists(err) {
			if vbc, err := k8sOps.GetValidatingWebhookConfiguration(obj.Name); err == nil {
				log.Infof("[%v] Found existing ValidatingWebhookConfiguration: %v", app.Key, vbc.Name)
				return vbc, nil
			}
		}

		if err != nil {
			return nil, &scheduler.ErrFailedToScheduleApp{
				App:   app,
				Cause: fmt.Sprintf("Failed to Create ValidatingWebhookConfiguration: %v. Err: %v", obj.Name, err),
			}
		}
		log.Infof("[%v] Created ValidatingWebhookConfiguration: %v", app.Key, vbc.Name)
		return vbc, nil
	} else if obj, ok := specObj.(*admissionregistrationv1beta1.ValidatingWebhookConfiguration); ok {
		obj.Namespace = ns.Name
		for i := range obj.Webhooks {
			obj.Webhooks[i].ClientConfig.Service.Namespace = ns.Name
		}

		vbc, err := k8sOps.CreateValidatingWebhookConfigurationV1beta1(obj)

		if k8serrors.IsAlreadyExists(err) {
			if vbc, err := k8sOps.GetValidatingWebhookConfigurationV1beta1(obj.Name); err == nil {
				log.Infof("[%v] Found existing ValidatingWebhookConfiguration: %v", app.Key, vbc.Name)
				return vbc, nil
			}
		}

		if err != nil {
			return nil, &scheduler.ErrFailedToScheduleApp{
				App:   app,
				Cause: fmt.Sprintf("Failed to Create ValidatingWebhookConfiguration: %v. Err: %v", obj.Name, err),
			}
		}
		log.Infof("[%v] Created ValidatingWebhookConfiguration: %v", app.Key, vbc.Name)
		return vbc, nil
	}

	return nil, nil
>>>>>>> c1f0910b
}

func (k *K8s) createMigrationObjects(
	specObj interface{},
	ns *corev1.Namespace,
	app *spec.AppSpec,
) (interface{}, error) {
	k8sOps := k8sStork
	// Add security annotations if running with auth-enabled
	configMapName := k.secretConfigMapName
	if configMapName != "" {
		configMap, err := k8sCore.GetConfigMap(configMapName, "default")
		if err != nil {
			return nil, &scheduler.ErrFailedToGetConfigMap{
				Name:  configMapName,
				Cause: fmt.Sprintf("Failed to get config map: Err: %v", err),
			}
		}
		err = k.addSecurityAnnotation(specObj, configMap, app)
		if err != nil {
			return nil, fmt.Errorf("failed to add annotations to migration object: %v", err)
		}

	}

	if obj, ok := specObj.(*storkapi.ClusterPair); ok {
		obj.Namespace = ns.Name
		clusterPair, err := k8sOps.CreateClusterPair(obj)
		if err != nil {
			return nil, &scheduler.ErrFailedToScheduleApp{
				App:   app,
				Cause: fmt.Sprintf("Failed to create ClusterPair: %v. Err: %v", obj.Name, err),
			}
		}
		log.Infof("[%v] Created ClusterPair: %v", app.Key, clusterPair.Name)
		return clusterPair, nil
	} else if obj, ok := specObj.(*storkapi.Migration); ok {
		obj.Namespace = ns.Name
		migration, err := k8sOps.CreateMigration(obj)
		if err != nil {
			return nil, &scheduler.ErrFailedToScheduleApp{
				App:   app,
				Cause: fmt.Sprintf("Failed to create Migration: %v. Err: %v", obj.Name, err),
			}
		}
		log.Infof("[%v] Created Migration: %v", app.Key, migration.Name)
		return migration, nil
	} else if obj, ok := specObj.(*storkapi.MigrationSchedule); ok {
		obj.Namespace = ns.Name
		migrationSchedule, err := k8sOps.CreateMigrationSchedule(obj)
		if err != nil {
			return nil, &scheduler.ErrFailedToScheduleApp{
				App:   app,
				Cause: fmt.Sprintf("Failed to create MigrationSchedule: %v. Err: %v", obj.Name, err),
			}
		}
		log.Infof("[%v] Created MigrationSchedule: %v", app.Key, migrationSchedule.Name)
		return migrationSchedule, nil
	} else if obj, ok := specObj.(*storkapi.SchedulePolicy); ok {
		schedPolicy, err := k8sOps.CreateSchedulePolicy(obj)
		if k8serrors.IsAlreadyExists(err) {
			if schedPolicy, err = k8sOps.GetSchedulePolicy(obj.Name); err == nil {
				log.Infof("[%v] Found existing schedule policy: %v", app.Key, schedPolicy.Name)
				return schedPolicy, nil
			}
		}

		if err != nil {
			return nil, &scheduler.ErrFailedToScheduleApp{
				App:   app,
				Cause: fmt.Sprintf("Failed to create SchedulePolicy: %v. Err: %v", obj.Name, err),
			}
		}
		log.Infof("[%v] Created SchedulePolicy: %v", app.Key, schedPolicy.Name)
		return schedPolicy, nil
	} else if obj, ok := specObj.(*storkapi.ResourceTransformation); ok {
		obj.Namespace = ns.Name
		transform, err := k8sOps.CreateResourceTransformation(obj)
		if err != nil {
			return nil, &scheduler.ErrFailedToScheduleApp{
				App:   app,
				Cause: fmt.Sprintf("Failed to create ResourceTransformation: %v/%v. Obj: %v, Err: %v", obj.Name, obj.Namespace, obj, err),
			}
		}
		log.Infof("[%v] Created ResourceTransformation: %v", app.Key, transform.Name)
		return transform, nil
	}

	return nil, nil
}

func (k *K8s) getPodsUsingStorage(pods []corev1.Pod, provisioner string) []corev1.Pod {
	k8sOps := k8sCore
	podsUsingStorage := make([]corev1.Pod, 0)
	for _, pod := range pods {
		for _, vol := range pod.Spec.Volumes {
			if vol.PersistentVolumeClaim == nil {
				continue
			}
			pvc, err := k8sOps.GetPersistentVolumeClaim(vol.PersistentVolumeClaim.ClaimName, pod.Namespace)
			if err != nil {
				log.Errorf("failed to get pvc [%s] %s. Cause: %v", vol.PersistentVolumeClaim.ClaimName, pod.Namespace, err)
				return podsUsingStorage
			}
			if scProvisioner, err := k8sOps.GetStorageProvisionerForPVC(pvc); err == nil && scProvisioner == volume.GetStorageProvisioner() {
				podsUsingStorage = append(podsUsingStorage, pod)
				break
			}
		}
	}
	return podsUsingStorage
}

// PrepareNodeToDecommission Prepare the Node for decommission
func (k *K8s) PrepareNodeToDecommission(n node.Node, provisioner string) error {
	k8sOps := k8sCore
	pods, err := k8sOps.GetPodsByNode(n.Name, "")
	if err != nil {
		return &scheduler.ErrFailedToDecommissionNode{
			Node:  n,
			Cause: fmt.Sprintf("Failed to get pods on the node: %v. Err: %v", n.Name, err),
		}
	}
	podsUsingStorage := k.getPodsUsingStorage(pods.Items, provisioner)
	// double the timeout every 40 pods
	timeout := DefaultTimeout * time.Duration(len(podsUsingStorage)/40+1)
	if err = k8sOps.DrainPodsFromNode(n.Name, podsUsingStorage, timeout, DefaultRetryInterval); err != nil {
		return &scheduler.ErrFailedToDecommissionNode{
			Node:  n,
			Cause: fmt.Sprintf("Failed to drain pods from node: %v. Err: %v", n.Name, err),
		}
	}
	return nil
}

func (k *K8s) destroyMigrationObject(
	specObj interface{},
	app *spec.AppSpec,
) error {
	k8sOps := k8sStork
	if obj, ok := specObj.(*storkapi.ClusterPair); ok {
		err := k8sOps.DeleteClusterPair(obj.Name, obj.Namespace)
		if err != nil {
			return &scheduler.ErrFailedToDestroyApp{
				App:   app,
				Cause: fmt.Sprintf("Failed to delete ClusterPair: %v. Err: %v", obj.Name, err),
			}
		}
		log.Infof("[%v] Destroyed ClusterPair: %v", app.Key, obj.Name)
	} else if obj, ok := specObj.(*storkapi.Migration); ok {
		err := k8sOps.DeleteMigration(obj.Name, obj.Namespace)
		if err != nil {
			return &scheduler.ErrFailedToDestroyApp{
				App:   app,
				Cause: fmt.Sprintf("Failed to delete Migration: %v. Err: %v", obj.Name, err),
			}
		}
		log.Infof("[%v] Destroyed Migration: %v", app.Key, obj.Name)
	} else if obj, ok := specObj.(*storkapi.MigrationSchedule); ok {
		err := k8sOps.DeleteMigrationSchedule(obj.Name, obj.Namespace)
		if err != nil {
			return &scheduler.ErrFailedToDestroyApp{
				App:   app,
				Cause: fmt.Sprintf("Failed to delete MigrationSchedule: %v. Err: %v", obj.Name, err),
			}
		}
		log.Infof("[%v] Destroyed MigrationSchedule: %v", app.Key, obj.Name)
	} else if obj, ok := specObj.(*storkapi.SchedulePolicy); ok {
		err := k8sOps.DeleteSchedulePolicy(obj.Name)
		if err != nil {
			return &scheduler.ErrFailedToDestroyApp{
				App:   app,
				Cause: fmt.Sprintf("Failed to delete SchedulePolicy: %v. Err: %v", obj.Name, err),
			}
		}

		log.Infof("[%v] Destroyed SchedulePolicy: %v", app.Key, obj.Name)

	} else if obj, ok := specObj.(*storkapi.ResourceTransformation); ok {
		err := k8sOps.DeleteResourceTransformation(obj.Name, obj.Namespace)
		if err != nil {
			return &scheduler.ErrFailedToDestroyApp{
				App:   app,
				Cause: fmt.Sprintf("Failed to delete ResourceTransformation: %v. Err: %v", obj.Name, err),
			}
		}

	}
	return nil
}

func (k *K8s) destroyVolumeSnapshotRestoreObject(
	specObj interface{},
	app *spec.AppSpec,
) error {
	k8sOps := k8sStork
	if obj, ok := specObj.(*storkapi.VolumeSnapshotRestore); ok {
		err := k8sOps.DeleteVolumeSnapshotRestore(obj.Name, obj.Namespace)
		if err != nil {
			return &scheduler.ErrFailedToDestroyApp{
				App:   app,
				Cause: fmt.Sprintf("Failed to delete VolumeSnapshotRestore: %v. Err: %v", obj.Name, err),
			}
		}
		log.Infof("[%v] Destroyed VolumeSnapshotRestore: %v", app.Key, obj.Name)
	}
	return nil
}

// ValidateVolumeSnapshotRestore return nil if snapshot is restored successuflly to
// parent volumes
func (k *K8s) ValidateVolumeSnapshotRestore(ctx *scheduler.Context, timeStart time.Time) error {
	var err error
	var snapRestore *storkapi.VolumeSnapshotRestore
	if ctx == nil {
		return fmt.Errorf("no context provided")
	}
	// extract volume name and snapshotname from context
	// can do it using snapRestore.Status.Volume
	k8sOps := k8sStork
	specObjects := ctx.App.SpecList
	driver, err := volume.Get(k.VolDriverName)
	if err != nil {
		return err
	}

	for _, specObj := range specObjects {
		if obj, ok := specObj.(*storkapi.VolumeSnapshotRestore); ok {
			snapRestore, err = k8sOps.GetVolumeSnapshotRestore(obj.Name, obj.Namespace)
			if err != nil {
				return fmt.Errorf("unable to restore volumesnapshotrestore details %v", err)
			}
			err = k8sOps.ValidateVolumeSnapshotRestore(snapRestore.Name, snapRestore.Namespace, DefaultTimeout,
				DefaultRetryInterval)
			if err != nil {
				return err
			}

		}
	}
	if snapRestore == nil {
		return fmt.Errorf("no valid volumesnapshotrestore specs found")
	}

	for _, vol := range snapRestore.Status.Volumes {
		log.Infof("validating volume %v is restored from %v", vol.Volume, vol.Snapshot)
		snapshotData, err := k8sExternalStorage.GetSnapshotData(vol.Snapshot)
		if err != nil {
			return fmt.Errorf("failed to retrieve VolumeSnapshotData %s: %v",
				vol.Snapshot, err)
		}
		err = k8sExternalStorage.ValidateSnapshotData(snapshotData.Metadata.Name, false, DefaultTimeout, DefaultRetryInterval)
		if err != nil {
			return fmt.Errorf("snapshot: %s is not complete. %v", snapshotData.Metadata.Name, err)
		}
		// validate each snap restore
		if err := driver.ValidateVolumeSnapshotRestore(vol.Volume, snapshotData, timeStart); err != nil {
			return err
		}
	}

	return nil
}

func (k *K8s) createBackupObjects(
	specObj interface{},
	ns *corev1.Namespace,
	app *spec.AppSpec,
) (interface{}, error) {
	k8sOps := k8sStork
	if obj, ok := specObj.(*storkapi.BackupLocation); ok {
		obj.Namespace = ns.Name
		backupLocation, err := k8sOps.CreateBackupLocation(obj)
		if err != nil {
			return nil, &scheduler.ErrFailedToScheduleApp{
				App:   app,
				Cause: fmt.Sprintf("Failed to create BackupLocation: %v. Err: %v", obj.Name, err),
			}
		}
		log.Infof("[%v] Created BackupLocation: %v", app.Key, backupLocation.Name)
		return backupLocation, nil
	} else if obj, ok := specObj.(*storkapi.ApplicationBackup); ok {
		obj.Namespace = ns.Name
		applicationBackup, err := k8sOps.CreateApplicationBackup(obj)
		if err != nil {
			return nil, &scheduler.ErrFailedToScheduleApp{
				App:   app,
				Cause: fmt.Sprintf("Failed to create ApplicationBackup: %v. Err: %v", obj.Name, err),
			}
		}
		log.Infof("[%v] Created ApplicationBackup: %v", app.Key, applicationBackup.Name)
		return applicationBackup, nil
	} else if obj, ok := specObj.(*storkapi.ApplicationRestore); ok {
		obj.Namespace = ns.Name
		applicationRestore, err := k8sOps.CreateApplicationRestore(obj)
		if err != nil {
			return nil, &scheduler.ErrFailedToScheduleApp{
				App:   app,
				Cause: fmt.Sprintf("Failed to create ApplicationRestore: %v. Err: %v", obj.Name, err),
			}
		}
		log.Infof("[%v] Created ApplicationRestore: %v", app.Key, applicationRestore.Name)
		return applicationRestore, nil
	} else if obj, ok := specObj.(*storkapi.ApplicationClone); ok {
		applicationClone, err := k8sOps.CreateApplicationClone(obj)
		if err != nil {
			return nil, &scheduler.ErrFailedToScheduleApp{
				App:   app,
				Cause: fmt.Sprintf("Failed to create ApplicationClone: %v. Err: %v", obj.Name, err),
			}
		}
		log.Infof("[%v] Created ApplicationClone: %v", app.Key, applicationClone.Name)
		return applicationClone, nil
	}
	return nil, nil
}

func (k *K8s) destroyBackupObjects(
	specObj interface{},
	app *spec.AppSpec,
) error {
	k8sOps := k8sStork
	if obj, ok := specObj.(*storkapi.BackupLocation); ok {
		err := k8sOps.DeleteBackupLocation(obj.Name, obj.Namespace)
		if err != nil {
			return &scheduler.ErrFailedToDestroyApp{
				App:   app,
				Cause: fmt.Sprintf("Failed to delete BackupLocation: %v. Err: %v", obj.Name, err),
			}
		}
		log.Infof("[%v] Destroyed BackupLocation: %v", app.Key, obj.Name)
	} else if obj, ok := specObj.(*storkapi.ApplicationBackup); ok {
		err := k8sOps.DeleteApplicationBackup(obj.Name, obj.Namespace)
		if err != nil {
			return &scheduler.ErrFailedToDestroyApp{
				App:   app,
				Cause: fmt.Sprintf("Failed to delete ApplicationBackup: %v. Err: %v", obj.Name, err),
			}
		}
		log.Infof("[%v] Destroyed ApplicationBackup: %v", app.Key, obj.Name)

	} else if obj, ok := specObj.(*storkapi.ApplicationRestore); ok {
		err := k8sOps.DeleteApplicationRestore(obj.Name, obj.Namespace)
		if err != nil {
			return &scheduler.ErrFailedToDestroyApp{
				App:   app,
				Cause: fmt.Sprintf("Failed to delete ApplicationRestore: %v. Err: %v", obj.Name, err),
			}
		}
		log.Infof("[%v] Destroyed ApplicationRestore: %v", app.Key, obj.Name)
	} else if obj, ok := specObj.(*storkapi.ApplicationClone); ok {
		err := k8sOps.DeleteApplicationClone(obj.Name, obj.Namespace)
		if err != nil {
			return &scheduler.ErrFailedToDestroyApp{
				App:   app,
				Cause: fmt.Sprintf("Failed to delete ApplicationClone: %v. Err: %v", obj.Name, err),
			}
		}
		log.Infof("[%v] Destroyed ApplicationClone: %v", app.Key, obj.Name)
	}
	return nil
}

func (k *K8s) createRbacObjects(
	spec interface{},
	ns *corev1.Namespace,
	app *spec.AppSpec,
) (interface{}, error) {
	if obj, ok := spec.(*rbacv1.Role); ok {
		obj.Namespace = ns.Name
		role, err := k8sRbac.CreateRole(obj)
		if k8serrors.IsAlreadyExists(err) {
			if role, err = k8sRbac.GetRole(obj.Name, obj.Namespace); err == nil {
				log.Infof("[%v] Found existing Role: %v", app.Key, role.Name)
				return role, nil
			}
		}
		if err != nil {
			return nil, &scheduler.ErrFailedToScheduleApp{
				App:   app,
				Cause: fmt.Sprintf("Failed to create Role: %v. Err: %v", obj.Name, err),
			}
		}

		log.Infof("[%v] Created Role: %v", app.Key, role.Name)
		return role, nil
	} else if obj, ok := spec.(*rbacv1.RoleBinding); ok {
		obj.Namespace = ns.Name
		rolebinding, err := k8sRbac.CreateRoleBinding(obj)
		if k8serrors.IsAlreadyExists(err) {
			if rolebinding, err = k8sRbac.GetRoleBinding(obj.Name, obj.Namespace); err == nil {
				log.Infof("[%v] Found existing Role Binding: %v", app.Key, rolebinding.Name)
				return rolebinding, nil
			}
		}
		if err != nil {
			return nil, &scheduler.ErrFailedToScheduleApp{
				App:   app,
				Cause: fmt.Sprintf("Failed to create Role Binding: %v. Err: %v", obj.Name, err),
			}
		}

		log.Infof("[%v] Created Role Binding: %v", app.Key, rolebinding.Name)
		return rolebinding, nil
	} else if obj, ok := spec.(*rbacv1.ClusterRole); ok {
		obj.Namespace = ns.Name
		clusterrole, err := k8sRbac.CreateClusterRole(obj)
		if k8serrors.IsAlreadyExists(err) {
			if clusterrole, err = k8sRbac.GetClusterRole(obj.Name); err == nil {
				log.Infof("[%v] Found existing Role Binding: %v", app.Key, clusterrole.Name)
				return clusterrole, nil
			}
		}
		if err != nil {
			return nil, &scheduler.ErrFailedToScheduleApp{
				App:   app,
				Cause: fmt.Sprintf("Failed to create Cluster Role: %v. Err: %v", obj.Name, err),
			}
		}

		log.Infof("[%v] Created Cluster Role: %v", app.Key, clusterrole.Name)
		return clusterrole, nil
	} else if obj, ok := spec.(*rbacv1.ClusterRoleBinding); ok {
		obj.Namespace = ns.Name
		clusterrolebinding, err := k8sRbac.CreateClusterRoleBinding(obj)
		if k8serrors.IsAlreadyExists(err) {
			if clusterrolebinding, err = k8sRbac.GetClusterRoleBinding(obj.Name); err == nil {
				log.Infof("[%v] Found existing Cluster Role Binding: %v", app.Key, clusterrolebinding.Name)
				return clusterrolebinding, nil
			}
		}
		if err != nil {
			return nil, &scheduler.ErrFailedToScheduleApp{
				App:   app,
				Cause: fmt.Sprintf("Failed to create Cluster Role Binding: %v. Err: %v", obj.Name, err),
			}
		}

		log.Infof("[%v] Created Cluster Role: %v", app.Key, clusterrolebinding.Name)
		return clusterrolebinding, nil
	} else if obj, ok := spec.(*corev1.ServiceAccount); ok {
		obj.Namespace = ns.Name
		serviceaccount, err := k8sCore.CreateServiceAccount(obj)
		if k8serrors.IsAlreadyExists(err) {
			if serviceaccount, err = k8sCore.GetServiceAccount(obj.Name, obj.Namespace); err == nil {
				log.Infof("[%v] Found existing Service Account: %v", app.Key, serviceaccount.Name)
				return serviceaccount, nil
			}
		}
		if err != nil {
			return nil, &scheduler.ErrFailedToScheduleApp{
				App:   app,
				Cause: fmt.Sprintf("Failed to create Service Account: %v. Err: %v", obj.Name, err),
			}
		}

		log.Infof("[%v] Created Service Account: %v", app.Key, serviceaccount.Name)
		return serviceaccount, nil
	}

	return nil, nil
}

func (k *K8s) createNetworkingObjects(
	spec interface{},
	ns *corev1.Namespace,
	app *spec.AppSpec,
) (interface{}, error) {
	if obj, ok := spec.(*networkingv1beta1.Ingress); ok {
		obj.Namespace = ns.Name
		ingress, err := k8sNetworking.CreateIngress(obj)
		if k8serrors.IsAlreadyExists(err) {
			if ingress, err = k8sNetworking.GetIngress(obj.Name, obj.Namespace); err == nil {
				log.Infof("[%v] Found existing Ingress: %v", app.Key, ingress.Name)
				return ingress, nil
			}
		}
		if err != nil {
			return nil, &scheduler.ErrFailedToScheduleApp{
				App:   app,
				Cause: fmt.Sprintf("Failed to create Ingress: %v. Err: %v", obj.Name, err),
			}
		}

		log.Infof("[%v] Created Ingress: %v", app.Key, ingress.Name)
		return ingress, nil
	}
	return nil, nil
}

func (k *K8s) createBatchObjects(
	spec interface{},
	ns *corev1.Namespace,
	app *spec.AppSpec,
) (interface{}, error) {
	if obj, ok := spec.(*batchv1beta1.CronJob); ok {
		obj.Namespace = ns.Name
		cronjob, err := k8sBatch.CreateCronJobV1beta1(obj)
		if k8serrors.IsAlreadyExists(err) {
			if cronjob, err = k8sBatch.GetCronJobV1beta1(obj.Name, obj.Namespace); err == nil {
				log.Infof("[%v] Found existing CronJob: %v", app.Key, cronjob.Name)
				return cronjob, nil
			}
		}
		if err != nil {
			return nil, &scheduler.ErrFailedToScheduleApp{
				App:   app,
				Cause: fmt.Sprintf("Failed to create CronJob: %v. Err: %v", obj.Name, err),
			}
		}

		log.Infof("[%v] Created CronJob: %v", app.Key, cronjob.Name)
		return cronjob, nil
	} else if obj, ok := spec.(*batchv1.Job); ok {
		obj.Namespace = ns.Name
		job, err := k8sBatch.CreateJob(obj)
		if k8serrors.IsAlreadyExists(err) {
			if job, err = k8sBatch.GetJob(obj.Name, obj.Namespace); err == nil {
				log.Infof("[%v] Found existing Job: %v", app.Key, job.Name)
				return job, nil
			}
		}
		if err != nil {
			return nil, &scheduler.ErrFailedToScheduleApp{
				App:   app,
				Cause: fmt.Sprintf("Failed to create Job: %v. Err: %v", obj.Name, err),
			}
		}

		log.Infof("[%v] Created CronJob: %v", app.Key, job.Name)
		return job, nil
	}
	return nil, nil
}

func (k *K8s) createServiceMonitorObjects(
	spec interface{},
	ns *corev1.Namespace,
	app *spec.AppSpec,
) (interface{}, error) {
	if obj, ok := spec.(*monitoringv1.ServiceMonitor); ok {
		if obj.Namespace == "" {
			obj.Namespace = ns.Name
		}
		serviceMonitor, err := k8sMonitoring.CreateServiceMonitor(obj)
		if k8serrors.IsAlreadyExists(err) {
			if serviceMonitor, err = k8sMonitoring.GetServiceMonitor(obj.Name, obj.Namespace); err == nil {
				log.Infof("[%v] Found existing ServiceMonitor: %v", app.Key, serviceMonitor.Name)
				return serviceMonitor, nil
			}
		}
		if err != nil {
			return nil, &scheduler.ErrFailedToScheduleApp{
				App:   app,
				Cause: fmt.Sprintf("Failed to create ServiceMonitor: %v. Err: %v", obj.Name, err),
			}
		}

		log.Infof("[%v] Created ServiceMonitor: %v", app.Key, serviceMonitor.Name)
		return serviceMonitor, nil
	}
	return nil, nil
}

func (k *K8s) createPodDisruptionBudgetObjects(
	spec interface{},
	ns *corev1.Namespace,
	app *spec.AppSpec,
) (interface{}, error) {
	if obj, ok := spec.(*policyv1beta1.PodDisruptionBudget); ok {
		if obj.Namespace == "" {
			obj.Namespace = ns.Name
		}
		podDisruptionBudget, err := k8sPolicy.CreatePodDisruptionBudget(obj)
		if k8serrors.IsAlreadyExists(err) {
			if podDisruptionBudget, err = k8sPolicy.GetPodDisruptionBudget(obj.Name, obj.Namespace); err == nil {
				log.Infof("[%v] Found existing PodDisruptionBudget: %v", app.Key, podDisruptionBudget.Name)
				return podDisruptionBudget, nil
			}
		}
		if err != nil {
			return nil, &scheduler.ErrFailedToScheduleApp{
				App:   app,
				Cause: fmt.Sprintf("Failed to create PodDisruptionBudget: %v. Err: %v", obj.Name, err),
			}
		}

		log.Infof("[%v] Created PodDisruptionBudget: %v", app.Key, podDisruptionBudget.Name)
		return podDisruptionBudget, nil
	}
	return nil, nil
}

func (k *K8s) destroyPodDisruptionBudgetObjects(
	spec interface{},
	app *spec.AppSpec,
) error {
	if obj, ok := spec.(*policyv1beta1.PodDisruptionBudget); ok {
		err := k8sPolicy.DeletePodDisruptionBudget(obj.Name, obj.Namespace)
		if err != nil {
			return &scheduler.ErrFailedToDestroyApp{
				App:   app,
				Cause: fmt.Sprintf("Failed to destroy PodDisruptionBudget: %v. Err: %v", obj.Name, err),
			}
		}
	}
	return nil
}

func (k *K8s) destroyServiceMonitorObjects(spec interface{},
	app *spec.AppSpec,
) error {
	if obj, ok := spec.(*monitoringv1.ServiceMonitor); ok {
		err := k8sMonitoring.DeleteServiceMonitor(obj.Name, obj.Namespace)
		if err != nil {
			return &scheduler.ErrFailedToDestroyApp{
				App:   app,
				Cause: fmt.Sprintf("Failed to destroy ServiceMonitor: %v. Err: %v", obj.Name, err),
			}
		}
	}
	return nil
}

// EstimatePVCExpansion calculates expected size of PVC based on autopilot rule and workload
func (k *K8s) EstimatePVCExpansion(pvc *corev1.PersistentVolumeClaim, apRule apapi.AutopilotRule, wSize uint64) (uint64, int, error) {
	pvcObjSize := pvc.Spec.Resources.Requests[corev1.ResourceStorage]
	pvcSize, _ := pvcObjSize.AsInt64()
	initialPVCSize := uint64(pvcSize)

	volDriver, err := volume.Get(k.VolDriverName)
	if err != nil {
		return 0, 0, err
	}
	if isAutopilotMatchPvcLabels(apRule, pvc) {
		return volDriver.EstimateVolumeExpand(apRule, initialPVCSize, wSize)
	}
	return initialPVCSize, 0, nil
}

// ValidateAutopilotEvents verifies proper alerts and events on resize completion
func (k *K8s) ValidateAutopilotEvents(ctx *scheduler.Context) error {

	eventMap := make(map[string]int32)
	for _, event := range k.GetEvents()["AutopilotRule"] {
		eventMap[event.Message] = event.Count
	}

	for _, specObj := range ctx.App.SpecList {
		if obj, ok := specObj.(*corev1.PersistentVolumeClaim); ok {

			autopilotEnabled := false
			var err error
			if pvcAnnotationValue, ok := obj.Annotations[autopilotEnabledAnnotationKey]; ok {
				autopilotEnabled, err = strconv.ParseBool(pvcAnnotationValue)
				if err != nil {
					return err
				}
			}
			if autopilotEnabled {
				listApRules, err := autopilot.Instance().ListAutopilotRules()
				if err != nil {
					return err
				}
				wSize, err := k.GetWorkloadSizeFromAppSpec(ctx)
				if err != nil {
					return err
				}
				for _, rule := range listApRules.Items {
					_, resizeCount, err := k.EstimatePVCExpansion(obj, rule, wSize)
					if err != nil {
						return err
					}
					coolDownPeriod := rule.Spec.ActionsCoolDownPeriod
					if coolDownPeriod == 0 {
						coolDownPeriod = 5 // default autopilot cool down period
					}
					// sleep to wait until all events are published
					sleepTime := time.Second * time.Duration(coolDownPeriod+10)
					log.Infof("sleep %s until all events are published", sleepTime)
					time.Sleep(sleepTime)

					objectToValidateName := fmt.Sprintf("%s:pvc-%s", rule.Name, obj.UID)
					log.Infof("[%s] Validating events", objectToValidateName)
					err = k.validateEvents(objectToValidateName, eventMap, int32(resizeCount))
					if err != nil {
						return err
					}
				}
			}
		}
	}
	log.Infof("Finished validating events")
	return nil
}

// ValidateAutopilotRuleObjects validates autopilot rule objects
func (k *K8s) ValidateAutopilotRuleObjects() error {

	// TODO: Implement ARO validation for specific pool if autopilot rule has pool LabelSelector
	namespace, err := k.GetAutopilotNamespace()
	if err != nil {
		return err
	}

	expectedAroStates := []apapi.RuleState{
		apapi.RuleStateTriggered,
		apapi.RuleStateActiveActionsPending,
		apapi.RuleStateActiveActionsInProgress,
		apapi.RuleStateActiveActionsTaken,
		apapi.RuleStateNormal,
	}

	listAutopilotRuleObjects, err := k8sAutopilot.ListAutopilotRuleObjects(namespace)
	if err != nil {
		return err
	}
	if len(listAutopilotRuleObjects.Items) == 0 {
		log.Warnf("the list of autopilot rule objects is empty, please make sure that you have an appropriate autopilot rule")
		return nil
	}
	for _, aro := range listAutopilotRuleObjects.Items {
		var aroStates []apapi.RuleState
		for _, aroStatusItem := range aro.Status.Items {
			if aroStatusItem.State == "" {
				continue
			}
			aroStates = append(aroStates, aroStatusItem.State)
		}
		if reflect.DeepEqual(aroStates, expectedAroStates) {
			log.Debugf("autopilot rule object: %s has all expected states", aro.Name)
		} else {
			formattedObject, _ := json.MarshalIndent(listAutopilotRuleObjects.Items, "", "\t")
			log.Debugf("autopilot rule objects items: %s", string(formattedObject))
			return fmt.Errorf("autopilot rule object: %s doesn't have all expected states", aro.Name)
		}
	}
	return nil
}

// GetIOBandwidth takes in the pod name and namespace and returns the IOPs speed
func (k *K8s) GetIOBandwidth(podName string, namespace string) (int, error) {
	log.Infof("Getting the IO Speed in pod %s", podName)
	pod, err := k8sCore.GetPodByName(podName, namespace)
	if err != nil {
		return 0, fmt.Errorf("error in getting FIO PODS")
	}
	logOptions := corev1.PodLogOptions{
		// Getting 250 lines from the pod logs to get the io_bytes
		TailLines: getInt64Address(250),
	}
	log, err := k8sCore.GetPodLog(pod.Name, pod.Namespace, &logOptions)
	if err != nil {
		return 0, err
	}
	outputLines := strings.Split(log, "\n")
	for _, line := range outputLines {
		if strings.Contains(line, "iops") {
			re := regexp.MustCompile(`[0-9]+`)
			speedBytes := string(re.FindAll([]byte(line), -1)[0])
			speed, err := strconv.Atoi(speedBytes)
			if err != nil {
				return 0, fmt.Errorf("Error in getting the speed")
			}
			// We need to consider non Zero number from the speeds returned,
			// since it will return read speed, trim speed and we are performing only write operation
			if speed == 0 {
				continue
			}
			return speed, nil
		}
	}
	return 0, fmt.Errorf("pod %s does not have bandwidth in logs", podName)
}

func getInt64Address(x int64) *int64 {
	return &x
}

func (k *K8s) validateEvents(objName string, events map[string]int32, count int32) error {
	log.Debugf("expected %d resized in events validation", count)
	if count == 0 {
		// nothing to validate
		return nil
	}
	expectedEvents := map[string]int32{
		fmt.Sprintf("rule: %s transition from %s => %s", objName, apapi.RuleStateInit, apapi.RuleStateNormal):                                  1,
		fmt.Sprintf("rule: %s transition from %s => %s", objName, apapi.RuleStateNormal, apapi.RuleStateTriggered):                             count,
		fmt.Sprintf("rule: %s transition from %s => %s", objName, apapi.RuleStateTriggered, apapi.RuleStateActiveActionsPending):               count,
		fmt.Sprintf("rule: %s transition from %s => %s", objName, apapi.RuleStateActiveActionsPending, apapi.RuleStateActiveActionsInProgress): count,
		fmt.Sprintf("rule: %s transition from %s => %s", objName, apapi.RuleStateActiveActionsInProgress, apapi.RuleStateActiveActionsTaken):   count,
		fmt.Sprintf("rule: %s transition from %s => %s", objName, apapi.RuleStateActiveActionsTaken, apapi.RuleStateNormal):                    count,
	}

	for message, expectedCount := range expectedEvents {
		if _, ok := events[message]; !ok {
			return fmt.Errorf("expected event with message '%s'", message)
		}
		occurrences := events[message]
		// Object should change its state exactly as expected amount for all following states
		if strings.Contains(message, fmt.Sprintf("%s => %s", apapi.RuleStateInit, apapi.RuleStateNormal)) ||
			strings.Contains(message, fmt.Sprintf("%s => %s", apapi.RuleStateActiveActionsInProgress, apapi.RuleStateActiveActionsTaken)) ||
			strings.Contains(message, fmt.Sprintf("%s => %s", apapi.RuleStateActiveActionsTaken, apapi.RuleStateNormal)) {
			if occurrences != expectedCount {
				return fmt.Errorf("expected number of occurances %d for event message '%s'. Got: %d", expectedCount, message, occurrences)
			}
			continue
		}
		// it's possible that object changes the following states more times than expected if action is declined
		// Normal => Triggered
		// Triggered => ActiveActionsPending
		// ActiveActionsPending => ActiveActionsInProgress
		if !(occurrences >= expectedCount) {
			return fmt.Errorf("expected number of occurances >= %d for event message '%s'. Got: %d", expectedCount, message, occurrences)
		}
	}

	// TODO: for negative case (when added) if action is declined, check for the following states:
	// ActiveActionsInProgress => ActionsDeclined
	// ActionsDeclined => Triggered
	return nil
}

func isAutopilotMatchPvcLabels(apRule apapi.AutopilotRule, pvc *corev1.PersistentVolumeClaim) bool {
	apRuleLabels := apRule.Spec.Selector.LabelSelector.MatchLabels
	for k, v := range apRuleLabels {
		if pvcLabelValue, ok := pvc.Labels[k]; ok {
			if pvcLabelValue == v {
				return true
			}
		}
	}
	return false
}

// collectEvents collects all autopilot events until caller stops the process
func (k *K8s) collectEvents() error {
	log.Info("Started collecting events")

	lock := sync.Mutex{}
	t := time.Now()
	namespace := ""
	clientset, err := k.getKubeClient("")
	if err != nil {
		return err
	}

	iface, err := clientset.CoreV1().Events(namespace).Watch(context.TODO(), metav1.ListOptions{})
	if err != nil {
		return err
	}
	for i := range iface.ResultChan() {
		event, ok := i.Object.(*corev1.Event)
		if event == nil {
			continue
		}
		if ok {
			if !event.LastTimestamp.After(t) {
				// skip this event since it happened before event collection has been started
				continue
			}
			e := scheduler.Event{
				Message:   event.Message,
				EventTime: event.EventTime,
				Count:     event.Count,
				LastSeen:  event.LastTimestamp,
				Kind:      event.Kind,
				Type:      event.Type,
			}

			lock.Lock()
			storage := k.eventsStorage[event.InvolvedObject.Kind]
			storage = append(storage, e)
			k.eventsStorage[event.InvolvedObject.Kind] = storage
			lock.Unlock()
		}
	}
	return nil
}

func (k *K8s) getKubeClient(kubeconfig string) (kubernetes.Interface, error) {
	var cfg *rest.Config
	var err error

	if len(kubeconfig) == 0 {
		kubeconfig = os.Getenv("KUBECONFIG")
	}

	if len(kubeconfig) > 0 {
		log.Debugf("using kubeconfig: %s to create k8s client", kubeconfig)
		cfg, err = clientcmd.BuildConfigFromFlags("", kubeconfig)
	} else {
		log.Debugf("will use in-cluster config to create k8s client")
		cfg, err = rest.InClusterConfig()
	}

	if err != nil {
		return nil, err
	}

	kubeClient, err := kubernetes.NewForConfig(cfg)
	if err != nil {
		return nil, err
	}
	return kubeClient, nil
}

// GetEvents dumps events from event storage
func (k *K8s) GetEvents() map[string][]scheduler.Event {
	log.Infof("Getting events for validation")
	copyMap := make(map[string][]scheduler.Event)
	// Copy from the original map to the target map
	for key, value := range k.eventsStorage {
		copyMap[key] = value
	}
	return copyMap
}

// AddLabelOnNode adds label for a given node
func (k *K8s) AddLabelOnNode(n node.Node, lKey string, lValue string) error {
	k8sOps := k8sCore

	if err := k8sOps.AddLabelOnNode(n.Name, lKey, lValue); err != nil {
		return &scheduler.ErrFailedToAddLabelOnNode{
			Key:   lKey,
			Value: lValue,
			Node:  n,
			Cause: fmt.Sprintf("Failed to add label on node. Err: %v", err),
		}
	}
	log.Infof("Added label on %s node: %s=%s", n.Name, lKey, lValue)
	return nil
}

// RemoveLabelOnNode adds label for a given node
func (k *K8s) RemoveLabelOnNode(n node.Node, lKey string) error {
	k8sOps := k8sCore

	if err := k8sOps.RemoveLabelOnNode(n.Name, lKey); err != nil {
		return &scheduler.ErrFailedToRemoveLabelOnNode{
			Key:   lKey,
			Node:  n,
			Cause: fmt.Sprintf("Failed to remove label on node. Err: %v", err),
		}
	}
	log.Infof("Removed label: %s on node: %s", lKey, n.Name)
	return nil
}

// IsAutopilotEnabledForVolume checks if autopilot enabled for a given volume
func (k *K8s) IsAutopilotEnabledForVolume(vol *volume.Volume) bool {
	autopilotEnabled := false
	if volAnnotationValue, ok := vol.Annotations[autopilotEnabledAnnotationKey]; ok {
		autopilotEnabled, _ = strconv.ParseBool(volAnnotationValue)
	}
	return autopilotEnabled
}

// SaveSchedulerLogsToFile gathers all scheduler logs into a file
func (k *K8s) SaveSchedulerLogsToFile(n node.Node, location string) error {
	driver, _ := node.Get(k.NodeDriverName)
	cmd := fmt.Sprintf("journalctl -lu %s* > %s/kubelet.log", SystemdSchedServiceName, location)
	_, err := driver.RunCommand(n, cmd, node.ConnectionOpts{
		Timeout:         DefaultTimeout,
		TimeBeforeRetry: DefaultRetryInterval,
		Sudo:            true,
	})
	return err
}

func (k *K8s) addLabelsToPVC(pvc *corev1.PersistentVolumeClaim, labels map[string]string) {
	if len(pvc.Labels) == 0 {
		pvc.Labels = map[string]string{}
	}
	for k, v := range labels {
		pvc.Labels[k] = v
	}
}

func (k *K8s) addAnnotationsToPVC(pvc *corev1.PersistentVolumeClaim, annotations map[string]string) {
	if len(pvc.Annotations) == 0 {
		pvc.Annotations = map[string]string{}
	}
	for k, v := range annotations {
		pvc.Annotations[k] = v
	}
}

// GetAutopilotNamespace returns the autopilot namespace
func (k *K8s) GetAutopilotNamespace() (string, error) {
	allServices, err := k8sCore.ListServices("", metav1.ListOptions{})
	if err != nil {
		return "", err
	}
	for _, svc := range allServices.Items {
		if svc.Name == portworxServiceName {
			return svc.Namespace, nil
		}
	}
	return autopilotDefaultNamespace, nil
}

// CreateAutopilotRule creates the AutopilotRule object
func (k *K8s) CreateAutopilotRule(apRule apapi.AutopilotRule) (*apapi.AutopilotRule, error) {
	t := func() (interface{}, bool, error) {
		apRule.Labels = defaultTorpedoLabel
		aRule, err := k8sAutopilot.CreateAutopilotRule(&apRule)
		if k8serrors.IsAlreadyExists(err) {
			if rule, err := k8sAutopilot.GetAutopilotRule(apRule.Name); err == nil {
				log.Infof("Using existing AutopilotRule: %v", rule.Name)
				return aRule, false, nil
			}
		}
		if err != nil {
			return nil, true, fmt.Errorf("failed to create autopilot rule: %v. Err: %v", apRule.Name, err)
		}
		return aRule, false, nil
	}
	apRuleObj, err := task.DoRetryWithTimeout(t, k8sObjectCreateTimeout, DefaultRetryInterval)
	if err != nil {
		return nil, err
	}
	apRuleObjString, _ := json.MarshalIndent(apRuleObj, "", "\t")
	log.Infof("Created autopilot rule: %s", apRuleObjString)

	return apRuleObj.(*apapi.AutopilotRule), nil
}

// GetAutopilotRule gets the AutopilotRule for the provided name
func (k *K8s) GetAutopilotRule(name string) (*apapi.AutopilotRule, error) {
	return k8sAutopilot.GetAutopilotRule(name)
}

// UpdateAutopilotRule updates the AutopilotRule
func (k *K8s) UpdateAutopilotRule(apRule *apapi.AutopilotRule) (*apapi.AutopilotRule, error) {
	return k8sAutopilot.UpdateAutopilotRule(apRule)
}

// ListAutopilotRules lists AutopilotRules
func (k *K8s) ListAutopilotRules() (*apapi.AutopilotRuleList, error) {
	return k8sAutopilot.ListAutopilotRules()
}

// DeleteAutopilotRule deletes the AutopilotRule of the given name
func (k *K8s) DeleteAutopilotRule(name string) error {
	return k8sAutopilot.DeleteAutopilotRule(name)
}

// GetActionApproval gets the ActionApproval for the provided name
func (k *K8s) GetActionApproval(namespace, name string) (*apapi.ActionApproval, error) {
	return k8sAutopilot.GetActionApproval(namespace, name)
}

// UpdateActionApproval updates the ActionApproval
func (k *K8s) UpdateActionApproval(namespace string, actionApproval *apapi.ActionApproval) (*apapi.ActionApproval, error) {
	return k8sAutopilot.UpdateActionApproval(namespace, actionApproval)
}

// DeleteActionApproval deletes the ActionApproval of the given name
func (k *K8s) DeleteActionApproval(namespace, name string) error {
	return k8sAutopilot.DeleteActionApproval(namespace, name)
}

// ListActionApprovals lists ActionApproval
func (k *K8s) ListActionApprovals(namespace string) (*apapi.ActionApprovalList, error) {
	return k8sAutopilot.ListActionApprovals(namespace)
}

func (k *K8s) isRollingDeleteStrategyEnabled(ctx *scheduler.Context) bool {
	for _, specObj := range ctx.App.SpecList {
		if obj, ok := specObj.(*appsapi.StatefulSet); ok {
			if rollDelStrategyAnnotationValue, ok := obj.Annotations[deleteStrategyAnnotationKey]; ok {
				if rollDelStrategyAnnotationValue == "rolling" {
					return true
				}
			}
		}
	}
	return false
}

// UpgradeScheduler upgrades the scheduler on the cluster to the specified version
func (k *K8s) UpgradeScheduler(version string) error {
	// TODO: Add implementation
	return &errors.ErrNotSupported{
		Type:      "Function",
		Operation: "UpgradeScheduler()",
	}
}

// DeleteSecret deletes secret with given name in given namespace
func (k *K8s) DeleteSecret(namespace, name string) error {
	return k8sCore.DeleteSecret(name, namespace)
}

// GetSecretData returns secret with given name in given namespace
func (k *K8s) GetSecretData(namespace, name, dataField string) (string, error) {
	secret, err := k8sCore.GetSecret(name, namespace)
	if err != nil {
		return "", err
	}
	return string(secret.Data[dataField]), nil
}

// CreateSecret creates new secret with given name in given namespace
func (k *K8s) CreateSecret(namespace, name, dataField, secretDataString string) error {
	meta := &metav1.ObjectMeta{
		Name:      name,
		Namespace: namespace,
	}
	secretData := map[string]string{
		dataField: secretDataString,
	}
	secret := &corev1.Secret{
		ObjectMeta: *meta,
		StringData: secretData,
	}

	_, err := k8sCore.CreateSecret(secret)
	return err
}

// RecycleNode method not supported for K8s scheduler
func (k *K8s) RecycleNode(n node.Node) error {
	// Recycle is not supported
	return &errors.ErrNotSupported{
		Type:      "Function",
		Operation: "RecycleNode()",
	}
}

// CreateCsiSnapsForVolumes create csi snapshots for Apps
func (k *K8s) CreateCsiSnapsForVolumes(ctx *scheduler.Context, snapClass string) (map[string]*v1beta1.VolumeSnapshot, error) {
	// Only FA (pure_block) volume is supported
	volTypes := []string{PureBlock}
	var volSnapMap = make(map[string]*v1beta1.VolumeSnapshot)

	for _, specObj := range ctx.App.SpecList {

		if obj, ok := specObj.(*corev1.PersistentVolumeClaim); ok {
			pvc, _ := k8sCore.GetPersistentVolumeClaim(obj.Name, obj.Namespace)
			snapshotOkay, err := k.filterPureTypeVolumeIfEnabled(pvc, volTypes)
			if err != nil {
				return nil, err
			}
			if snapshotOkay {
				snapName := "snap-" + pvc.Name + "-" + strconv.Itoa(int(time.Now().Unix()))
				log.Debugf("Creating snapshot: [%s] for pvc: %s", snapName, pvc.Name)
				volSnapshot, err := k.CreateCsiSnapshot(snapName, obj.Namespace, snapClass, pvc.Name)
				if err != nil {
					return nil, err
				}
				log.Infof("Successfully created snapshot: [%s] for pvc: %s", volSnapshot.Name, pvc.Name)
				volSnapMap[pvc.Spec.VolumeName] = volSnapshot
			}
		} else if obj, ok := specObj.(*appsapi.StatefulSet); ok {
			ss, err := k8sApps.GetStatefulSet(obj.Name, obj.Namespace)
			if err != nil {
				return nil, &scheduler.ErrFailedToCreateCsiSnapshots{
					App:   ctx.App,
					Cause: fmt.Sprintf("Failed to get StatefulSet: %v. Err: %v", obj.Name, err),
				}
			}

			pvcList, err := k8sApps.GetPVCsForStatefulSet(ss)
			if err != nil || pvcList == nil {
				return nil, &scheduler.ErrFailedToCreateCsiSnapshots{
					App:   ctx.App,
					Cause: fmt.Sprintf("Failed to get PVC from StatefulSet: %v. Err: %v", ss.Name, err),
				}
			}

			for _, pvc := range pvcList.Items {
				snapshotOkay, err := k.filterPureTypeVolumeIfEnabled(&pvc, volTypes)
				if err != nil {
					return nil, err
				}
				if snapshotOkay {
					snapName := "snap-" + pvc.Name + "-" + strconv.Itoa(int(time.Now().Unix()))
					log.Debugf("Creating snapshot: [%s] for pvc: %s", snapName, pvc.Name)
					volSnapshot, err := k.CreateCsiSnapshot(snapName, obj.Namespace, snapClass, pvc.Name)
					if err != nil {
						return nil, err
					}
					log.Infof("Successfully created snapshot: [%s] for pvc: %s", volSnapshot.Name, pvc.Name)
					volSnapMap[pvc.Spec.VolumeName] = volSnapshot
				}
			}

		}
	}

	return volSnapMap, nil
}

// CSISnapshotTest create CSI snapshot for volumes and restore them to new PVCs, and validate the content
// (Testrail cases C58775, 58091)
func (k *K8s) CSISnapshotTest(ctx *scheduler.Context, request scheduler.CSISnapshotRequest) error {
	// This test will validate the content of the volume as opposed to just verify creation of volume.

	pvcObj, err := k8sCore.GetPersistentVolumeClaim(request.OriginalPVCName, request.Namespace)
	size := pvcObj.Spec.Resources.Requests[corev1.ResourceStorage]

	if err != nil {
		log.Errorf("Failed to retrieve PVC %s in namespace: %s : %s", request.OriginalPVCName, request.Namespace, err)
		return err
	}
	originalStorageClass, err := k8sCore.GetStorageClassForPVC(pvcObj)
	if err != nil {
		log.Errorf("Failed to retrieve SC for PVC %s in namespace: %s : %s", request.OriginalPVCName, request.Namespace, err)
		return err
	}
	storageClassName := originalStorageClass.Name
	log.Infof("Procedding with SC %s", storageClassName)

	podsUsingPVC, err := k8sCore.GetPodsUsingPVC(pvcObj.GetName(), pvcObj.GetNamespace())
	if err != nil {
		log.Errorf("Failed to retrieve pods using PVC %s/%s", pvcObj.GetName(), pvcObj.GetNamespace())
		return err
	}
	pod := podsUsingPVC[0]
	mountPath, _ := pureutils.GetAppDataDir(podsUsingPVC[0].Namespace)
	dirtyData := "thisIsJustSomeRandomText"
	snapName := request.SnapName
	for i := 0; i < 3; i++ {
		data := fmt.Sprint(dirtyData, strconv.Itoa(int(time.Now().Unix())))
		err = k.writeDataToPod(data, pod.GetName(), pod.GetNamespace(), mountPath)
		if err != nil {
			log.Errorf("failed to write data to restored PVC: %s", err)
			return err
		}
		err = k.snapshotAndVerify(size, data, fmt.Sprint(snapName, i), pod.GetNamespace(), storageClassName, request.SnapshotclassName, fmt.Sprint(request.RestoredPVCName, i), request.OriginalPVCName)
		if err != nil {
			log.Errorf("failed to validate restored PVC content: %s ", err)
			return err
		}
	}

	return nil
}

// CSICloneTest create new PVC by cloning an existing PVC and make sure the contents of volume are same
// (Testrail cases C58509)
func (k *K8s) CSICloneTest(ctx *scheduler.Context, request scheduler.CSICloneRequest) error {
	// This test will validate the content of the volume as opposed to just verify creation of volume.
	pvcObj, err := k8sCore.GetPersistentVolumeClaim(request.OriginalPVCName, request.Namespace)
	if err != nil {
		log.Errorf("Failed to retrieve PVC %s in namespace: %s : %s", request.OriginalPVCName, request.Namespace, err)
		return err
	}
	size := pvcObj.Spec.Resources.Requests[corev1.ResourceStorage]
	originalStorageClass, err := k8sCore.GetStorageClassForPVC(pvcObj)
	if err != nil {
		log.Errorf("Failed to retrieve SC for PVC %s in namespace: %s : %s", request.OriginalPVCName, request.Namespace, err)
		return err
	}
	storageClassName := originalStorageClass.Name
	log.Infof("Procedding with SC %s", storageClassName)

	podsUsingPVC, err := k8sCore.GetPodsUsingPVC(pvcObj.GetName(), pvcObj.GetNamespace())
	if err != nil {
		log.Errorf("Failed to retrieve pods using PVC %s/%s", pvcObj.GetName(), pvcObj.GetNamespace())
		return err
	}
	pod := podsUsingPVC[0]
	mountPath, _ := pureutils.GetAppDataDir(podsUsingPVC[0].Namespace)
	dirtyData := "thisIsJustSomeRandomText"

	for i := 0; i < 3; i++ {
		data := fmt.Sprint(dirtyData, strconv.Itoa(int(time.Now().Unix())))
		err = k.writeDataToPod(data, pod.GetName(), pod.GetNamespace(), mountPath)
		if err != nil {
			log.Errorf("failed to write data to cloned PVC: %s", err)
			return err
		}
		err = k.cloneAndVerify(size, data, pod.GetNamespace(), storageClassName, fmt.Sprint(request.RestoredPVCName, i), request.OriginalPVCName)
		if err != nil {
			log.Errorf("failed to validate cloned PVC content: %s ", err)
			return err
		}
	}

	return nil
}

// CSISnapshotAndRestoreMany create CSI snapshot and restore to many PVCs, and we validate the PVCs are up and bound
// (Testrail cases C58775, 58091)
func (k *K8s) CSISnapshotAndRestoreMany(ctx *scheduler.Context, request scheduler.CSISnapshotRequest) error {
	// This test will validate the content of the volume as opposed to just verify creation of volume.
	if !k.RunCSISnapshotAndRestoreManyTest {
		log.Info("RunCSISnapshotAndRestoreManyTest job disabled, skipping")
		return nil
	}
	pvcObj, err := k8sCore.GetPersistentVolumeClaim(request.OriginalPVCName, request.Namespace)
	size := pvcObj.Spec.Resources.Requests[corev1.ResourceStorage]

	if err != nil {
		log.Errorf("Failed to retrieve PVC %s in namespace: %s : %s", request.OriginalPVCName, request.Namespace, err)
		return err
	}
	originalStorageClass, err := k8sCore.GetStorageClassForPVC(pvcObj)
	if err != nil {
		log.Errorf("Failed to retrieve SC for PVC %s in namespace: %s : %s", request.OriginalPVCName, request.Namespace, err)
		return err
	}
	storageClassName := originalStorageClass.Name
	log.Infof("Procedding with SC %s", storageClassName)

	// creating the snapshot
	volSnapshot, err := k.CreateCsiSnapshot(request.SnapName, pvcObj.Namespace, request.SnapshotclassName, pvcObj.Name)
	if err != nil {
		log.Errorf("Failed to create snapshot %s for volume %s", request.SnapName, pvcObj.Name)
		return err
	}

	log.Infof("Successfully created snapshot: [%s] for pvc: %s", volSnapshot.Name, pvcObj.Name)
	for i := 0; i < numOfRestoredPVCForCloneManyTest; i++ {
		restoredPVCName := fmt.Sprint(request.RestoredPVCName, i)
		restoredPVCSpec, err := GeneratePVCRestoreSpec(size, pvcObj.Namespace, restoredPVCName, volSnapshot.Name, storageClassName)
		if err != nil {
			log.Errorf("Failed to build cloned PVC Spec: %s", err)
			return err
		}
		_, err = k8sCore.CreatePersistentVolumeClaim(restoredPVCSpec)
		if err != nil {
			log.Errorf("Failed to restore PVC from snapshot %s: %s", volSnapshot.Name, err)
			return err
		}

	}
	log.Info("Finished issueing PVC creation request, proceed to validate")

	if err = k.waitForRestoredPVCsToBound(request.RestoredPVCName, pvcObj.Namespace); err != nil {
		log.Errorf("failed to wait %d pvcs go into bound", numOfRestoredPVCForCloneManyTest)
		return fmt.Errorf("%d PVCs did not go into bound after 30 mins", numOfRestoredPVCForCloneManyTest)
	}

	return nil
}

func (k *K8s) writeDataToPod(data, podName, podNamespace, mountPath string) error {
	cmdArgs := []string{"exec", "-it", podName, "-n", podNamespace, "--", "/bin/sh", "-c", fmt.Sprintf("echo -n %s >>  %s/aaaa.txt", data, mountPath)}
	command := exec.Command("kubectl", cmdArgs...)
	out, err := command.CombinedOutput()
	if err != nil {
		log.Errorf("Failed to write data to pod: %s. Output: %s", err, string(out))
		return err
	}
	// Sync the data, wait 20 secs and then proceed to snapshot the volume
	cmdArgs2 := []string{"exec", "-it", podName, "-n", podNamespace, "--", "/bin/sync"}
	command2 := exec.Command("kubectl", cmdArgs2...)
	out, err = command2.CombinedOutput()
	if err != nil {
		log.Errorf("Failed to sync: %s. Output: %s", err, string(out))
		return err
	}
	fmt.Println("Sleep for 20 secs to let data write through")
	time.Sleep(time.Second * 20)
	return nil
}

// snapshotAndVerify takes an existing PVC mounted to a new pod, snapshot the PVC and mount the restored volume to a new pod, returns an error if
// the restored PVC doesn't contain the file content of the original PVC
func (k *K8s) snapshotAndVerify(size resource.Quantity, data, snapName, namespace, storageClass, snapClass, restoredPVCName, originalPVC string) error {
	clientset, err := k.getKubeClient("")
	if err != nil {
		log.Errorf("Failed to get kube client: %s", err)
		return err
	}

	// creating the snapshot
	volSnapshot, err := k.CreateCsiSnapshot(snapName, namespace, snapClass, originalPVC)
	if err != nil {
		log.Errorf("Failed to create snapshot %s for volume %s", snapName, originalPVC)
		return err
	}

	log.Infof("Successfully created snapshot: [%s] for pvc: %s", volSnapshot.Name, originalPVC)
	restoredPVCSpec, err := GeneratePVCRestoreSpec(size, namespace, restoredPVCName, volSnapshot.Name, storageClass)
	if err != nil {
		log.Errorf("Failed to build restored PVC Spec: %s", err)
		return err
	}
	restoredPVC, err := k8sCore.CreatePersistentVolumeClaim(restoredPVCSpec)
	if err != nil {
		log.Errorf("Failed to restore PVC from snapshot %s: %s", volSnapshot.Name, err)
		return err
	}
	log.Infof("Successfully restored PVC %s, proceed to mount to a new pod", restoredPVC.Name)
	restoredPodSpec := MakePod(namespace, []*v1.PersistentVolumeClaim{restoredPVC}, "ls", false)
	restoredPod, err := clientset.CoreV1().Pods(namespace).Create(context.TODO(), restoredPodSpec, metav1.CreateOptions{})
	if err != nil {
		log.Errorf("Error creating restored pod: %s", err)
		return err
	}

	if err = k.waitForPodToBeReady(restoredPod.Name, namespace); err != nil {
		return &scheduler.ErrFailedToSchedulePod{
			App:   nil,
			Cause: fmt.Sprintf("restored pod is not ready. Error: %v", err),
		}
	}
	// Run a cat command from within the pod to verify the content of dirtydata
	cmdArgs := []string{"exec", "-it", restoredPod.Name, "-n", namespace, "--", "bin/cat", "/mnt/volume1/aaaa.txt"}
	command := exec.Command("kubectl", cmdArgs...)
	fileContent, err := command.CombinedOutput()
	if err != nil {
		log.Errorf("Error checking content of restored PVC: %s. Output: %s", err, string(fileContent))
		return err
	}
	if !strings.Contains(string(fileContent), data) {
		return fmt.Errorf("restored volume does NOT contain data from original volume: expected to contain '%s', got '%s'", data, string(fileContent))
	}
	log.Info("Validation complete")
	return nil
}

// cloneAndVerify takes an existing PVC mounted to a pod, clones the PVC and mount it to a new pod, returns an error if
// the cloned PVC doesn't contain the file content of the original PVC
func (k *K8s) cloneAndVerify(size resource.Quantity, data, namespace, storageClass, clonedPVCName, originalPVC string) error {
	clientset, err := k.getKubeClient("")
	if err != nil {
		log.Errorf("Failed to get kube client: %s", err)
		return err
	}

	clonedPVCSpec, err := GeneratePVCCloneSpec(size, namespace, clonedPVCName, originalPVC, storageClass)
	if err != nil {
		log.Errorf("Failed to build cloned PVC Spec: %s", err)
		return err
	}
	clonedPVC, err := k8sCore.CreatePersistentVolumeClaim(clonedPVCSpec)
	if err != nil {
		log.Errorf("Failed to clone PVC from source PVC %s: %s", originalPVC, err)
		return err
	}
	log.Infof("Successfully clone PVC %s, proceed to mount to a new pod", clonedPVC.Name)
	restoredPodSpec := MakePod(namespace, []*v1.PersistentVolumeClaim{clonedPVC}, "ls", false)
	restoredPod, err := clientset.CoreV1().Pods(namespace).Create(context.TODO(), restoredPodSpec, metav1.CreateOptions{})
	if err != nil {
		log.Errorf("Error creating restored pod: %s", err)
		return err
	}

	if err = k.waitForPodToBeReady(restoredPod.Name, namespace); err != nil {
		return &scheduler.ErrFailedToSchedulePod{
			App:   nil,
			Cause: fmt.Sprintf("restored pod is not ready. Error: %v", err),
		}
	}
	// Run a cat command from within the pod to verify the content of dirtydata
	cmdArgs := []string{"exec", "-it", restoredPod.Name, "-n", namespace, "--", "bin/cat", "/mnt/volume1/aaaa.txt"}
	command := exec.Command("kubectl", cmdArgs...)
	fileContent, err := command.CombinedOutput()
	if err != nil {
		log.Errorf("Error checking content of cloned PVC: %s. Output: %s", err, string(fileContent))
		return err
	}
	if !strings.Contains(string(fileContent), data) {
		return fmt.Errorf("cloned volume does NOT contain data from original volume: expected to contain '%s', got '%s'", data, string(fileContent))
	}
	log.Info("Validation complete")
	return nil
}

// MakePod Returns a pod definition based on the namespace. The pod references the PVC's
// name.  A slice of BASH commands can be supplied as args to be run by the pod
func MakePod(ns string, pvclaims []*v1.PersistentVolumeClaim, command string, privileged bool) *v1.Pod {
	var cmd = "while true; do sleep 1; done"
	if 0 < len(command) {
		cmd = command + " && " + cmd
	}

	podSpec := &v1.Pod{
		TypeMeta: metav1.TypeMeta{
			Kind:       "Pod",
			APIVersion: "testMountSnapshotToPod",
		},
		ObjectMeta: metav1.ObjectMeta{
			GenerateName: "testpod-",
			Namespace:    ns,
		},
		Spec: v1.PodSpec{
			Containers: []v1.Container{
				{
					Name:            "test-pod",
					Image:           "alpine:3.10",
					Command:         []string{"/bin/sh", "-c"},
					Args:            []string{cmd},
					SecurityContext: &v1.SecurityContext{Privileged: &privileged},
				},
			},
			RestartPolicy: v1.RestartPolicyOnFailure,
		},
	}
	var volumeMounts = make([]v1.VolumeMount, 0)
	var volumeDevices = make([]v1.VolumeDevice, 0)
	var volumes = make([]v1.Volume, len(pvclaims))
	for index, pvclaim := range pvclaims {
		if pvclaim.Spec.VolumeMode != nil {
			fmt.Printf("mount pvc %s as %s\n", pvclaim.Name, *pvclaim.Spec.VolumeMode)
		} else {
			fmt.Printf("mount pvc %s, volume mode is nil\n", pvclaim.Name)
		}
		volumename := fmt.Sprintf("volume%v", index+1)

		if pvclaim.Spec.VolumeMode == nil || *pvclaim.Spec.VolumeMode == v1.PersistentVolumeFilesystem {
			volumeMounts = append(volumeMounts, v1.VolumeMount{Name: volumename, MountPath: "/mnt/" + volumename})
			volumes[index] = v1.Volume{Name: volumename, VolumeSource: v1.VolumeSource{PersistentVolumeClaim: &v1.PersistentVolumeClaimVolumeSource{ClaimName: pvclaim.Name, ReadOnly: false}}}
		} else {
			// Raw block device
			volumeDevices = append(volumeDevices, v1.VolumeDevice{Name: volumename, DevicePath: fmt.Sprintf("/dev/xvda%d", index)})
			volumes[index] = v1.Volume{Name: volumename, VolumeSource: v1.VolumeSource{PersistentVolumeClaim: &v1.PersistentVolumeClaimVolumeSource{ClaimName: pvclaim.Name, ReadOnly: false}}}
		}
	}
	podSpec.Spec.Containers[0].VolumeMounts = volumeMounts
	podSpec.Spec.Containers[0].VolumeDevices = volumeDevices
	podSpec.Spec.Volumes = volumes
	return podSpec
}

// MakePVC takes namespace, name and storageclass as parameter and returns a PersistentVolumeClaim spec for PVC creation
func MakePVC(size resource.Quantity, ns string, name string, storageClass string) *v1.PersistentVolumeClaim {
	PVCSpec := &v1.PersistentVolumeClaim{
		Spec: v1.PersistentVolumeClaimSpec{
			AccessModes: []v1.PersistentVolumeAccessMode{v1.ReadWriteOnce},
			Resources: v1.ResourceRequirements{
				Requests: v1.ResourceList{
					v1.ResourceStorage: size,
				},
			},
			StorageClassName: &storageClass,
		},
	}
	PVCSpec.ObjectMeta.Name = name
	PVCSpec.Namespace = ns
	PVCSpec.ObjectMeta.Namespace = ns
	return PVCSpec
}

// GeneratePVCRestoreSpec takes namespace, name, source snapshot name and storageclass as parameter and returns a PersistentVolumeClaim spec for PVC creation
func GeneratePVCRestoreSpec(size resource.Quantity, ns string, name string, sourceSnapshotName string, storageClass string) (*v1.PersistentVolumeClaim, error) {
	snapshotAPIGroup := "snapshot.storage.k8s.io"
	PVCSpec := MakePVC(size, ns, name, storageClass)
	PVCSpec.ObjectMeta.Name = name
	PVCSpec.Namespace = ns
	PVCSpec.ObjectMeta.Namespace = ns
	if sourceSnapshotName == "" {
		return nil, fmt.Errorf("source snapshot name is empty for PVC restoring request")
	}

	PVCSpec.Spec.DataSource = &v1.TypedLocalObjectReference{
		APIGroup: &snapshotAPIGroup,
		Kind:     "VolumeSnapshot",
		Name:     sourceSnapshotName,
	}

	return PVCSpec, nil
}

// GeneratePVCCloneSpec takes namespace, name, source snapshot name and storageclass as parameter and returns a PersistentVolumeClaim spec for PVC creation
func GeneratePVCCloneSpec(size resource.Quantity, ns string, name string, sourcePVCName string, storageClass string) (*v1.PersistentVolumeClaim, error) {
	PVCSpec := MakePVC(size, ns, name, storageClass)
	PVCSpec.ObjectMeta.Name = name
	PVCSpec.Namespace = ns
	PVCSpec.ObjectMeta.Namespace = ns
	if sourcePVCName == "" {
		return nil, fmt.Errorf("source PVC name is empty for PVC cloning request")
	}

	PVCSpec.Spec.DataSource = &v1.TypedLocalObjectReference{
		Kind: "PersistentVolumeClaim",
		Name: sourcePVCName,
	}

	return PVCSpec, nil
}

// DeleteCsiSnapsForVolumes delete csi snapshots for Apps
func (k *K8s) DeleteCsiSnapsForVolumes(ctx *scheduler.Context, retainCount int) error {
	// Only FA (pure_block) volume is supported
	volTypes := []string{PureBlock}

	for _, specObj := range ctx.App.SpecList {

		if obj, ok := specObj.(*corev1.PersistentVolumeClaim); ok {
			pvc, _ := k8sCore.GetPersistentVolumeClaim(obj.Name, obj.Namespace)
			snapshotOkay, err := k.filterPureTypeVolumeIfEnabled(pvc, volTypes)
			if err != nil {
				return err
			}
			if snapshotOkay {
				snaplistForDelete, err := k.GetCsiSnapshots(obj.Namespace, pvc.Name)
				if err != nil {
					return &scheduler.ErrFailedToGetSnapshotList{
						Name:  obj.Namespace,
						Cause: fmt.Errorf("failed to list csi snapshot in namespace: %v. Err: %v", obj.Namespace, err),
					}

				}
				log.Infof("Current [%v] snapshot exist for [%v] pvc", len(snaplistForDelete), pvc.Name)
				if len(snaplistForDelete) > retainCount {
					resVolIndex := random.Intn(len(snaplistForDelete))
					log.Infof("Deleting snapshot: [%v] for pvc: [%v]", snaplistForDelete[resVolIndex].Name, pvc.Name)
					err = k.DeleteCsiSnapshot(ctx, snaplistForDelete[resVolIndex].Name, obj.Namespace)
					if err != nil {
						return err
					}
				}
			}
		} else if obj, ok := specObj.(*appsapi.StatefulSet); ok {
			ss, err := k8sApps.GetStatefulSet(obj.Name, obj.Namespace)
			if err != nil {
				return &scheduler.ErrFailedToDeleteSnapshot{
					Name:  obj.Namespace,
					Cause: fmt.Errorf("failed to get StatefulSet: %v. Err: %v", obj.Name, err),
				}
			}

			pvcList, err := k8sApps.GetPVCsForStatefulSet(ss)
			if err != nil || pvcList == nil {
				return &scheduler.ErrFailedToDeleteSnapshot{
					Name:  obj.Namespace,
					Cause: fmt.Errorf("failed to get PVC from StatefulSet: %v. Err: %v", ss.Name, err),
				}
			}

			for _, pvc := range pvcList.Items {
				snapshotOkay, err := k.filterPureTypeVolumeIfEnabled(&pvc, volTypes)
				if err != nil {
					return err
				}
				if snapshotOkay {
					snaplistFromStatefulset, err := k.GetCsiSnapshots(obj.Namespace, pvc.Name)
					if err != nil {
						return &scheduler.ErrFailedToGetSnapshotList{
							Name:  obj.Namespace,
							Cause: fmt.Errorf("failed to list csi snapshot in namespace: %v. Err: %v", obj.Namespace, err),
						}

					}
					log.Infof("Current [%v] snapshot exist for [%v] pvc", len(snaplistFromStatefulset), pvc.Name)
					if len(snaplistFromStatefulset) > retainCount {
						resVolIndex := random.Intn(len(snaplistFromStatefulset))
						log.Infof("Deleting snapshot: [%v] for pvc: [%v]", snaplistFromStatefulset[resVolIndex].Name, pvc.Name)
						err = k.DeleteCsiSnapshot(ctx, snaplistFromStatefulset[resVolIndex].Name, obj.Namespace)
						if err != nil {
							return err
						}
					}
				}
			}
		}
	}

	return nil
}

func (k *K8s) restoreAndValidate(
	ctx *scheduler.Context, pvc *v1.PersistentVolumeClaim,
	namespace string, sc *storageapi.StorageClass,
) (*v1.PersistentVolumeClaim, error) {
	var resPvc *v1.PersistentVolumeClaim

	snaplist, err := k.GetCsiSnapshots(namespace, pvc.Name)
	if err != nil {
		return nil, err
	}
	if len(snaplist) == 0 {
		return nil, fmt.Errorf("no snapshot found for a PVC: [%s]", pvc.Name)
	}

	resVolIndex := random.Intn(len(snaplist))
	restorePVCName := pvc.Name + "-" + "restore"
	if resPvc, err = k.restoreCsiSnapshot(restorePVCName, *pvc, snaplist[resVolIndex], sc); err != nil {
		return nil, &scheduler.ErrFailedToRestore{
			App:   ctx.App,
			Cause: fmt.Sprintf("Failed to restore snapshot: [%s]", snaplist[resVolIndex].Name),
		}
	}
	// Validate restored PVC
	if err = k.ValidateCsiRestore(resPvc.Name, namespace, DefaultTimeout); err != nil {
		return nil, &scheduler.ErrFailedToValidatePvcAfterRestore{
			App:   ctx.App,
			Cause: fmt.Sprintf("Failed to validate after snapshot: [%s] restore", snaplist[resVolIndex].Name),
		}
	}
	log.Infof("Successfully restored pvc [%s] from snapshot [%s]", resPvc.Name, snaplist[resVolIndex].Name)

	return resPvc, nil
}

// RestoreCsiSnapAndValidate restore the snapshot and validate the PVC
func (k *K8s) RestoreCsiSnapAndValidate(ctx *scheduler.Context, scMap map[string]*storageapi.StorageClass) (map[string]v1.PersistentVolumeClaim, error) {
	var pvcToRestorePVCMap = make(map[string]v1.PersistentVolumeClaim)
	var pureBlkType = []string{PureBlock}
	for _, specObj := range ctx.App.SpecList {
		var resPvc *v1.PersistentVolumeClaim
		if obj, ok := specObj.(*corev1.PersistentVolumeClaim); ok {
			pvc, _ := k8sCore.GetPersistentVolumeClaim(obj.Name, obj.Namespace)
			restoreOkay, err := k.filterPureTypeVolumeIfEnabled(pvc, pureBlkType)
			if err != nil {
				return nil, err
			}
			if restoreOkay {
				if resPvc, err = k.restoreAndValidate(ctx, pvc, obj.Namespace, scMap[PureBlock]); err != nil {
					return nil, err
				}
			}
			pvcToRestorePVCMap[pvc.Name] = *resPvc
		} else if obj, ok := specObj.(*appsapi.StatefulSet); ok {
			ss, err := k8sApps.GetStatefulSet(obj.Name, obj.Namespace)
			if err != nil {
				return nil, &scheduler.ErrFailedToRestore{
					App:   ctx.App,
					Cause: fmt.Sprintf("Failed to get StatefulSet: %v. Err: %v", obj.Name, err),
				}
			}

			pvcList, err := k8sApps.GetPVCsForStatefulSet(ss)
			if err != nil || pvcList == nil {
				return nil, &scheduler.ErrFailedToRestore{
					App:   ctx.App,
					Cause: fmt.Sprintf("Failed to get PVC from StatefulSet: %v. Err: %v", ss.Name, err),
				}
			}

			for _, pvc := range pvcList.Items {
				restoreOkay, err := k.filterPureTypeVolumeIfEnabled(&pvc, pureBlkType)
				if err != nil {
					return nil, err
				}
				if restoreOkay {
					if resPvc, err = k.restoreAndValidate(ctx, &pvc, obj.Namespace, scMap[PureBlock]); err != nil {
						return nil, err
					}
				}
				pvcToRestorePVCMap[pvc.Name] = *resPvc
			}
		}
	}
	return pvcToRestorePVCMap, nil

}

// ValidateCsiRestore validates the restored PVC from snapshot
func (k *K8s) ValidateCsiRestore(pvcName string, namespace string, timeout time.Duration) error {
	t := func() (interface{}, bool, error) {
		var pvc *v1.PersistentVolumeClaim
		var err error
		if pvc, err = k8sCore.GetPersistentVolumeClaim(pvcName, namespace); err != nil {
			return nil, true, &scheduler.ErrFailedToValidatePvc{
				Name:  pvcName,
				Cause: fmt.Errorf("failed to get persistent volume claim.Err: %v", err),
			}
		}
		if pvc.Status.Phase == v1.ClaimPending {
			return nil, true, &scheduler.ErrFailedToValidatePvc{
				Name:  pvcName,
				Cause: fmt.Errorf("PVC [%s] is not bound", pvcName),
			}
		}
		return "", false, nil
	}

	if _, err := task.DoRetryWithTimeout(t, timeout, DefaultRetryInterval); err != nil {
		return err
	}

	return nil
}

// restoreCsiSnapshot restore PVC from csiSnapshot
func (k *K8s) restoreCsiSnapshot(
	restorePvcName string, pvc corev1.PersistentVolumeClaim,
	snap *v1beta1.VolumeSnapshot, sc *storageapi.StorageClass,
) (*v1.PersistentVolumeClaim, error) {
	var resPvc *corev1.PersistentVolumeClaim
	var dataSource v1.TypedLocalObjectReference

	var err error

	v1obj := metav1.ObjectMeta{
		Name:      restorePvcName,
		Namespace: pvc.Namespace,
	}

	resList := make(map[v1.ResourceName]resource.Quantity)
	resList["storage"] = *snap.Status.RestoreSize

	resRequirements := corev1.ResourceRequirements{
		Requests: resList,
	}

	dataSource = v1.TypedLocalObjectReference{
		Kind:     VolumeSnapshotKind,
		Name:     snap.Name,
		APIGroup: &SnapshotAPIGroup,
	}

	restorePvcSpec := corev1.PersistentVolumeClaimSpec{
		AccessModes:      pvc.Spec.AccessModes,
		Resources:        resRequirements,
		DataSource:       &dataSource,
		StorageClassName: &sc.Name,
	}
	restorePVC := corev1.PersistentVolumeClaim{
		ObjectMeta: v1obj,
		Spec:       restorePvcSpec,
	}

	log.Infof("Restoring Snapshot: %v", restorePVC.Name)
	if resPvc, err = k8sCore.CreatePersistentVolumeClaim(&restorePVC); err != nil {
		return nil, err
	}
	return resPvc, nil
}

// CreateCsiSnapshotClass creates csi volume snapshot class
func (k *K8s) CreateCsiSnapshotClass(snapClassName string, deleionPolicy string) (*v1beta1.VolumeSnapshotClass, error) {
	var err error
	var annotation = make(map[string]string)
	var volumeSnapClass *v1beta1.VolumeSnapshotClass
	annotation["snapshot.storage.kubernetes.io/is-default-class"] = "true"

	v1obj := metav1.ObjectMeta{
		Name:        snapClassName,
		Annotations: annotation,
	}

	snapClass := v1beta1.VolumeSnapshotClass{
		ObjectMeta:     v1obj,
		Driver:         CsiProvisioner,
		DeletionPolicy: v1beta1.DeletionPolicy(deleionPolicy),
	}

	log.Infof("Creating volume snapshot class: %v", snapClassName)
	if volumeSnapClass, err = k8sExternalsnap.CreateSnapshotClass(&snapClass); err != nil {
		return nil, &scheduler.ErrFailedToCreateSnapshotClass{
			Name:  snapClassName,
			Cause: err,
		}
	}
	return volumeSnapClass, nil
}

// waitForCsiSnapToBeReady wait for snapshot status to be ready
func (k *K8s) waitForCsiSnapToBeReady(snapName string, namespace string) error {
	var snap *v1beta1.VolumeSnapshot
	var err error
	log.Infof("Waiting for snapshot [%s] to be ready in namespace: %s ", snapName, namespace)
	t := func() (interface{}, bool, error) {
		if snap, err = k8sExternalsnap.GetSnapshot(snapName, namespace); err != nil {
			return "", true, err
		}
		if snap.Status == nil || !*snap.Status.ReadyToUse {
			return "", true, &scheduler.ErrFailedToValidateSnapshot{
				Name:  snapName,
				Cause: fmt.Errorf("snapshot [%s] is not ready", snapName),
			}
		}
		return "", false, nil
	}
	if _, err := task.DoRetryWithTimeout(t, SnapshotReadyTimeout, DefaultRetryInterval); err != nil {
		return err
	}
	log.Infof("Snapshot is ready to use: %s", snap.Name)
	return nil
}

// waitForCsiSnapToBeReady wait for snapshot status to be ready
func (k *K8s) waitForPodToBeReady(podname string, namespace string) error {
	var pod *v1.Pod
	var err error
	kubeClient, err := k.getKubeClient("")
	if err != nil {
		log.Error("Failed to get Kube client")
		return err
	}
	log.Infof("Waiting for pod [%s] to be ready in namespace: %s ", podname, namespace)
	t := func() (interface{}, bool, error) {
		if pod, err = kubeClient.CoreV1().Pods(namespace).Get(context.TODO(), podname, metav1.GetOptions{}); err != nil {
			return "", true, err
		}
		if pod.Status.Phase != v1.PodRunning {
			return "", true, fmt.Errorf("Pod %s not up yet", podname)
		}
		return "", false, nil
	}
	if _, err := task.DoRetryWithTimeout(t, k8sPodCreateTimeout, DefaultRetryInterval); err != nil {
		return err
	}
	log.Infof("Pod is up and running: %s", pod.Name)
	return nil
}

// waitForRestoredPVCsToBound retries and wait up to 30 minutes for all PVCs to bound
func (k *K8s) waitForRestoredPVCsToBound(pvcNamePrefix string, namespace string) error {
	var pvc *v1.PersistentVolumeClaim
	var err error
	kubeClient, err := k.getKubeClient("")
	if err != nil {
		log.Error("Failed to get Kube client")
		return err
	}
	log.Infof("Waiting for pvcs [%s] to be bound in namespace: %s ", pvcNamePrefix, namespace)
	t := func() (interface{}, bool, error) {
		for j := 0; j < numOfRestoredPVCForCloneManyTest; j++ {
			restoredPVCName := fmt.Sprint(pvcNamePrefix, j)
			if pvc, err = kubeClient.CoreV1().PersistentVolumeClaims(namespace).Get(context.TODO(), restoredPVCName, metav1.GetOptions{}); err != nil {
				return "", true, err
			}
			if pvc.Status.Phase != v1.ClaimBound {
				return "", true, fmt.Errorf("PVC %s not bound yet", pvcNamePrefix)
			}
		}
		return "", false, nil

	}
	if _, err := task.DoRetryWithTimeout(t, 30*time.Minute, 30*time.Second); err != nil {
		return err
	}
	log.Infof("PVC is in bound: %s", pvc.Name)
	return nil
}

// CreateCsiSnapshot create snapshot for given pvc
func (k *K8s) CreateCsiSnapshot(name string, namespace string, class string, pvc string) (*v1beta1.VolumeSnapshot, error) {
	var err error
	var snapshot *v1beta1.VolumeSnapshot

	v1obj := metav1.ObjectMeta{
		Name:      name,
		Namespace: namespace,
	}

	source := v1beta1.VolumeSnapshotSource{
		PersistentVolumeClaimName: &pvc,
	}

	spec := v1beta1.VolumeSnapshotSpec{
		VolumeSnapshotClassName: &class,
		Source:                  source,
	}

	snap := v1beta1.VolumeSnapshot{
		ObjectMeta: v1obj,
		Spec:       spec,
	}
	log.Infof("Creating snapshot : %v", name)
	if snapshot, err = k8sExternalsnap.CreateSnapshot(&snap); err != nil {
		return nil, &scheduler.ErrFailedToCreateSnapshot{
			PvcName: pvc,
			Cause:   err,
		}
	}
	if err = k.waitForCsiSnapToBeReady(snapshot.Name, namespace); err != nil {
		return nil, &scheduler.ErrFailedToCreateSnapshot{
			PvcName: pvc,
			Cause:   fmt.Errorf("snapshot is not ready. Error: %v", err),
		}
	}
	return snapshot, nil
}

// GetCsiSnapshots return snapshot list for a pvc
func (k *K8s) GetCsiSnapshots(namespace string, pvcName string) ([]*v1beta1.VolumeSnapshot, error) {
	var snaplist *v1beta1.VolumeSnapshotList
	var snap *v1beta1.VolumeSnapshot
	var err error
	snapshots := make([]*v1beta1.VolumeSnapshot, 0)

	if snaplist, err = k8sExternalsnap.ListSnapshots(namespace); err != nil {
		return nil, &scheduler.ErrFailedToGetSnapshotList{
			Name:  namespace,
			Cause: err,
		}
	}

	for _, snapshot := range snaplist.Items {
		if snap, err = k8sExternalsnap.GetSnapshot(snapshot.Name, namespace); err != nil {
			// Not returning error when it failed to get snapshot as snapshot could be deleting
			log.Warnf("Unable to get snapshot: [%v]. It could be deleting", snapshot.Name)
			continue
		}
		if strings.Compare(*snap.Spec.Source.PersistentVolumeClaimName, pvcName) == 0 {
			log.Infof("[%v] snapshot source pvc: [%v] matches with: [%v] pvc", snapshot.Name, *snap.Spec.Source.PersistentVolumeClaimName, pvcName)
			snapshots = append(snapshots, snap)
		}
	}
	return snapshots, nil
}

// ValidateCsiSnapshots validate all snapshots in the context
func (k *K8s) ValidateCsiSnapshots(ctx *scheduler.Context, volSnapMap map[string]*v1beta1.VolumeSnapshot) error {
	var pureBlkType = []string{PureBlock}

	for _, specObj := range ctx.App.SpecList {
		if obj, ok := specObj.(*corev1.PersistentVolumeClaim); ok {
			pvc, _ := k8sCore.GetPersistentVolumeClaim(obj.Name, obj.Namespace)
			validateOkay, err := k.filterPureTypeVolumeIfEnabled(pvc, pureBlkType)
			if err != nil {
				return err
			}
			if validateOkay {
				if _, ok := volSnapMap[pvc.Spec.VolumeName]; !ok {
					return &scheduler.ErrFailedToValidateCsiSnapshots{
						App:   ctx.App,
						Cause: fmt.Sprintf("Snapshot is empty for a pvc: %v", pvc.Name),
					}
				}

				if err = k.validateCsiSnap(pvc.Name, obj.Namespace, *volSnapMap[pvc.Spec.VolumeName]); err != nil {
					return err
				}
			}
		} else if obj, ok := specObj.(*appsapi.StatefulSet); ok {
			ss, err := k8sApps.GetStatefulSet(obj.Name, obj.Namespace)
			if err != nil {
				return &scheduler.ErrFailedToValidateCsiSnapshots{
					App:   ctx.App,
					Cause: fmt.Sprintf("Failed to get StatefulSet: %v. Err: %v", obj.Name, err),
				}
			}

			pvcList, err := k8sApps.GetPVCsForStatefulSet(ss)
			if err != nil || pvcList == nil {
				return &scheduler.ErrFailedToValidateCsiSnapshots{
					App:   ctx.App,
					Cause: fmt.Sprintf("Failed to get PVC from StatefulSet: %v. Err: %v", ss.Name, err),
				}
			}

			for _, pvc := range pvcList.Items {
				validateOkay, err := k.filterPureTypeVolumeIfEnabled(&pvc, pureBlkType)
				if err != nil {
					return err
				}
				if validateOkay {
					if _, ok := volSnapMap[pvc.Spec.VolumeName]; !ok {
						return &scheduler.ErrFailedToValidateCsiSnapshots{
							App:   ctx.App,
							Cause: fmt.Sprintf("Snapshot is empty for a pvc: %v", pvc.Name),
						}
					}
					if err = k.validateCsiSnap(pvc.Name, obj.Namespace, *volSnapMap[pvc.Spec.VolumeName]); err != nil {
						return err
					}
				}
			}
		}
	}
	return nil
}

// validateCsiSnapshot validates the given snapshot is successfully created or not
func (k *K8s) validateCsiSnap(pvcName string, namespace string, csiSnapshot v1beta1.VolumeSnapshot) error {
	var snap *v1beta1.VolumeSnapshot
	var err error

	if csiSnapshot.Name == "" {
		return &scheduler.ErrFailedToValidateSnapshot{
			Name:  pvcName,
			Cause: fmt.Errorf("failed to validate snaps.Valid snapshot not provided for volume: %s", pvcName),
		}
	}

	if snap, err = k8sExternalsnap.GetSnapshot(csiSnapshot.Name, namespace); err != nil {
		return &scheduler.ErrFailedToValidateSnapshot{
			Name:  pvcName,
			Cause: fmt.Errorf("failed to get snapshot: %s", csiSnapshot.Name),
		}
	}

	// Checking if snapshot class matches with create storage class
	log.Debugf("VolumeSnapshotClassName in snapshot: %s", *snap.Spec.VolumeSnapshotClassName)
	if *snap.Spec.VolumeSnapshotClassName != *csiSnapshot.Spec.VolumeSnapshotClassName {
		return &scheduler.ErrFailedToValidateSnapshot{
			Name:  pvcName,
			Cause: fmt.Errorf("failed to validate snap: [%s].Snapshot class is not maching", snap.Name),
		}
	}

	log.Debugf("Validating the source PVC name in snapshot: %s", *snap.Spec.Source.PersistentVolumeClaimName)
	if *snap.Spec.Source.PersistentVolumeClaimName != pvcName {
		return &scheduler.ErrFailedToValidateSnapshot{
			Name:  pvcName,
			Cause: fmt.Errorf("failed to validate source pvc name in snapshot: %s", snap.Name),
		}
	}

	log.Infof("Successfully validated the snapshot %s", csiSnapshot.Name)
	return nil
}

// GetPodsRestartCount return map of HostIP and it restart count in given namespace
func (k *K8s) GetPodsRestartCount(namespace string, podLabelMap map[string]string) (map[*v1.Pod]int32, error) {
	podRestartCountMap := make(map[*v1.Pod]int32)
	podList, err := k8sCore.GetPods(namespace, podLabelMap)
	if err != nil {
		return nil, err
	}
	for _, pod := range podList.Items {
		actualPod, err := k8sCore.GetPodByName(pod.Name, pod.Namespace)
		if err != nil {
			return nil, err
		}
		containerStatus := actualPod.Status.ContainerStatuses
		for _, status := range containerStatus {
			podRestartCountMap[actualPod] += status.RestartCount
		}
	}
	return podRestartCountMap, nil
}

func substituteImageWithInternalRegistry(spec interface{}) {
	internalDockerRegistry := os.Getenv("INTERNAL_DOCKER_REGISTRY")
	if internalDockerRegistry != "" {
		if obj, ok := spec.(*appsapi.DaemonSet); ok {
			modifyImageInContainers(obj.Spec.Template.Spec.InitContainers, internalDockerRegistry)
			modifyImageInContainers(obj.Spec.Template.Spec.Containers, internalDockerRegistry)
		}
		if obj, ok := spec.(*appsapi.Deployment); ok {
			modifyImageInContainers(obj.Spec.Template.Spec.InitContainers, internalDockerRegistry)
			modifyImageInContainers(obj.Spec.Template.Spec.Containers, internalDockerRegistry)
		}
		if obj, ok := spec.(*appsapi.StatefulSet); ok {
			modifyImageInContainers(obj.Spec.Template.Spec.InitContainers, internalDockerRegistry)
			modifyImageInContainers(obj.Spec.Template.Spec.Containers, internalDockerRegistry)
		}
		if obj, ok := spec.(*batchv1.Job); ok {
			modifyImageInContainers(obj.Spec.Template.Spec.InitContainers, internalDockerRegistry)
			modifyImageInContainers(obj.Spec.Template.Spec.Containers, internalDockerRegistry)
		}
		if obj, ok := spec.(*corev1.Pod); ok {
			modifyImageInContainers(obj.Spec.InitContainers, internalDockerRegistry)
			modifyImageInContainers(obj.Spec.Containers, internalDockerRegistry)
		}
	}
}

func modifyImageInContainers(containers []v1.Container, imageName string) {
	if containers != nil {
		for idx := range containers {
			containers[idx].Image = fmt.Sprintf("%s/%s", imageName, containers[idx].Image)
		}
	}
}

func (k *K8s) createDockerRegistrySecret(secretName, secretNamespace string) (*v1.Secret, error) {
	var auths = struct {
		AuthConfigs map[string]docker_types.AuthConfig `json:"auths"`
	}{}

	dockerServer := os.Getenv("IMAGE_PULL_SERVER")
	dockerUsername := os.Getenv("IMAGE_PULL_USERNAME")
	dockerPassword := os.Getenv("IMAGE_PULL_PASSWORD")

	if dockerServer != "" && dockerUsername != "" && dockerPassword != "" {
		auths.AuthConfigs = map[string]docker_types.AuthConfig{
			dockerServer: {
				Username: dockerUsername,
				Password: dockerPassword,
				Auth:     base64.StdEncoding.EncodeToString([]byte(fmt.Sprintf("%s:%s", dockerUsername, dockerPassword))),
			},
		}
		authConfigsEnc, _ := json.Marshal(auths)

		secretObj := &v1.Secret{
			ObjectMeta: metav1.ObjectMeta{
				Name:      secretName,
				Namespace: secretNamespace,
			},
			Type: "docker-registry",
			Data: map[string][]byte{".dockerconfigjson": authConfigsEnc},
		}
		secret, err := k8sCore.CreateSecret(secretObj)
		if k8serrors.IsAlreadyExists(err) {
			if secret, err = k8sCore.GetSecret(secretName, secretNamespace); err == nil {
				log.Infof("Using existing Docker regisrty secret: %v", secret.Name)
				return secret, nil
			}
		}
		if err != nil {
			return nil, fmt.Errorf("failed to create Docker registry secret: %s. Err: %v", secretName, err)
		}
		log.Infof("Created Docker registry secret: %s", secret.Name)
		return secret, nil
	}
	return nil, nil
}

func insertLineBreak(note string) string {
	return fmt.Sprintf("------------------------------\n%s\n------------------------------\n", note)
}

func dumpPodStatusRecursively(pod corev1.Pod) string {
	var buf bytes.Buffer
	buf.WriteString(insertLineBreak(fmt.Sprintf("Pod: [%s] %s", pod.Namespace, pod.Name)))
	buf.WriteString(fmt.Sprintf("%v\n", pod.Status))
	for _, conStat := range pod.Status.ContainerStatuses {
		buf.WriteString(insertLineBreak(fmt.Sprintf("container: %s", conStat.Name)))
		buf.WriteString(fmt.Sprintf("%v\n", conStat))
		buf.WriteString(insertLineBreak("END container"))
	}
	buf.WriteString(dumpEvents(pod.Namespace, "Pod", pod.Name))
	buf.WriteString(insertLineBreak("END pod"))
	return buf.String()
}

func dumpEvents(namespace, resourceType, name string) string {
	var buf bytes.Buffer
	fields := fmt.Sprintf("involvedObject.kind=%s,involvedObject.name=%s", resourceType, name)
	events, err := k8sCore.ListEvents(namespace, metav1.ListOptions{FieldSelector: fields})
	if err != nil {
		buf.WriteString(fmt.Sprintf("%v", &scheduler.ErrFailedToGetEvents{
			Type:  resourceType,
			Name:  name,
			Cause: err.Error(),
		}))
	}
	buf.WriteString(insertLineBreak("Events:"))
	buf.WriteString(fmt.Sprintf("%v\n", events))
	return buf.String()
}

// getAffinity return Affinity spec
func getAffinity(topologyLabels []map[string]string) corev1.Affinity {
	var matchExpressions []corev1.NodeSelectorRequirement
	var nodeSelTerms []corev1.NodeSelectorTerm
	for key, value := range topologyLabels[0] {
		var values []string
		values = append(values, value)
		nodeSelecterReq := corev1.NodeSelectorRequirement{
			Key:      key,
			Operator: "In",
			Values:   values,
		}
		matchExpressions = append(matchExpressions, nodeSelecterReq)
	}
	nodeSelTerm := corev1.NodeSelectorTerm{
		MatchExpressions: matchExpressions,
	}
	nodeSelTerms = append(nodeSelTerms, nodeSelTerm)
	nodeSelector := corev1.NodeSelector{
		NodeSelectorTerms: nodeSelTerms,
	}
	nodeAff := corev1.NodeAffinity{
		RequiredDuringSchedulingIgnoredDuringExecution: &nodeSelector,
	}
	return corev1.Affinity{
		NodeAffinity: &nodeAff,
	}
}

// getLabelsFromNodeAffinit return Topology labels from appinity specs
func getLabelsFromNodeAffinity(nodeAffSpec *v1.NodeAffinity) map[string]string {
	var nodeSelTerms []corev1.NodeSelectorTerm
	var label = make(map[string]string)

	if nodeAffSpec.RequiredDuringSchedulingIgnoredDuringExecution != nil {
		nodeSelTerms = nodeAffSpec.RequiredDuringSchedulingIgnoredDuringExecution.NodeSelectorTerms
		for _, nSelTerm := range nodeSelTerms {
			matchExpressions := nSelTerm.MatchExpressions
			for _, nSelReq := range matchExpressions {
				label[nSelReq.Key] = nSelReq.Values[0]
			}
		}
	}
	return label
}

// AddNamespaceLabel adds a label key=value on the given namespace
func (k *K8s) AddNamespaceLabel(namespace string, labelMap map[string]string) error {
	ns, err := k8sCore.GetNamespace(namespace)
	if err != nil {
		return err
	}
	ns.SetLabels(labelMap)
	if _, err := k8sCore.UpdateNamespace(ns); err == nil {
		return nil
	}
	return err
}

// RemoveNamespaceLabel removes the label with key on given namespace
func (k *K8s) RemoveNamespaceLabel(namespace string, labelMap map[string]string) error {
	ns, err := k8sCore.GetNamespace(namespace)
	if err != nil {
		return err
	}
	for key := range labelMap {
		delete(ns.Labels, key)
	}
	if _, err = k8sCore.UpdateNamespace(ns); err == nil {
		return nil
	}
	return err
}

// GetNamespaceLabel gets the labels on given namespace
func (k *K8s) GetNamespaceLabel(namespace string) (map[string]string, error) {
	ns, err := k8sCore.GetNamespace(namespace)
	if err != nil {
		return nil, err
	}
	return ns.Labels, nil
}

// rotateTopologyArray Rotates topology arrays by one
func rotateTopologyArray(options *scheduler.ScheduleOptions) {
	if len(options.TopologyLabels) > 1 {
		arr := options.TopologyLabels
		firstElem := arr[0]
		arr = arr[1:]
		arr = append(arr, firstElem)
		options.TopologyLabels = arr
	}
}

func init() {
	k := &K8s{}
	scheduler.Register(SchedName, k)
}<|MERGE_RESOLUTION|>--- conflicted
+++ resolved
@@ -1057,11 +1057,24 @@
 
 	for _, appSpec := range app.SpecList {
 		t := func() (interface{}, bool, error) {
-<<<<<<< HEAD
+			obj, err := k.createAdmissionRegistrationObjects(appSpec, ns, app)
+			if err != nil {
+				return nil, true, err
+			}
+			return obj, false, nil
+		}
+		obj, err := task.DoRetryWithTimeout(t, k8sObjectCreateTimeout, DefaultRetryInterval)
+		if err != nil {
+			return nil, err
+		}
+		if obj != nil {
+			specObjects = append(specObjects, obj)
+		}
+	}
+
+	for _, appSpec := range app.SpecList {
+		t := func() (interface{}, bool, error) {
 			obj, err := k.createCustomResourceObjects(appSpec, ns, app)
-=======
-			obj, err := k.createAdmissionRegistrationObjects(appSpec, ns, app)
->>>>>>> c1f0910b
 			if err != nil {
 				return nil, true, err
 			}
@@ -4182,7 +4195,6 @@
 	return token, err
 }
 
-<<<<<<< HEAD
 // createCustomResourceObjects is used to create objects whose resource `kind` is defined by a CRD. NOTE: this is done using the `kubectl apply -f` command instead of the conventional method of using an api library
 func (k *K8s) createCustomResourceObjects(
 	spec interface{},
@@ -4235,7 +4247,8 @@
 	}
 
 	return nil
-=======
+}
+
 // createAdmissionRegistrationObjects creates objects in the `AdmissionRegistration` group (like ValidatingWebhookConfiguration)
 func (k *K8s) createAdmissionRegistrationObjects(
 	specObj interface{},
@@ -4310,7 +4323,6 @@
 	}
 
 	return nil, nil
->>>>>>> c1f0910b
 }
 
 func (k *K8s) createMigrationObjects(
