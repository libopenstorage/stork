package tests

import (
	"bufio"
	"encoding/base64"
	"encoding/csv"
	"errors"
	"flag"
	"fmt"
<<<<<<< HEAD
	"net"
	"regexp"

=======
>>>>>>> 03428b4c
	logInstance "github.com/portworx/torpedo/pkg/log"
	"net/http"

	"github.com/portworx/torpedo/pkg/aetosutil"

	"io"

	"google.golang.org/grpc/codes"
	"google.golang.org/grpc/status"

	"io/ioutil"
	"net/url"
	"os"
	"os/exec"
	"path"
	"reflect"
	"strconv"
	"strings"
	"sync"
	"time"

	"github.com/portworx/torpedo/pkg/s3utils"

	storageapi "k8s.io/api/storage/v1"
	metav1 "k8s.io/apimachinery/pkg/apis/meta/v1"

	"github.com/Azure/azure-storage-blob-go/azblob"

	"github.com/aws/aws-sdk-go/aws"
	"github.com/aws/aws-sdk-go/aws/credentials"
	"github.com/aws/aws-sdk-go/aws/session"
	"github.com/aws/aws-sdk-go/service/s3"
	"github.com/aws/aws-sdk-go/service/s3/s3manager"
	snapv1 "github.com/kubernetes-incubator/external-storage/snapshot/pkg/apis/crd/v1"
	apapi "github.com/libopenstorage/autopilot-api/pkg/apis/autopilot/v1alpha1"
	opsapi "github.com/libopenstorage/openstorage/api"
	"github.com/libopenstorage/openstorage/pkg/sched"
	storkapi "github.com/libopenstorage/stork/pkg/apis/stork/v1alpha1"
	"github.com/libopenstorage/stork/pkg/storkctl"
	"github.com/onsi/ginkgo"
	"github.com/onsi/gomega"
	api "github.com/portworx/px-backup-api/pkg/apis/v1"
	"github.com/portworx/sched-ops/k8s/core"
	"github.com/portworx/sched-ops/task"
	"github.com/portworx/torpedo/drivers"
	"github.com/portworx/torpedo/drivers/backup"
	"github.com/portworx/torpedo/drivers/monitor"
	"github.com/portworx/torpedo/drivers/node"
	torpedovolume "github.com/portworx/torpedo/drivers/volume"
	"github.com/portworx/torpedo/pkg/jirautils"
	"github.com/portworx/torpedo/pkg/osutils"
	"github.com/portworx/torpedo/pkg/pureutils"
	"github.com/portworx/torpedo/pkg/testrailuttils"
	"github.com/portworx/torpedo/pkg/units"
	"github.com/sirupsen/logrus"
	appsapi "k8s.io/api/apps/v1"
	corev1 "k8s.io/api/core/v1"
	v1 "k8s.io/api/core/v1"
	rbacv1 "k8s.io/api/rbac/v1"

	// import aks driver to invoke it's init
	_ "github.com/portworx/torpedo/drivers/node/aks"
	// import backup driver to invoke it's init
	_ "github.com/portworx/torpedo/drivers/backup/portworx"
	// import aws driver to invoke it's init
	_ "github.com/portworx/torpedo/drivers/node/aws"
	// import gke driver to invoke it's init
	_ "github.com/portworx/torpedo/drivers/node/gke"
	// import vsphere driver to invoke it's init
	_ "github.com/portworx/torpedo/drivers/node/vsphere"
	// import ibm driver to invoke it's init
	_ "github.com/portworx/torpedo/drivers/node/ibm"

	// import ssh driver to invoke it's init
	_ "github.com/portworx/torpedo/drivers/node/ssh"
	"github.com/portworx/torpedo/drivers/scheduler"

	// import scheduler drivers to invoke it's init
	_ "github.com/portworx/torpedo/drivers/scheduler/dcos"
	"github.com/portworx/torpedo/drivers/scheduler/k8s"

	// import scheduler drivers to invoke it's init
	_ "github.com/portworx/torpedo/drivers/scheduler/openshift"
	_ "github.com/portworx/torpedo/drivers/scheduler/rke"
	"github.com/portworx/torpedo/drivers/volume"

	// import portworx driver to invoke it's init
	_ "github.com/portworx/torpedo/drivers/volume/portworx"
	// import gce driver to invoke it's init
	_ "github.com/portworx/torpedo/drivers/volume/gce"
	// import aws driver to invoke it's init
	_ "github.com/portworx/torpedo/drivers/volume/aws"
	// import azure driver to invoke it's init
	_ "github.com/portworx/torpedo/drivers/volume/azure"

	// import generic csi driver to invoke it's init
	_ "github.com/portworx/torpedo/drivers/volume/generic_csi"

	// import driver to invoke it's init
	_ "github.com/portworx/torpedo/drivers/monitor/prometheus"

	context1 "context"

	"github.com/pborman/uuid"
	"gopkg.in/natefinch/lumberjack.v2"
	yaml "gopkg.in/yaml.v2"
)

const (
	// SkipClusterScopedObjects describes option for skipping deletion of cluster wide objects
	SkipClusterScopedObjects = "skipClusterScopedObjects"
)

const (
	// defaultSpecsRoot specifies the default location of the base specs directory in the Torpedo container
	defaultSpecsRoot                     = "/specs"
	schedulerCliFlag                     = "scheduler"
	nodeDriverCliFlag                    = "node-driver"
	monitorDriverCliFlag                 = "monitor-driver"
	storageDriverCliFlag                 = "storage-driver"
	backupCliFlag                        = "backup-driver"
	specDirCliFlag                       = "spec-dir"
	appListCliFlag                       = "app-list"
	logLocationCliFlag                   = "log-location"
	logLevelCliFlag                      = "log-level"
	scaleFactorCliFlag                   = "scale-factor"
	minRunTimeMinsFlag                   = "minimun-runtime-mins"
	chaosLevelFlag                       = "chaos-level"
	hyperConvergedFlag                   = "hyper-converged"
	storageUpgradeEndpointURLCliFlag     = "storage-upgrade-endpoint-url"
	storageUpgradeEndpointVersionCliFlag = "storage-upgrade-endpoint-version"
	provisionerFlag                      = "provisioner"
	storageNodesPerAZFlag                = "max-storage-nodes-per-az"
	configMapFlag                        = "config-map"
	enableStorkUpgradeFlag               = "enable-stork-upgrade"
	autopilotUpgradeImageCliFlag         = "autopilot-upgrade-version"
	csiGenericDriverConfigMapFlag        = "csi-generic-driver-config-map"
	licenseExpiryTimeoutHoursFlag        = "license_expiry_timeout_hours"
	meteringIntervalMinsFlag             = "metering_interval_mins"
	sourceClusterName                    = "source-cluster"
	destinationClusterName               = "destination-cluster"
	backupLocationName                   = "tp-blocation"
	backupScheduleNamePrefix             = "tp-bkp-schedule"
	backupScheduleScaleName              = "-scale"
	configMapName                        = "kubeconfigs"
	pxNamespace                          = "kube-system"

	pxbackupDeploymentName             = "px-backup"
	pxbackupDeploymentNamespace        = "px-backup"
	pxbackupMongodbDeploymentName      = "pxc-backup-mongodb"
	pxbackupMongodbDeploymentNamespace = "px-backup"

	milestoneFlag               = "testrail-milestone"
	testrailRunNameFlag         = "testrail-run-name"
	testrailRunIDFlag           = "testrail-run-id"
	testrailJenkinsBuildURLFlag = "testrail-jeknins-build-url"
	testRailHostFlag            = "testrail-host"
	testRailUserNameFlag        = "testrail-username"
	testRailPasswordFlag        = "testrail-password"

	jiraUserNameFlag  = "jira-username"
	jiraTokenFlag     = "jira-token"
	jiraAccountIDFlag = "jira-account-id"

	// Async DR
	pairFileName           = "cluster-pair.yaml"
	remotePairName         = "remoteclusterpair"
	remoteFilePath         = "/tmp/kubeconfig"
	appReadinessTimeout    = 10 * time.Minute
	migrationKey           = "async-dr-"
	migrationRetryTimeout  = 10 * time.Minute
	migrationRetryInterval = 10 * time.Second
	defaultClusterPairDir  = "cluster-pair"

	envSkipDiagCollection = "SKIP_DIAG_COLLECTION"

	torpedoJobNameFlag = "torpedo-job-name"
	torpedoJobTypeFlag = "torpedo-job-type"
)

//Dashboard params
const (
	enableDashBoardFlag = "enable-dash"
	userFlag            = "user"
	testTypeFlag        = "test-type"
	testDescriptionFlag = "test-desc"
	testTagsFlag        = "test-tags"
	testSetIDFlag       = "testset-id"
	testBranchFlag      = "branch"
	testProductFlag     = "product"
)

// Backup constants
const (
	BackupNamePrefix                  = "tp-backup"
	BackupRestoreCompletionTimeoutMin = 20
	CredName                          = "tp-backup-cred"
	KubeconfigDirectory               = "/tmp"
	RetrySeconds                      = 10
	BackupScheduleAllName             = "-all"
	SchedulePolicyAllName             = "schedule-policy-all"
	SchedulePolicyScaleName           = "schedule-policy-scale"
	BucketNamePrefix                  = "tp-backup-bucket"
)

const (
	oneMegabytes                          = 1024 * 1024
	defaultScheduler                      = "k8s"
	defaultNodeDriver                     = "ssh"
	defaultMonitorDriver                  = "prometheus"
	defaultStorageDriver                  = "pxd"
	defaultLogLocation                    = "/testresults/"
	defaultBundleLocation                 = "/var/cores"
	defaultLogLevel                       = "debug"
	defaultAppScaleFactor                 = 1
	defaultMinRunTimeMins                 = 0
	defaultChaosLevel                     = 5
	defaultStorageUpgradeEndpointURL      = "https://install.portworx.com"
	defaultStorageUpgradeEndpointVersion  = "2.1.1"
	defaultStorageProvisioner             = "portworx"
	defaultStorageNodesPerAZ              = 2
	defaultAutoStorageNodeRecoveryTimeout = 30 * time.Minute
	specObjAppWorkloadSizeEnvVar          = "SIZE"
	defaultLicenseExpiryTimeoutHours      = 1 * time.Hour
	defaultMeteringIntervalMins           = 10 * time.Minute
	authTokenParam                        = "auth-token"
	defaultTorpedoJob                     = "torpedo-job"
	defaultTorpedoJobType                 = "functional"
)

const (
	waitResourceCleanup       = 2 * time.Minute
	defaultTimeout            = 5 * time.Minute
	defaultVolScaleTimeout    = 2 * time.Minute
	defaultRetryInterval      = 10 * time.Second
	defaultCmdTimeout         = 20 * time.Second
	defaultCmdRetryInterval   = 5 * time.Second
	defaultDriverStartTimeout = 10 * time.Minute
)

const (
	pxctlCDListCmd = "pxctl cd list"
)

const (
	post_install_hook_pod = "pxcentral-post-install-hook"
	quick_maintenance_pod = "quick-maintenance-repo"
	full_maintenance_pod  = "full-maintenance-repo"
	taskNamePrefix        = "backupcreaterestore"
	orgID                 = "default"
)

var (
	create_pre_rule  = false
	create_post_rule = false
	// User should keep updating the below 3 datas
	pre_rule_app   = []string{"cassandra", "postgres"}
	post_rule_app  = []string{"cassandra"}
	app_parameters = map[string]map[string]string{
		"cassandra": {"pre_action_list": "nodetool flush -- keyspace1;", "post_action_list": "nodetool verify -- keyspace1;", "background": "false", "run_in_single_pod": "false"},
		"postgres":  {"pre_action_list": "PGPASSWORD=$POSTGRES_PASSWORD; psql -U '$POSTGRES_USER' -c 'CHECKPOINT';", "background": "false", "run_in_single_pod": "false"},
	}
)

var (
	errPureFileSnapshotNotSupported    = errors.New("snapshot feature is not supported for pure_file volumes")
	errPureCloudsnapNotSupported       = errors.New("cloudsnap feature is not supported for pure volumes")
	errPureGroupsnapNotSupported       = errors.New("groupsnap feature is not supported for pure volumes")
	errUnexpectedSizeChangeAfterPureIO = errors.New("the size change in bytes is not expected after write to Pure volume")
)

var (
	context = ginkgo.Context
	fail    = ginkgo.Fail
	// Step is an alias for ginko "By" which represents a step in the spec
	Step          = ginkgo.By
	expect        = gomega.Expect
	haveOccurred  = gomega.HaveOccurred
	beEmpty       = gomega.BeEmpty
	beNil         = gomega.BeNil
	equal         = gomega.Equal
	contain       = gomega.ContainSubstring
	beTrue        = gomega.BeTrue
	beNumerically = gomega.BeNumerically
)

// Backup vars
var (
	// OrgID is pxbackup OrgID
	OrgID      string
	BucketName string
	// CloudCredUID is pxbackup cloud cred UID
	CloudCredUID string
	// BackupLocationUID is pxbackup backupLocation UID
	BackupLocationUID                    string
	BackupScheduleAllUID                 string
	SchedulePolicyAllUID                 string
	ScheduledBackupAllNamespacesInterval time.Duration
	BackupScheduleScaleUID               string
	SchedulePolicyScaleUID               string
	ScheduledBackupScaleInterval         time.Duration
	contextsCreated                      []*scheduler.Context
)

var (
	testRailHostname string
	testRailUsername string
	testRailPassword string
)

var (
	jiraUserName string
	jiraToken    string
)

const (
	rootLogDir   = "/root/logs"
	diagsDirPath = "diags.pwx.dev.purestorage.com:/var/lib/osd/pxns/688230076034934618"
)

var log *logrus.Logger

//TpLogPath torpedo log path
var tpLogPath string
var suiteLogger *lumberjack.Logger

//TestLogger for logging test logs
var TestLogger *lumberjack.Logger
var dash *aetosutil.Dashboard
var post_rule_uid string
var pre_rule_uid string

// InitInstance is the ginkgo spec for initializing torpedo
func InitInstance() {
	var err error
	var token string

	err = Inst().S.Init(scheduler.InitOptions{
		SpecDir:                          Inst().SpecDir,
		VolDriverName:                    Inst().V.String(),
		NodeDriverName:                   Inst().N.String(),
		MonitorDriverName:                Inst().M.String(),
		SecretConfigMapName:              Inst().ConfigMap,
		CustomAppConfig:                  Inst().CustomAppConfig,
		StorageProvisioner:               Inst().Provisioner,
		SecretType:                       Inst().SecretType,
		VaultAddress:                     Inst().VaultAddress,
		VaultToken:                       Inst().VaultToken,
		PureVolumes:                      Inst().PureVolumes,
		PureSANType:                      Inst().PureSANType,
		RunCSISnapshotAndRestoreManyTest: Inst().RunCSISnapshotAndRestoreManyTest,
		HelmValuesConfigMapName:          Inst().HelmValuesConfigMap,
		Logger:                           Inst().Logger,
	})
	if err != nil {
		log.Errorf("Error occured while Scheduler Driver Initialization, Err: %v", err)
	}
	expect(err).NotTo(haveOccurred())

	if Inst().ConfigMap != "" {
		log.Infof("Using Config Map: %s ", Inst().ConfigMap)
		token, err = Inst().S.GetTokenFromConfigMap(Inst().ConfigMap)
		expect(err).NotTo(haveOccurred())
		log.Infof("Token used for initializing: %s ", token)
	} else {
		token = ""
	}

	err = Inst().N.Init(node.InitOptions{
		SpecDir: Inst().SpecDir,
		Logger:  Inst().Logger,
	})
	if err != nil {
		log.Errorf("Error occured while Node Driver Initialization, Err: %v", err)
	}
	expect(err).NotTo(haveOccurred())

	err = Inst().V.Init(Inst().S.String(), Inst().N.String(), token, Inst().Provisioner, Inst().CsiGenericDriverConfigMap, Inst().Logger)
	if err != nil {
		log.Errorf("Error occured while Volume Driver Initialization, Err: %v", err)
	}
	expect(err).NotTo(haveOccurred())

	err = Inst().M.Init(Inst().JobName, Inst().JobType)
	expect(err).NotTo(haveOccurred())

	if Inst().Backup != nil {
		err = Inst().Backup.Init(Inst().S.String(), Inst().N.String(), Inst().V.String(), token)
		if err != nil {
			log.Errorf("Error occured while Backup Driver Initialization, Err: %v", err)
		}
		expect(err).NotTo(haveOccurred())
	}
	if testRailHostname != "" && testRailUsername != "" && testRailPassword != "" {
		err = testrailuttils.Init(testRailHostname, testRailUsername, testRailPassword)
		if err == nil {
			if testrailuttils.MilestoneName == "" || testrailuttils.RunName == "" || testrailuttils.JobRunID == "" {
				err = fmt.Errorf("not all details provided to update testrail")
				log.Errorf("Err: %v", err)
				expect(err).NotTo(haveOccurred())
			}
			testrailuttils.CreateMilestone()
		}
	} else {
		log.Debugf("Not all information to connect to testrail is provided, skipping updates to testrail")
	}

	if jiraUserName != "" && jiraToken != "" {
		log.Info("Initializing JIRA connection")
		jirautils.Init(jiraUserName, jiraToken)

	} else {
		log.Debugf("Not all information to connect to JIRA is provided.")
	}

	pxVersion, err := Inst().V.GetDriverVersion()
	if err != nil {
		log.Errorf(err.Error())
		expect(err).NotTo(haveOccurred())
	}
	commitID := strings.Split(pxVersion, "-")[1]
	t := Inst().Dash.TestSet
	t.CommitID = commitID
	t.Tags = append(t.Tags, pxVersion)
}

// ValidateCleanup checks that there are no resource leaks after the test run
func ValidateCleanup() {
	Step("validate cleanup of resources used by the test suite", func() {
		dash.Info("validate cleanup of resources used by the test suite")
		t := func() (interface{}, bool, error) {
			if err := Inst().V.ValidateVolumeCleanup(); err != nil {
				return "", true, err
			}

			return "", false, nil
		}

		_, err := task.DoRetryWithTimeout(t, waitResourceCleanup, 10*time.Second)
		if err != nil {
			log.Info("an error occurred, collecting bundle")
			CollectSupport()
		}
		dash.VerifyFatal(err, nil, "verify if an error occurred while validating clean up")
	})
}

func processError(err error, errChan ...*chan error) {
	// if errChan is provided then just push err to on channel
	// Useful for frameworks like longevity that must continue
	// execution and must not fail immediately
	if len(errChan) > 0 {
		log.Error(err)
		updateChannel(err, errChan...)
	} else {
		dash.VerifyFatal(err, nil, fmt.Sprintf("Verify if error occured.Err: %v", err))
	}
}

func updateChannel(err error, errChan ...*chan error) {
	if len(errChan) > 0 && err != nil {
		*errChan[0] <- err
	}
}

// ValidateContext is the ginkgo spec for validating a scheduled context
func ValidateContext(ctx *scheduler.Context, errChan ...*chan error) {
	defer func() {
		if len(errChan) > 0 {
			close(*errChan[0])
		}
	}()
	ginkgo.Describe(fmt.Sprintf("For validation of %s app", ctx.App.Key), func() {
		var timeout time.Duration
		dash.Info(fmt.Sprintf("Validating %s app", ctx.App.Key))
		appScaleFactor := time.Duration(Inst().GlobalScaleFactor)
		if ctx.ReadinessTimeout == time.Duration(0) {
			timeout = appScaleFactor * defaultTimeout
		} else {
			timeout = appScaleFactor * ctx.ReadinessTimeout
		}

		Step(fmt.Sprintf("validate %s app's volumes", ctx.App.Key), func() {
			if !ctx.SkipVolumeValidation {
				dash.Info(fmt.Sprintf("Validating %s app's volumes", ctx.App.Key))
				ValidateVolumes(ctx, errChan...)
			}
		})

		stepLog := fmt.Sprintf("wait for %s app to start running", ctx.App.Key)

		Step(stepLog, func() {
			dash.Info(stepLog)
			err := Inst().S.WaitForRunning(ctx, timeout, defaultRetryInterval)
			if err != nil {
				processError(err, errChan...)
				return
			}
		})

		// Validating Topology Labels for apps if Topology is enabled
		if len(Inst().TopologyLabels) > 0 {
			stepLog = fmt.Sprintf("validate topology labels for %s app", ctx.App.Key)
			Step(stepLog, func() {
				dash.Info(stepLog)
				err := Inst().S.ValidateTopologyLabel(ctx)
				if err != nil {
					processError(err, errChan...)
					return
				}
			})
		}
		stepLog = fmt.Sprintf("validate if %s app's volumes are setup", ctx.App.Key)

		Step(stepLog, func() {
			if ctx.SkipVolumeValidation {
				return
			}
			dash.Info(fmt.Sprintf("validate if %s app's volumes are setup", ctx.App.Key))

			vols, err := Inst().S.GetVolumes(ctx)
			// Fixing issue where it is priniting nil
			if err != nil {
				processError(err, errChan...)
			}

			for _, vol := range vols {
				stepLog = fmt.Sprintf("validate if %s app's volume: %v is setup", ctx.App.Key, vol)
				Step(stepLog, func() {
					log.Infof(stepLog)
					err := Inst().V.ValidateVolumeSetup(vol)
					if err != nil {
						processError(err, errChan...)
					}
				})
			}
		})
	})
}

// ValidateContextForPureVolumesSDK is the ginkgo spec for validating a scheduled context
func ValidateContextForPureVolumesSDK(ctx *scheduler.Context, errChan ...*chan error) {
	defer func() {
		if len(errChan) > 0 {
			close(*errChan[0])
		}
	}()
	ginkgo.Describe(fmt.Sprintf("For validation of %s app", ctx.App.Key), func() {
		var timeout time.Duration
		appScaleFactor := time.Duration(Inst().GlobalScaleFactor)
		if ctx.ReadinessTimeout == time.Duration(0) {
			timeout = appScaleFactor * defaultTimeout
		} else {
			timeout = appScaleFactor * ctx.ReadinessTimeout
		}
		Step(fmt.Sprintf("validate %s app's volumes", ctx.App.Key), func() {
			if !ctx.SkipVolumeValidation {
				ValidatePureSnapshotsSDK(ctx, errChan...)
			}
		})

		Step(fmt.Sprintf("validate %s app's volumes resizing ", ctx.App.Key), func() {
			if !ctx.SkipVolumeValidation {
				ValidateResizePurePVC(ctx, errChan...)
			}
		})

		Step(fmt.Sprintf("wait for %s app to start running", ctx.App.Key), func() {
			err := Inst().S.WaitForRunning(ctx, timeout, defaultRetryInterval)
			processError(err, errChan...)
		})

		Step(fmt.Sprintf("validate %s app's volumes statistics ", ctx.App.Key), func() {
			if !ctx.SkipVolumeValidation {
				ValidatePureVolumeStatisticsDynamicUpdate(ctx, errChan...)
			}
		})

		Step(fmt.Sprintf("validate %s app's pure volumes has no replicaset", ctx.App.Key), func() {
			if !ctx.SkipVolumeValidation {
				ValidatePureVolumeNoReplicaSet(ctx, errChan...)
			}
		})

		Step(fmt.Sprintf("validate %s app's pure volumes cloning", ctx.App.Key), func() {
			if !ctx.SkipVolumeValidation {
				ValidateCSIVolumeClone(ctx, errChan...)
			}
		})

		Step(fmt.Sprintf("validate %s app's pure volumes snapshot and restore", ctx.App.Key), func() {
			if !ctx.SkipVolumeValidation {
				ValidateCSISnapshotAndRestore(ctx, errChan...)
			}
		})

		Step(fmt.Sprintf("validate %s app's pure volume snapshot and restoring to many volumes", ctx.App.Key), func() {
			if !ctx.SkipVolumeValidation {
				ValidatePureVolumeLargeNumOfClones(ctx, errChan...)
			}
		})

		Step(fmt.Sprintf("validate %s px pool expansion when pure volumes attached", ctx.App.Key), func() {
			if !ctx.SkipVolumeValidation {
				ValidatePoolExpansionWithPureVolumes(ctx, errChan...)
			}
		})

		Step(fmt.Sprintf("validate if %s app's volumes are setup", ctx.App.Key), func() {
			if ctx.SkipVolumeValidation {
				return
			}

			vols, err := Inst().S.GetVolumes(ctx)
			processError(err, errChan...)

			for _, vol := range vols {
				Step(fmt.Sprintf("validate if %s app's volume: %v is setup", ctx.App.Key, vol), func() {
					err := Inst().V.ValidateVolumeSetup(vol)
					processError(err, errChan...)
				})
			}
		})
	})
}

// ValidateContextForPureVolumesPXCTL is the ginkgo spec for validating a scheduled context
func ValidateContextForPureVolumesPXCTL(ctx *scheduler.Context, errChan ...*chan error) {
	defer func() {
		if len(errChan) > 0 {
			close(*errChan[0])
		}
	}()
	ginkgo.Describe(fmt.Sprintf("For validation of %s app", ctx.App.Key), func() {
		var timeout time.Duration
		appScaleFactor := time.Duration(Inst().GlobalScaleFactor)
		if ctx.ReadinessTimeout == time.Duration(0) {
			timeout = appScaleFactor * defaultTimeout
		} else {
			timeout = appScaleFactor * ctx.ReadinessTimeout
		}

		Step(fmt.Sprintf("validate %s app's volumes for pxctl", ctx.App.Key), func() {
			if !ctx.SkipVolumeValidation {
				ValidatePureVolumesPXCTL(ctx, errChan...)
			}
		})

		Step(fmt.Sprintf("validate %s app's snapshots for pxctl", ctx.App.Key), func() {
			if !ctx.SkipVolumeValidation {
				ValidatePureSnapshotsPXCTL(ctx, errChan...)
			}
		})

		Step(fmt.Sprintf("validate %s app's volumes resizing ", ctx.App.Key), func() {
			if !ctx.SkipVolumeValidation {
				ValidateResizePurePVC(ctx, errChan...)
			}
		})

		Step(fmt.Sprintf("wait for %s app to start running", ctx.App.Key), func() {
			err := Inst().S.WaitForRunning(ctx, timeout, defaultRetryInterval)
			processError(err, errChan...)
		})

		Step(fmt.Sprintf("validate %s app's volumes statistics ", ctx.App.Key), func() {
			if !ctx.SkipVolumeValidation {
				ValidatePureVolumeStatisticsDynamicUpdate(ctx, errChan...)
			}
		})

		Step(fmt.Sprintf("validate %s app's pure volumes has no replicaset", ctx.App.Key), func() {
			if !ctx.SkipVolumeValidation {
				ValidatePureVolumeNoReplicaSet(ctx, errChan...)
			}
		})

		Step(fmt.Sprintf("validate %s app's pure volumes cloning", ctx.App.Key), func() {
			if !ctx.SkipVolumeValidation {
				ValidateCSIVolumeClone(ctx, errChan...)
			}
		})

		Step(fmt.Sprintf("validate %s app's pure volumes snapshot and restore", ctx.App.Key), func() {
			if !ctx.SkipVolumeValidation {
				ValidateCSISnapshotAndRestore(ctx, errChan...)
			}
		})

		Step(fmt.Sprintf("validate %s app's pure volume snapshot and restoring to many volumes", ctx.App.Key), func() {
			if !ctx.SkipVolumeValidation {
				ValidatePureVolumeLargeNumOfClones(ctx, errChan...)
			}
		})

		Step(fmt.Sprintf("validate %s px pool expansion when pure volumes attached", ctx.App.Key), func() {
			if !ctx.SkipVolumeValidation {
				ValidatePoolExpansionWithPureVolumes(ctx, errChan...)
			}
		})

		Step(fmt.Sprintf("validate if %s app's volumes are setup", ctx.App.Key), func() {
			if ctx.SkipVolumeValidation {
				return
			}

			vols, err := Inst().S.GetVolumes(ctx)
			processError(err, errChan...)

			for _, vol := range vols {
				Step(fmt.Sprintf("validate if %s app's volume: %v is setup", ctx.App.Key, vol), func() {
					err := Inst().V.ValidateVolumeSetup(vol)
					processError(err, errChan...)
				})
			}
		})
	})
}

// ValidateVolumes is the ginkgo spec for validating volumes of a context
func ValidateVolumes(ctx *scheduler.Context, errChan ...*chan error) {
	context("For validation of an app's volumes", func() {
		var err error
		Step(fmt.Sprintf("inspect %s app's volumes", ctx.App.Key), func() {
			vols, err := Inst().S.GetVolumes(ctx)
			if err != nil {
				log.Errorf("Failed to get app %s's volumes", ctx.App.Key)
				processError(err, errChan...)
			}
			volScaleFactor := 1
			if len(vols) > 10 {
				// Take into account the number of volumes in the app. More volumes will
				// take longer to format if the backend storage has limited bandwidth. Even if the
				// GlobalScaleFactor is 1, high number of volumes in a single app instance
				// may slow things down.
				volScaleFactor = len(vols) / 10
				log.Infof("Using vol scale factor of %d for app %s", volScaleFactor, ctx.App.Key)
			}
			scaleFactor := time.Duration(Inst().GlobalScaleFactor * volScaleFactor)
			err = Inst().S.ValidateVolumes(ctx, scaleFactor*defaultVolScaleTimeout, defaultRetryInterval, nil)
			if err != nil {
				processError(err, errChan...)
			}
		})

		var vols map[string]map[string]string
		Step(fmt.Sprintf("get %s app's volume's custom parameters", ctx.App.Key), func() {
			vols, err = Inst().S.GetVolumeParameters(ctx)
			if err != nil {
				processError(err, errChan...)
			}
		})

		for vol, params := range vols {
			if Inst().ConfigMap != "" {
				params[authTokenParam], err = Inst().S.GetTokenFromConfigMap(Inst().ConfigMap)
				if err != nil {
					processError(err, errChan...)
				}
			}
			if ctx.RefreshStorageEndpoint {
				params["refresh-endpoint"] = "true"
			}
			Step(fmt.Sprintf("get %s app's volume: %s inspected by the volume driver", ctx.App.Key, vol), func() {
				err = Inst().V.ValidateCreateVolume(vol, params)
				if err != nil {
					processError(err, errChan...)
				}
			})
		}
	})
}

// ValidatePureSnapshotsSDK is the ginkgo spec for validating Pure direct access volume snapshots using API for a context
func ValidatePureSnapshotsSDK(ctx *scheduler.Context, errChan ...*chan error) {
	context("For validation of an app's volumes", func() {
		var err error
		Step(fmt.Sprintf("inspect %s app's volumes", ctx.App.Key), func() {
			appScaleFactor := time.Duration(Inst().GlobalScaleFactor)
			err = Inst().S.ValidateVolumes(ctx, appScaleFactor*defaultTimeout, defaultRetryInterval, nil)
			processError(err, errChan...)
		})

		var vols map[string]map[string]string
		Step(fmt.Sprintf("get %s app's volume's custom parameters", ctx.App.Key), func() {
			vols, err = Inst().S.GetVolumeParameters(ctx)
			processError(err, errChan...)
		})

		for vol, params := range vols {
			if Inst().ConfigMap != "" {
				params[authTokenParam], err = Inst().S.GetTokenFromConfigMap(Inst().ConfigMap)
				processError(err, errChan...)
			}
			if ctx.RefreshStorageEndpoint {
				params["refresh-endpoint"] = "true"
			}
			Step(fmt.Sprintf("get %s app's volume: %s inspected by the volume driver", ctx.App.Key, vol), func() {
				err = Inst().V.ValidateCreateVolume(vol, params)
				processError(err, errChan...)
			})
			Step(fmt.Sprintf("get %s app's volume: %s then create local snapshot", ctx.App.Key, vol), func() {
				err = Inst().V.ValidateCreateSnapshot(vol, params)
				if params["backend"] == k8s.PureBlock {
					expect(err).To(beNil(), "unexpected error creating pure_block snapshot")
				} else if params["backend"] == k8s.PureFile {
					expect(err).NotTo(beNil(), "error expected but no error received while creating pure_file snapshot")
					if err != nil {
						expect(err.Error()).To(contain(errPureFileSnapshotNotSupported.Error()), "incorrect error received creating pure_file snapshot")
					}
				}
			})
			Step(fmt.Sprintf("get %s app's volume: %s then create cloudsnap", ctx.App.Key, vol), func() {
				err = Inst().V.ValidateCreateCloudsnap(vol, params)
				expect(err).NotTo(beNil(), "error expected but no error received while creating Pure cloudsnap")
				if err != nil {
					expect(err.Error()).To(contain(errPureCloudsnapNotSupported.Error()), "incorrect error received creating Pure cloudsnap")
				}
			})
		}
	})
}

// ValidatePureVolumesPXCTL is the ginkgo spec for validating FA/FB DA volumes using PXCTL for a context
func ValidatePureVolumesPXCTL(ctx *scheduler.Context, errChan ...*chan error) {
	context("For validation of an app's volumes", func() {
		var err error
		Step(fmt.Sprintf("inspect %s app's volumes", ctx.App.Key), func() {
			appScaleFactor := time.Duration(Inst().GlobalScaleFactor)
			err = Inst().S.ValidateVolumes(ctx, appScaleFactor*defaultTimeout, defaultRetryInterval, nil)
			processError(err, errChan...)
		})

		var vols map[string]map[string]string
		Step(fmt.Sprintf("get %s app's volume's custom parameters", ctx.App.Key), func() {
			vols, err = Inst().S.GetVolumeParameters(ctx)
			processError(err, errChan...)
		})

		for vol := range vols {
			Step(fmt.Sprintf("get %s app's volume: %s then check that it appears in pxctl", ctx.App.Key, vol), func() {
				err = Inst().V.ValidateVolumeInPxctlList(vol)
				expect(err).To(beNil(), "unexpected error validating volume appears in pxctl list")
			})
		}
	})
}

// ValidatePureSnapshotsPXCTL is the ginkgo spec for validating FADA volume snapshots using PXCTL for a context
func ValidatePureSnapshotsPXCTL(ctx *scheduler.Context, errChan ...*chan error) {
	context("For validation of an app's volumes", func() {
		var (
			err  error
			vols map[string]map[string]string
		)
		Step(fmt.Sprintf("get %s app's volume's custom parameters", ctx.App.Key), func() {
			vols, err = Inst().S.GetVolumeParameters(ctx)
			processError(err, errChan...)
		})

		for vol, params := range vols {
			Step(fmt.Sprintf("get %s app's volume: %s then create snapshot using pxctl", ctx.App.Key, vol), func() {
				err = Inst().V.ValidateCreateSnapshotUsingPxctl(vol)
				if params["backend"] == k8s.PureBlock {
					expect(err).To(beNil(), "unexpected error creating pure_block snapshot")
				} else if params["backend"] == k8s.PureFile {
					expect(err).NotTo(beNil(), "error expected but no error received while creating pure_file snapshot")
					if err != nil {
						expect(err.Error()).To(contain(errPureFileSnapshotNotSupported.Error()), "incorrect error received creating pure_file snapshot")
					}
				}
			})
			Step(fmt.Sprintf("get %s app's volume: %s then create cloudsnap using pxctl", ctx.App.Key, vol), func() {
				err = Inst().V.ValidateCreateCloudsnapUsingPxctl(vol)
				expect(err).NotTo(beNil(), "error expected but no error received while creating Pure cloudsnap")
				if err != nil {
					expect(err.Error()).To(contain(errPureCloudsnapNotSupported.Error()), "incorrect error received creating Pure cloudsnap")
				}
			})
		}
		Step("validating groupsnap for using pxctl", func() {
			err = Inst().V.ValidateCreateGroupSnapshotUsingPxctl()
			expect(err).NotTo(beNil(), "error expected but no error received while creating Pure groupsnap")
			if err != nil {
				expect(err.Error()).To(contain(errPureGroupsnapNotSupported.Error()), "incorrect error received creating Pure groupsnap")
			}
		})
	})
}

// ValidateResizePurePVC is the ginkgo spec for validating resize of volumes
func ValidateResizePurePVC(ctx *scheduler.Context, errChan ...*chan error) {
	context("For validation of an resizing pvc", func() {
		var err error
		Step(fmt.Sprintf("inspect %s app's volumes", ctx.App.Key), func() {
			appScaleFactor := time.Duration(Inst().GlobalScaleFactor)
			err = Inst().S.ValidateVolumes(ctx, appScaleFactor*defaultTimeout, defaultRetryInterval, nil)
			processError(err, errChan...)
		})

		Step("validating resizing pvcs", func() {
			_, err = Inst().S.ResizeVolume(ctx, "")
			expect(err).To(beNil(), "unexpected error resizing Pure PVC")
		})

		// TODO: add more checks (is the PVC resized in the pod?), we currently only check that the
		//       CSI resize succeeded.
	})
}

// ValidatePureVolumeNoReplicaSet is the ginko spec for validating empty replicaset for pure volumes
func ValidatePureVolumeNoReplicaSet(ctx *scheduler.Context, errChan ...*chan error) {
	context("For validation of an resizing pvc", func() {
		var err error
		Step(fmt.Sprintf("inspect %s app's volumes", ctx.App.Key), func() {
			appScaleFactor := time.Duration(Inst().GlobalScaleFactor)
			err = Inst().S.ValidateVolumes(ctx, appScaleFactor*defaultTimeout, defaultRetryInterval, nil)
			processError(err, errChan...)
		})
		var vols []*volume.Volume
		Step(fmt.Sprintf("get %s app's pure volumes", ctx.App.Key), func() {
			vols, err = Inst().S.GetVolumes(ctx)
			processError(err, errChan...)
		})

		err = Inst().V.ValidatePureVolumesNoReplicaSets(vols[0].ID, make(map[string]string))
		expect(err).NotTo(haveOccurred(), "failed to validate that no replica sets present for Pure volume")

	})
}

// ValidatePureVolumeStatisticsDynamicUpdate is the ginkgo spec for validating dynamic update of byteUsed statistic for pure volumes
func ValidatePureVolumeStatisticsDynamicUpdate(ctx *scheduler.Context, errChan ...*chan error) {
	context("For validation of a resizing pvc", func() {
		var err error
		Step(fmt.Sprintf("inspect %s app's volumes", ctx.App.Key), func() {
			appScaleFactor := time.Duration(Inst().GlobalScaleFactor)
			err = Inst().S.ValidateVolumes(ctx, appScaleFactor*defaultTimeout, defaultRetryInterval, nil)
			processError(err, errChan...)
		})
		var vols []*volume.Volume
		Step(fmt.Sprintf("get %s app's pure volumes", ctx.App.Key), func() {
			vols, err = Inst().S.GetVolumes(ctx)
			processError(err, errChan...)
		})
		byteUsedInitial, err := Inst().V.ValidateGetByteUsedForVolume(vols[0].ID, make(map[string]string))
		fmt.Printf("initially the byteUsed is %v\n", byteUsedInitial)
		// get the pod for this pvc
		pods, err := Inst().S.GetPodsForPVC(vols[0].Name, vols[0].Namespace)
		processError(err, errChan...)

		mountPath, bytesToWrite := pureutils.GetAppDataDir(pods[0].Namespace)

		// write to the Direct Access volume
		ddCmd := fmt.Sprintf("dd bs=512 count=%d if=/dev/urandom of=%s/myfile", bytesToWrite/512, mountPath)
		cmdArgs := []string{"exec", "-it", pods[0].Name, "-n", pods[0].Namespace, "--", "bash", "-c", ddCmd}
		err = osutils.Kubectl(cmdArgs)
		processError(err, errChan...)
		fmt.Println("sleeping to let volume usage get reflected")
		// wait until the backends size is reflected before making the REST call
		time.Sleep(time.Minute * 2)

		byteUsedAfter, err := Inst().V.ValidateGetByteUsedForVolume(vols[0].ID, make(map[string]string))
		fmt.Printf("after writing random bytes to the file the byteUsed in volume %s is %v\n", vols[0].ID, byteUsedAfter)
		expect(byteUsedAfter > byteUsedInitial).To(beTrue(), "bytes used did not increase after writing random bytes to the file")

	})
}

// ValidateCSISnapshotAndRestore is the ginkgo spec for validating actually creating a FADA snapshot, restoring and verifying the content
func ValidateCSISnapshotAndRestore(ctx *scheduler.Context, errChan ...*chan error) {
	context("For validation of an snapshot and restoring", func() {
		var err error
		timestamp := strconv.Itoa(int(time.Now().Unix()))
		snapShotClassName := PureSnapShotClass + "-" + timestamp
		if _, err := Inst().S.CreateCsiSnapshotClass(snapShotClassName, "Delete"); err != nil {
			logrus.Errorf("Create volume snapshot class failed with error: [%v]", err)
			expect(err).NotTo(haveOccurred(), "failed to create snapshot class")
		}

		var vols []*volume.Volume
		Step(fmt.Sprintf("get %s app's pure volumes", ctx.App.Key), func() {
			vols, err = Inst().S.GetPureVolumes(ctx, "pure_block")
			processError(err, errChan...)
		})
		if len(vols) == 0 {
			logrus.Warnf("No FlashArray DirectAccess volumes, skipping")
			processError(err, errChan...)
		} else {
			request := scheduler.CSISnapshotRequest{
				Namespace:         vols[0].Namespace,
				Timestamp:         timestamp,
				OriginalPVCName:   vols[0].Name,
				SnapName:          "basic-csi-snapshot-" + timestamp,
				RestoredPVCName:   "csi-restored-" + timestamp,
				SnapshotclassName: snapShotClassName,
			}
			err = Inst().S.CSISnapshotTest(ctx, request)
			processError(err, errChan...)
			// the snap name shown in pxctl isn't the CSI snapshot name, it's original PV name + "-snap"
			var volMap map[string]map[string]string
			Step(fmt.Sprintf("get %s app's volume's custom parameters", ctx.App.Key), func() {
				volMap, err = Inst().S.GetVolumeParameters(ctx)
				processError(err, errChan...)
			})
			for k, v := range volMap {
				if v["pvc_name"] == vols[0].Name && v["pvc_namespace"] == vols[0].Namespace {
					Step(fmt.Sprintf("get %s app's snapshot: %s then check that it appears in pxctl", ctx.App.Key, k), func() {
						err = Inst().V.ValidateVolumeInPxctlList(fmt.Sprint(k, "-snap"))
						expect(err).To(beNil(), "unexpected error validating snapshot appears in pxctl list")
					})
					break
				}

			}

		}
	})
}

// ValidateCSIVolumeClone is the ginkgo spec for cloning a volume and verifying the content
func ValidateCSIVolumeClone(ctx *scheduler.Context, errChan ...*chan error) {
	context("For validation of an cloning", func() {
		var err error
		var vols []*volume.Volume
		Step(fmt.Sprintf("get %s app's pure volumes", ctx.App.Key), func() {
			vols, err = Inst().S.GetPureVolumes(ctx, "pure_block")
			processError(err, errChan...)
		})
		if len(vols) == 0 {
			logrus.Warnf("No FlashArray DirectAccess volumes, skipping")
			processError(err, errChan...)
		} else {
			timestamp := strconv.Itoa(int(time.Now().Unix()))
			request := scheduler.CSICloneRequest{
				Timestamp:       timestamp,
				Namespace:       vols[0].Namespace,
				OriginalPVCName: vols[0].Name,
				RestoredPVCName: "csi-cloned-" + timestamp,
			}

			err = Inst().S.CSICloneTest(ctx, request)
			processError(err, errChan...)
		}
	})
}

// ValidatePureVolumeLargeNumOfClones is the ginkgo spec for restoring a snapshot to many volumes
func ValidatePureVolumeLargeNumOfClones(ctx *scheduler.Context, errChan ...*chan error) {
	context("For validation of an restoring large number of volumes from a snapshot", func() {
		var err error
		timestamp := strconv.Itoa(int(time.Now().Unix()))
		snapShotClassName := PureSnapShotClass + "." + timestamp
		if _, err := Inst().S.CreateCsiSnapshotClass(snapShotClassName, "Delete"); err != nil {
			logrus.Errorf("Create volume snapshot class failed with error: [%v]", err)
			expect(err).NotTo(haveOccurred(), "failed to create snapshot class")
		}

		var vols []*volume.Volume
		Step(fmt.Sprintf("get %s app's pure volumes", ctx.App.Key), func() {
			vols, err = Inst().S.GetPureVolumes(ctx, "pure_block")
			processError(err, errChan...)
		})
		if len(vols) == 0 {
			logrus.Warnf("No FlashArray DirectAccess volumes, skipping")
			processError(err, errChan...)
		} else {
			request := scheduler.CSISnapshotRequest{
				Namespace:         vols[0].Namespace,
				Timestamp:         timestamp,
				OriginalPVCName:   vols[0].Name,
				SnapName:          "basic-csi-snapshot-many" + timestamp,
				RestoredPVCName:   "csi-restored-many" + timestamp,
				SnapshotclassName: snapShotClassName,
			}
			err = Inst().S.CSISnapshotAndRestoreMany(ctx, request)
			processError(err, errChan...)
		}
	})
}

// ValidatePoolExpansionWithPureVolumes is the ginkgo spec for executing a pool expansion when FA/FB volumes is attached
func ValidatePoolExpansionWithPureVolumes(ctx *scheduler.Context, errChan ...*chan error) {
	context("For validation of an expanding storage pools while FA/FB volumes are attached", func() {
		pools, err := Inst().V.ListStoragePools(metav1.LabelSelector{})
		if err != nil {
			err = fmt.Errorf("error getting storage pools list. Err: %v", err)
			logrus.Error(err.Error())
			processError(err, errChan...)
		}

		if len(pools) == 0 {
			err = fmt.Errorf("length of pools should be greater than 0")
			processError(err, errChan...)
		}
		for _, pool := range pools {
			initialPoolSize := pool.TotalSize / units.GiB
			err = Inst().V.ResizeStoragePoolByPercentage(pool.Uuid, opsapi.SdkStoragePool_RESIZE_TYPE_RESIZE_DISK, 20)
			if err != nil {
				err = fmt.Errorf("error initiating pool [%v ] %v: [%v]", pool.Uuid, opsapi.SdkStoragePool_RESIZE_TYPE_RESIZE_DISK, err.Error())
				logrus.Error(err.Error())
			} else {
				err = waitForPoolToBeResized(initialPoolSize, pool.Uuid)
				if err != nil {
					err = fmt.Errorf("pool [%v] %v failed. Error: %v", pool.Uuid, opsapi.SdkStoragePool_RESIZE_TYPE_RESIZE_DISK, err)
					logrus.Error(err)
				}
			}
		}
	})

}

func checkPureVolumeExpectedSizeChange(sizeChangeInBytes uint64) error {
	if sizeChangeInBytes < (512-30)*oneMegabytes || sizeChangeInBytes > (512+30)*oneMegabytes {
		return errUnexpectedSizeChangeAfterPureIO
	}
	return nil
}

// GetVolumeParameters returns volume parameters for all volumes for given context
func GetVolumeParameters(ctx *scheduler.Context) map[string]map[string]string {
	var vols map[string]map[string]string
	var err error
	Step(fmt.Sprintf("get %s app's volume's custom parameters", ctx.App.Key), func() {
		vols, err = Inst().S.GetVolumeParameters(ctx)
		expect(err).NotTo(haveOccurred())
	})
	return vols
}

// UpdateVolumeInVolumeParameters modifies volume parameters with correct PV name from PVC
func UpdateVolumeInVolumeParameters(volParam map[string]map[string]string) map[string]map[string]string {
	updatedVolumeParam := make(map[string]map[string]string)
	for _, param := range volParam {
		if _, ok := param[k8s.PvcNameKey]; ok {
			if _, ok := param[k8s.PvcNamespaceKey]; ok {
				pvcName, pvcNamespace := param[k8s.PvcNameKey], param[k8s.PvcNamespaceKey]
				PVName, err := Inst().S.GetVolumeDriverVolumeName(pvcName, pvcNamespace)
				expect(err).NotTo(haveOccurred())
				updatedVolumeParam[PVName] = param
			}
		}

	}
	return updatedVolumeParam
}

// ValidateVolumeParameters validates volume parameters using volume driver
func ValidateVolumeParameters(volParam map[string]map[string]string) {
	var err error
	for vol, params := range volParam {
		if Inst().ConfigMap != "" {
			params[authTokenParam], err = Inst().S.GetTokenFromConfigMap(Inst().ConfigMap)
			expect(err).NotTo(haveOccurred())
		}
		Step(fmt.Sprintf("get volume: %s inspected by the volume driver", vol), func() {
			err = Inst().V.ValidateCreateVolume(vol, params)
			expect(err).NotTo(haveOccurred())
		})
	}
}

// ValidateRestoredApplications validates applications restored by backup driver
func ValidateRestoredApplications(contexts []*scheduler.Context, volumeParameters map[string]map[string]string) {
	var updatedVolumeParams map[string]map[string]string
	volOptsMap := make(map[string]bool)
	volOptsMap[SkipClusterScopedObjects] = true

	for _, ctx := range contexts {
		ginkgo.Describe(fmt.Sprintf("For validation of %s app", ctx.App.Key), func() {

			Step(fmt.Sprintf("inspect %s app's volumes", ctx.App.Key), func() {
				appScaleFactor := time.Duration(Inst().GlobalScaleFactor)
				volOpts := mapToVolumeOptions(volOptsMap)
				err := Inst().S.ValidateVolumes(ctx, appScaleFactor*defaultTimeout, defaultRetryInterval, volOpts)
				expect(err).NotTo(haveOccurred())
			})

			Step(fmt.Sprintf("wait for %s app to start running", ctx.App.Key), func() {
				appScaleFactor := time.Duration(Inst().GlobalScaleFactor)
				err := Inst().S.WaitForRunning(ctx, appScaleFactor*defaultTimeout, defaultRetryInterval)
				expect(err).NotTo(haveOccurred())
			})

			updatedVolumeParams = UpdateVolumeInVolumeParameters(volumeParameters)
			logrus.Infof("Updated parameter list: [%+v]\n", updatedVolumeParams)
			ValidateVolumeParameters(updatedVolumeParams)

			Step(fmt.Sprintf("validate if %s app's volumes are setup", ctx.App.Key), func() {
				vols, err := Inst().S.GetVolumes(ctx)
				logrus.Infof("List of volumes from scheduler driver :[%+v] \n for context : [%+v]\n", vols, ctx)
				expect(err).NotTo(haveOccurred())

				for _, vol := range vols {
					Step(fmt.Sprintf("validate if %s app's volume: %v is setup", ctx.App.Key, vol), func() {
						err := Inst().V.ValidateVolumeSetup(vol)
						expect(err).NotTo(haveOccurred())
					})
				}
			})
		})
	}
}

// TearDownContext is the ginkgo spec for tearing down a scheduled context
// In the tear down flow we first want to delete volumes, then applications and only then we want to delete StorageClasses
// StorageClass has to be deleted last because it has information that is required for when deleting PVC, if StorageClass objects are deleted before
// deleting PVCs, especially with CSI + Auth enabled, PVC deletion will fail as Auth params are stored inside StorageClass objects
func TearDownContext(ctx *scheduler.Context, opts map[string]bool) {
	context("For tearing down of an app context", func() {
		var err error
		var originalSkipClusterScopedObjects bool

		if opts != nil {
			// Save original value of SkipClusterScopedObjects, if it exists
			originalSkipClusterScopedObjects = opts[SkipClusterScopedObjects]
		} else {
			opts = make(map[string]bool) // If opts was passed as nil make it
		}

		opts[SkipClusterScopedObjects] = true // Skip tearing down cluster scope objects
		options := mapToVolumeOptions(opts)

		// Tear down storage objects
		vols := DeleteVolumes(ctx, options)

		// Tear down application
		stepLog := fmt.Sprintf("start destroying %s app", ctx.App.Key)
		Step(stepLog, func() {
			dash.Info(stepLog)
			err = Inst().S.Destroy(ctx, opts)
			dash.VerifyFatal(err, nil, fmt.Sprintf("Verify destroying app %s, Err: %v", ctx.App.Key, err))
		})

		if !ctx.SkipVolumeValidation {
			ValidateVolumesDeleted(ctx.App.Key, vols)
		}

		// Delete Cluster Scope objects
		if !originalSkipClusterScopedObjects {
			opts[SkipClusterScopedObjects] = false // Tearing down cluster scope objects
			options := mapToVolumeOptions(opts)
			DeleteVolumes(ctx, options)
		}

	})
}

// DeleteVolumes deletes volumes of a given context
func DeleteVolumes(ctx *scheduler.Context, options *scheduler.VolumeOptions) []*volume.Volume {
	var err error
	var vols []*volume.Volume
	Step(fmt.Sprintf("destroy the %s app's volumes", ctx.App.Key), func() {
		log.Infof("destroy the %s app's volumes", ctx.App.Key)
		vols, err = Inst().S.DeleteVolumes(ctx, options)
		dash.VerifyFatal(err, nil, fmt.Sprintf("verify deleting app %s's volumes, Err: %v", ctx.App.Key, err))
	})
	return vols
}

// ValidateVolumesDeleted checks it given volumes got deleted
func ValidateVolumesDeleted(appName string, vols []*volume.Volume) {
	for _, vol := range vols {
		Step(fmt.Sprintf("validate %s app's volume %s has been deleted in the volume driver",
			appName, vol.Name), func() {
			dash.Infof("validate %s app's volume %s has been deleted in the volume driver",
				appName, vol.Name)
			err := Inst().V.ValidateDeleteVolume(vol)
			dash.VerifyFatal(err, nil, fmt.Sprintf("verify deleting app %s's volume %s, Err: %v", appName, vol.Name, err))
		})
	}
}

// DeleteVolumesAndWait deletes volumes of given context and waits till they are deleted
func DeleteVolumesAndWait(ctx *scheduler.Context, options *scheduler.VolumeOptions) {
	vols := DeleteVolumes(ctx, options)
	ValidateVolumesDeleted(ctx.App.Key, vols)
}

// GetAppNamespace returns namespace in which context is created
func GetAppNamespace(ctx *scheduler.Context, taskname string) string {
	return ctx.App.GetID(fmt.Sprintf("%s-%s", taskname, Inst().InstanceID))
}

// ScheduleApplications schedules but does not wait for applications
func ScheduleApplications(testname string, errChan ...*chan error) []*scheduler.Context {
	defer func() {
		if len(errChan) > 0 {
			close(*errChan[0])
		}
	}()
	var contexts []*scheduler.Context
	var err error

	Step("schedule applications", func() {
		options := scheduler.ScheduleOptions{
			AppKeys:            Inst().AppList,
			StorageProvisioner: Inst().Provisioner,
		}
		//if not hyper converged set up deploy apps only on storageless nodes
		if !Inst().IsHyperConverged {
			log.Infof("Scheduling apps only on storageless nodes")
			storagelessNodes := node.GetStorageLessNodes()
			if len(storagelessNodes) == 0 {
				log.Info("No storageless nodes available in the PX Cluster. Setting HyperConverges as true")
				Inst().IsHyperConverged = true
			}
			for _, storagelessNode := range storagelessNodes {
				if err = Inst().S.AddLabelOnNode(storagelessNode, "storage", "NO"); err != nil {
					err = fmt.Errorf("failed to add label key [%s] and value [%s] in node [%s]. Error:[%v]",
						"storage", "NO", storagelessNode.Name, err)
					processError(err, errChan...)
				}
			}
			storageLessNodeLabels := make(map[string]string)
			storageLessNodeLabels["storage"] = "NO"

			options = scheduler.ScheduleOptions{
				AppKeys:            Inst().AppList,
				StorageProvisioner: Inst().Provisioner,
				Nodes:              storagelessNodes,
				Labels:             storageLessNodeLabels,
			}

		} else {
			log.Infof("Scheduling Apps with hyper-converged")
		}
		taskName := fmt.Sprintf("%s-%v", testname, Inst().InstanceID)
		contexts, err = Inst().S.Schedule(taskName, options)
		// Need to check err != nil before calling processError
		if err != nil {
			processError(err, errChan...)
		}
		if len(contexts) == 0 {
			processError(fmt.Errorf("list of contexts is empty for [%s]", taskName), errChan...)
		}
	})

	return contexts
}

// ScheduleAppsInTopologyEnabledCluster schedules but does not wait for applications
func ScheduleAppsInTopologyEnabledCluster(
	testname string, labels []map[string]string, errChan ...*chan error) []*scheduler.Context {
	defer func() {
		if len(errChan) > 0 {
			close(*errChan[0])
		}
	}()
	var contexts []*scheduler.Context
	var err error

	Step("schedule applications", func() {
		taskName := fmt.Sprintf("%s-%v", testname, Inst().InstanceID)
		contexts, err = Inst().S.Schedule(taskName, scheduler.ScheduleOptions{
			AppKeys:            Inst().AppList,
			StorageProvisioner: Inst().Provisioner,
			TopologyLabels:     labels,
		})
		processError(err, errChan...)
		if len(contexts) == 0 {
			processError(fmt.Errorf("list of contexts is empty for [%s]", taskName), errChan...)
		}
	})

	return contexts
}

// ValidateApplicationsPurePxctl validates applications
func ValidateApplicationsPurePxctl(contexts []*scheduler.Context) {
	Step("validate applications", func() {
		for _, ctx := range contexts {
			ValidateContextForPureVolumesPXCTL(ctx)
		}
	})
}

// ValidateApplicationsPureSDK validates applications
func ValidateApplicationsPureSDK(contexts []*scheduler.Context) {
	Step("validate applications", func() {
		for _, ctx := range contexts {
			ValidateContextForPureVolumesSDK(ctx)
		}
	})
}

// ValidateApplications validates applications
func ValidateApplications(contexts []*scheduler.Context) {
	Step("validate applications", func() {
		dash.Info("Validate applications")
		for _, ctx := range contexts {
			ValidateContext(ctx)
		}
	})
}

// StartVolDriverAndWait starts volume driver on given app nodes
func StartVolDriverAndWait(appNodes []node.Node, errChan ...*chan error) {
	defer func() {
		if len(errChan) > 0 {
			close(*errChan[0])
		}
	}()
	context(fmt.Sprintf("starting volume driver %s", Inst().V.String()), func() {
		stepLog := fmt.Sprintf("start volume driver on nodes: %v", appNodes)
		Step(stepLog, func() {
			dash.Info(stepLog)
			for _, n := range appNodes {
				err := Inst().V.StartDriver(n)
				processError(err, errChan...)
			}
		})

		stepLog = fmt.Sprintf("wait for volume driver to start on nodes: %v", appNodes)
		Step(stepLog, func() {
			dash.Info(stepLog)
			for _, n := range appNodes {
				err := Inst().V.WaitDriverUpOnNode(n, Inst().DriverStartTimeout)
				processError(err, errChan...)
			}
		})

	})

}

// StopVolDriverAndWait stops volume driver on given app nodes and waits till driver is down
func StopVolDriverAndWait(appNodes []node.Node, errChan ...*chan error) {
	defer func() {
		if len(errChan) > 0 {
			close(*errChan[0])
		}
	}()
	context(fmt.Sprintf("stopping volume driver %s", Inst().V.String()), func() {
		stepLog := fmt.Sprintf("stop volume driver on nodes: %v", appNodes)
		Step(stepLog, func() {
			dash.Info(stepLog)
			err := Inst().V.StopDriver(appNodes, false, nil)
			processError(err, errChan...)
		})

		stepLog = fmt.Sprintf("wait for volume driver to stop on nodes: %v", appNodes)
		Step(stepLog, func() {
			dash.Info(stepLog)
			for _, n := range appNodes {
				err := Inst().V.WaitDriverDownOnNode(n)
				processError(err, errChan...)
			}
		})

	})
}

// CrashVolDriverAndWait crashes volume driver on given app nodes and waits till driver is back up
func CrashVolDriverAndWait(appNodes []node.Node, errChan ...*chan error) {
	defer func() {
		if len(errChan) > 0 {
			close(*errChan[0])
		}
	}()
	context(fmt.Sprintf("crashing volume driver %s", Inst().V.String()), func() {
		stepLog := fmt.Sprintf("crash volume driver on nodes: %v", appNodes)
		Step(stepLog, func() {
			dash.Info(stepLog)
			err := Inst().V.StopDriver(appNodes, true, nil)
			processError(err, errChan...)
		})

		stepLog = fmt.Sprintf("wait for volume driver to start on nodes: %v", appNodes)
		Step(stepLog, func() {
			dash.Info(stepLog)
			for _, n := range appNodes {
				err := Inst().V.WaitDriverUpOnNode(n, Inst().DriverStartTimeout)
				processError(err, errChan...)
			}
		})

	})
}

// ValidateAndDestroy validates application and then destroys them
func ValidateAndDestroy(contexts []*scheduler.Context, opts map[string]bool) {
	Step("validate apps", func() {
		dash.Info("Validating apps")
		for _, ctx := range contexts {
			ValidateContext(ctx)
		}
	})

	Step("destroy apps", func() {
		dash.Info("Destroying apps")
		for _, ctx := range contexts {
			TearDownContext(ctx, opts)
		}
	})
}

// AddLabelsOnNode adds labels on the node
func AddLabelsOnNode(n node.Node, labels map[string]string) error {
	for labelKey, labelValue := range labels {
		if err := Inst().S.AddLabelOnNode(n, labelKey, labelValue); err != nil {
			return err
		}
	}
	return nil
}

// ValidateStoragePools is the ginkgo spec for validating storage pools
func ValidateStoragePools(contexts []*scheduler.Context) {

	strExpansionEnabled, err := Inst().V.IsStorageExpansionEnabled()
	expect(err).NotTo(haveOccurred())

	if strExpansionEnabled {
		var wSize uint64
		var workloadSizesByPool = make(map[string]uint64)
		logrus.Debugf("storage expansion enabled on at least one storage pool")
		// for each replica set add the workloadSize of app workload to each storage pool where replica resides on
		for _, ctx := range contexts {
			Step(fmt.Sprintf("get replica sets for app: %s's volumes", ctx.App.Key), func() {
				appVolumes, err := Inst().S.GetVolumes(ctx)
				expect(err).NotTo(haveOccurred())
				expect(appVolumes).NotTo(beEmpty())
				for _, vol := range appVolumes {
					if Inst().S.IsAutopilotEnabledForVolume(vol) {
						replicaSets, err := Inst().V.GetReplicaSets(vol)
						expect(err).NotTo(haveOccurred())
						expect(replicaSets).NotTo(beEmpty())
						for _, poolUUID := range replicaSets[0].PoolUuids {
							wSize, err = Inst().S.GetWorkloadSizeFromAppSpec(ctx)
							expect(err).NotTo(haveOccurred())
							workloadSizesByPool[poolUUID] += wSize
							logrus.Debugf("pool: %s workloadSize increased by: %d total now: %d", poolUUID, wSize, workloadSizesByPool[poolUUID])
						}
					}
				}
			})
		}

		// update each storage pool with the app workload sizes
		nodes := node.GetWorkerNodes()
		expect(nodes).NotTo(beEmpty())
		for _, n := range nodes {
			for id, sPool := range n.StoragePools {
				if workloadSizeForPool, ok := workloadSizesByPool[sPool.Uuid]; ok {
					n.StoragePools[id].WorkloadSize = workloadSizeForPool
				}

				logrus.Debugf("pool: %s InitialSize: %d WorkloadSize: %d", sPool.Uuid, sPool.StoragePoolAtInit.TotalSize, n.StoragePools[id].WorkloadSize)
			}
			err = node.UpdateNode(n)
			expect(err).NotTo(haveOccurred())
		}
	}

	err = Inst().V.ValidateStoragePools()
	expect(err).NotTo(haveOccurred())

}

// DescribeNamespace takes in the scheduler contexts and describes each object within the test context.
func DescribeNamespace(contexts []*scheduler.Context) {
	context("generating namespace info...", func() {
		Step(fmt.Sprintf("Describe Namespace objects for test %s \n", ginkgo.CurrentGinkgoTestDescription().TestText), func() {
			for _, ctx := range contexts {
				filename := fmt.Sprintf("%s/%s-%s.namespace.log", defaultBundleLocation, ctx.App.Key, ctx.UID)
				namespaceDescription, err := Inst().S.Describe(ctx)
				if err != nil {
					log.Errorf("failed to describe namespace for [%s] %s. Cause: %v", ctx.UID, ctx.App.Key, err)
				}
				if err = ioutil.WriteFile(filename, []byte(namespaceDescription), 0755); err != nil {
					log.Errorf("failed to save file %s. Cause: %v", filename, err)
				}
			}
		})
	})
}

// ValidateClusterSize validates number of storage nodes in given cluster
// using total cluster size `count` and max_storage_nodes_per_zone
func ValidateClusterSize(count int64) {
	zones, err := Inst().N.GetZones()
	dash.VerifyFatal(err, nil, "Verify Get zones")
	dash.Infof("ASG is running in [%+v] zones\n", zones)
	perZoneCount := count / int64(len(zones))

	// Validate total node count
	currentNodeCount, err := Inst().N.GetASGClusterSize()
	dash.VerifyFatal(err, nil, "Verify Get ASG Cluster Size")

	dash.VerifyFatal(perZoneCount*int64(len(zones)), currentNodeCount, fmt.Sprintf("Verify if ASG cluster size is as expected."+
		" Current size is [%d]. Expected ASG size is [%d]",
		currentNodeCount, perZoneCount*int64(len(zones))))

	// Validate storage node count
	var expectedStorageNodesPerZone int
	if Inst().MaxStorageNodesPerAZ <= int(perZoneCount) {
		expectedStorageNodesPerZone = Inst().MaxStorageNodesPerAZ
	} else {
		expectedStorageNodesPerZone = int(perZoneCount)
	}
	storageNodes, err := GetStorageNodes()
	dash.VerifyFatal(err, nil, "Verify Get storage nodes")

	dash.VerifyFatal(len(storageNodes), expectedStorageNodesPerZone*len(zones),
		fmt.Sprintf("Verify if c urrent number of storeage nodes [%d] match the expected number of storage nodes [%d]."+
			"List of storage nodes:[%v]",
			len(storageNodes), expectedStorageNodesPerZone*len(zones), storageNodes))

	dash.Infof("Validated successfully that [%d] storage nodes are present", len(storageNodes))
}

//GetStorageNodes get storage nodes in the cluster
func GetStorageNodes() ([]node.Node, error) {

	storageNodes := []node.Node{}
	nodes := node.GetStorageDriverNodes()

	for _, node := range nodes {
		devices, err := Inst().V.GetStorageDevices(node)
		if err != nil {
			return nil, err
		}
		if len(devices) > 0 {
			storageNodes = append(storageNodes, node)
		}
	}
	return storageNodes, nil
}

// CollectSupport creates a support bundle
func CollectSupport() {
	context("generating support bundle...", func() {
		dash.Info("generating support bundle...")
		skipStr := os.Getenv(envSkipDiagCollection)
		if skipStr != "" {
			if skip, err := strconv.ParseBool(skipStr); err == nil && skip {
				log.Infof("skipping diag collection because env var %s=%s", envSkipDiagCollection, skipStr)
				return
			}
		}
		nodes := node.GetWorkerNodes()
		dash.VerifyFatal(len(nodes) > 0, true, "Verify Get Worker nodes")

		for _, n := range nodes {
			if !n.IsStorageDriverInstalled {
				continue
			}
			Step(fmt.Sprintf("save all useful logs on node %s", n.SchedulerNodeName), func() {
				log.Infof("save all useful logs on node %s", n.SchedulerNodeName)

				// Moves this out to deal with diag testing.
				r := &volume.DiagRequestConfig{
					DockerHost:    "unix:///var/run/docker.sock",
					OutputFile:    fmt.Sprintf("/var/cores/diags-%s-%d.tar.gz", n.Name, time.Now().Unix()),
					ContainerName: "",
					Profile:       false,
					Live:          false,
					Upload:        false,
					All:           true,
					Force:         true,
					OnHost:        true,
					Extra:         false,
				}

				Inst().V.CollectDiags(n, r, volume.DiagOps{})

				journalCmd := fmt.Sprintf("journalctl -l > %s/all_journal_%v.log", Inst().BundleLocation, time.Now().Format(time.RFC3339))
				runCmd(journalCmd, n)

				runCmd(fmt.Sprintf("journalctl -lu portworx* > %s/portworx.log", Inst().BundleLocation), n)

				Inst().S.SaveSchedulerLogsToFile(n, Inst().BundleLocation)

				runCmd(fmt.Sprintf("dmesg -T > %s/dmesg.log", Inst().BundleLocation), n)

				runCmd(fmt.Sprintf("lsblk > %s/lsblk.log", Inst().BundleLocation), n)

				runCmd(fmt.Sprintf("cat /proc/mounts > %s/mounts.log", Inst().BundleLocation), n)

				// this is a small tweak especially for providers like openshift, aws where oci-mon saves this file
				// with root read permissions only but collect support bundle is a non-root user
				runCmd(fmt.Sprintf("chmod 755 %s/oci.log", Inst().BundleLocation), n)
			})
		}
	})
}

func runCmd(cmd string, n node.Node) error {
	_, err := Inst().N.RunCommand(n, cmd, node.ConnectionOpts{
		Timeout:         defaultCmdTimeout,
		TimeBeforeRetry: defaultCmdRetryInterval,
		Sudo:            true,
	})
	if err != nil {
		log.Warnf("failed to run cmd: %s. err: %v", cmd, err)
	}

	return err

}

func runCmdWithNoSudo(cmd string, n node.Node) error {
	_, err := Inst().N.RunCommand(n, cmd, node.ConnectionOpts{
		Timeout:         defaultCmdTimeout,
		TimeBeforeRetry: defaultCmdRetryInterval,
		Sudo:            false,
	})
	if err != nil {
		logrus.Warnf("failed to run cmd: %s. err: %v", cmd, err)
	}

	return err

}

// PerformSystemCheck check if core files are present on each node
func PerformSystemCheck() {
	context("checking for core files...", func() {
		log.Info("checking for core files...")
		Step("verifying if core files are present on each node", func() {
			dash.Info("verifying if core files are present on each node")
			nodes := node.GetNodes()
			expect(nodes).NotTo(beEmpty())
			for _, n := range nodes {
				if !n.IsStorageDriverInstalled {
					continue
				}
				dash.Infof("looking for core files on node %s", n.Name)
				file, err := Inst().N.SystemCheck(n, node.ConnectionOpts{
					Timeout:         2 * time.Minute,
					TimeBeforeRetry: 10 * time.Second,
				})
				if len(file) != 0 || err != nil {
					log.Info("an error occurred, collecting bundle")
					CollectSupport()
				}
				dash.VerifySafely(err, nil, fmt.Sprintf("Verify if an error occurred, Err: %v", err))
				dash.VerifyFatal(file, "", fmt.Sprintf("Core should not be generated on node %s, Core Path if generated: %s", n.Name, file))
			}
		})
	})
}

// ChangeNamespaces updates the namespace in supplied in-memory contexts.
// It does not apply changes on scheduler
func ChangeNamespaces(contexts []*scheduler.Context,
	namespaceMapping map[string]string) error {

	for _, ctx := range contexts {
		for _, spec := range ctx.App.SpecList {
			err := updateNamespace(spec, namespaceMapping)
			if err != nil {
				return err
			}
		}
	}
	return nil
}

func updateNamespace(in interface{}, namespaceMapping map[string]string) error {
	if specObj, ok := in.(*appsapi.Deployment); ok {
		namespace := namespaceMapping[specObj.GetNamespace()]
		specObj.SetNamespace(namespace)
		return nil
	} else if specObj, ok := in.(*appsapi.StatefulSet); ok {
		namespace := namespaceMapping[specObj.GetNamespace()]
		specObj.SetNamespace(namespace)
		return nil
	} else if specObj, ok := in.(*appsapi.DaemonSet); ok {
		namespace := namespaceMapping[specObj.GetNamespace()]
		specObj.SetNamespace(namespace)
		return nil
	} else if specObj, ok := in.(*v1.Service); ok {
		namespace := namespaceMapping[specObj.GetNamespace()]
		specObj.SetNamespace(namespace)
		return nil
	} else if specObj, ok := in.(*v1.PersistentVolumeClaim); ok {
		namespace := namespaceMapping[specObj.GetNamespace()]
		specObj.SetNamespace(namespace)
		return nil
	} else if specObj, ok := in.(*storageapi.StorageClass); ok {
		namespace := namespaceMapping[specObj.GetNamespace()]
		specObj.SetNamespace(namespace)
		return nil
	} else if specObj, ok := in.(*snapv1.VolumeSnapshot); ok {
		namespace := namespaceMapping[specObj.Metadata.GetNamespace()]
		specObj.Metadata.SetNamespace(namespace)
		return nil
	} else if specObj, ok := in.(*storkapi.GroupVolumeSnapshot); ok {
		namespace := namespaceMapping[specObj.GetNamespace()]
		specObj.SetNamespace(namespace)
		return nil
	} else if specObj, ok := in.(*v1.Secret); ok {
		namespace := namespaceMapping[specObj.GetNamespace()]
		specObj.SetNamespace(namespace)
		return nil
	} else if specObj, ok := in.(*v1.ConfigMap); ok {
		namespace := namespaceMapping[specObj.GetNamespace()]
		specObj.SetNamespace(namespace)
		return nil
	} else if specObj, ok := in.(*storkapi.Rule); ok {
		namespace := namespaceMapping[specObj.GetNamespace()]
		specObj.SetNamespace(namespace)
		return nil
	} else if specObj, ok := in.(*v1.Pod); ok {
		namespace := namespaceMapping[specObj.GetNamespace()]
		specObj.SetNamespace(namespace)
		return nil
	} else if specObj, ok := in.(*storkapi.ClusterPair); ok {
		namespace := namespaceMapping[specObj.GetNamespace()]
		specObj.SetNamespace(namespace)
		return nil
	} else if specObj, ok := in.(*storkapi.Migration); ok {
		namespace := namespaceMapping[specObj.GetNamespace()]
		specObj.SetNamespace(namespace)
		return nil
	} else if specObj, ok := in.(*storkapi.MigrationSchedule); ok {
		namespace := namespaceMapping[specObj.GetNamespace()]
		specObj.SetNamespace(namespace)
		return nil
	} else if specObj, ok := in.(*storkapi.BackupLocation); ok {
		namespace := namespaceMapping[specObj.GetNamespace()]
		specObj.SetNamespace(namespace)
		return nil
	} else if specObj, ok := in.(*storkapi.ApplicationBackup); ok {
		namespace := namespaceMapping[specObj.GetNamespace()]
		specObj.SetNamespace(namespace)
		return nil
	} else if specObj, ok := in.(*storkapi.SchedulePolicy); ok {
		namespace := namespaceMapping[specObj.GetNamespace()]
		specObj.SetNamespace(namespace)
		return nil
	} else if specObj, ok := in.(*storkapi.ApplicationRestore); ok {
		namespace := namespaceMapping[specObj.GetNamespace()]
		specObj.SetNamespace(namespace)
		return nil
	} else if specObj, ok := in.(*storkapi.ApplicationClone); ok {
		namespace := namespaceMapping[specObj.GetNamespace()]
		specObj.SetNamespace(namespace)
		return nil
	} else if specObj, ok := in.(*storkapi.VolumeSnapshotRestore); ok {
		namespace := namespaceMapping[specObj.GetNamespace()]
		specObj.SetNamespace(namespace)
		return nil
	} else if specObj, ok := in.(*apapi.AutopilotRule); ok {
		namespace := namespaceMapping[specObj.GetNamespace()]
		specObj.SetNamespace(namespace)
		return nil
	} else if specObj, ok := in.(*v1.ServiceAccount); ok {
		namespace := namespaceMapping[specObj.GetNamespace()]
		specObj.SetNamespace(namespace)
		return nil
	} else if specObj, ok := in.(*rbacv1.Role); ok {
		namespace := namespaceMapping[specObj.GetNamespace()]
		specObj.SetNamespace(namespace)
		return nil
	} else if specObj, ok := in.(*rbacv1.RoleBinding); ok {
		namespace := namespaceMapping[specObj.GetNamespace()]
		specObj.SetNamespace(namespace)
		return nil
	}

	return fmt.Errorf("unsupported object while setting namespace: %v", reflect.TypeOf(in))
}

// DeleteCloudCredential deletes cloud credentials
func DeleteCloudCredential(name string, orgID string, cloudCredUID string) {
	Step(fmt.Sprintf("Delete cloud credential [%s] in org [%s]", name, orgID), func() {
		backupDriver := Inst().Backup

		credDeleteRequest := &api.CloudCredentialDeleteRequest{
			Name:  name,
			OrgId: orgID,
			Uid:   cloudCredUID,
		}
		//ctx, err := backup.GetPxCentralAdminCtx()
		ctx, err := backup.GetAdminCtxFromSecret()
		expect(err).NotTo(haveOccurred(),
			fmt.Sprintf("Failed to fetch px-central-admin ctx: [%v]",
				err))
		backupDriver.DeleteCloudCredential(ctx, credDeleteRequest)
		// Best effort cleanup, dont fail test, if deletion fails
		// expect(err).NotTo(haveOccurred(),
		//  fmt.Sprintf("Failed to delete cloud credential [%s] in org [%s]", name, orgID))
		// TODO: validate CreateCloudCredentialResponse also
	})
}

// ValidateVolumeParametersGetErr validates volume parameters using volume driver and returns err instead of failing
func ValidateVolumeParametersGetErr(volParam map[string]map[string]string) error {
	var err error
	for vol, params := range volParam {
		if Inst().ConfigMap != "" {
			params["auth-token"], err = Inst().S.GetTokenFromConfigMap(Inst().ConfigMap)
			expect(err).NotTo(haveOccurred())
		}
		Step(fmt.Sprintf("get volume: %s inspected by the volume driver", vol), func() {
			err = Inst().V.ValidateCreateVolume(vol, params)
		})
		if err != nil {
			return err
		}
	}
	return nil
}

// AfterEachTest runs collect support bundle after each test when it fails
func AfterEachTest(contexts []*scheduler.Context, ids ...int) {
	testStatus := "Pass"
	log.Debugf("contexts: %v", contexts)
	ginkgoTestDescr := ginkgo.CurrentGinkgoTestDescription()
	if ginkgoTestDescr.Failed {
		log.Infof(">>>> FAILED TEST: %s", ginkgoTestDescr.FullTestText)
		CollectSupport()
		DescribeNamespace(contexts)
		testStatus = "Fail"
	}
	if len(ids) >= 1 {
		driverVersion, err := Inst().V.GetDriverVersion()
		if err != nil {
			log.Errorf("Error in getting driver version")
		}
		testrailObject := testrailuttils.Testrail{
			Status:        testStatus,
			TestID:        ids[0],
			RunID:         ids[1],
			DriverVersion: driverVersion,
		}
		testrailuttils.AddTestEntry(testrailObject)
	}
}

// SetClusterContext sets context to clusterConfigPath
func SetClusterContext(clusterConfigPath string) error {
	err := Inst().S.SetConfig(clusterConfigPath)
	if err != nil {
		return fmt.Errorf("Failed to switch to context. Set Config Error: [%v]", err)
	}
	err = Inst().S.RefreshNodeRegistry()
	if err != nil {
		return fmt.Errorf("Failed to switch to context. RefreshNodeRegistry Error: [%v]", err)
	}

	err = Inst().V.RefreshDriverEndpoints()
	if err != nil {
		return fmt.Errorf("Failed to switch to context. RefreshDriverEndpoints Error: [%v]", err)
	}
	return nil
}

// SetSourceKubeConfig sets current context to the kubeconfig passed as source to the torpedo test
func SetSourceKubeConfig() error {
	sourceClusterConfigPath, err := GetSourceClusterConfigPath()
	if err != nil {
		return err
	}
	SetClusterContext(sourceClusterConfigPath)
	return nil
}

// SetDestinationKubeConfig sets current context to the kubeconfig passed as destination to the torpedo test
func SetDestinationKubeConfig() {
	destClusterConfigPath, err := GetDestinationClusterConfigPath()
	expect(err).NotTo(haveOccurred())
	SetClusterContext(destClusterConfigPath)
}

// ScheduleValidateClusterPair Schedule a clusterpair by creating a yaml file and validate it
func ScheduleValidateClusterPair(ctx *scheduler.Context, skipStorage, resetConfig bool, clusterPairDir string, reverse bool) error {
	var kubeConfigPath string
	var err error
	if reverse {
		SetSourceKubeConfig()
		// get the kubeconfig path to get the correct pairing info
		kubeConfigPath, err = GetSourceClusterConfigPath()
		if err != nil {
			return err
		}
	} else {
		SetDestinationKubeConfig()
		// get the kubeconfig path to get the correct pairing info
		kubeConfigPath, err = GetDestinationClusterConfigPath()
		if err != nil {
			return err
		}
	}

	pairInfo, err := Inst().V.GetClusterPairingInfo(kubeConfigPath, "")
	if err != nil {
		logrus.Errorf("Error writing to clusterpair.yml: %v", err)
		return err
	}

	err = CreateClusterPairFile(pairInfo, skipStorage, resetConfig, clusterPairDir, kubeConfigPath)
	if err != nil {
		logrus.Errorf("Error creating cluster Spec: %v", err)
		return err
	}
	err = Inst().S.RescanSpecs(Inst().SpecDir, Inst().V.String())
	if err != nil {
		logrus.Errorf("Unable to parse spec dir: %v", err)
		return err
	}

	// Set the correct cluster context to apply the cluster pair spec
	if reverse {
		SetDestinationKubeConfig()
	} else {
		SetSourceKubeConfig()
	}

	err = Inst().S.AddTasks(ctx,
		scheduler.ScheduleOptions{AppKeys: []string{clusterPairDir}})
	if err != nil {
		logrus.Errorf("Failed to schedule Cluster Pair Specs: %v", err)
		return err
	}

	err = Inst().S.WaitForRunning(ctx, defaultTimeout, defaultRetryInterval)
	if err != nil {
		logrus.Errorf("Error waiting to get cluster pair in ready state: %v", err)
		return err
	}

	return nil
}

// CreateClusterPairFile creates a cluster pair yaml file inside the stork test pod in path 'clusterPairDir'
func CreateClusterPairFile(pairInfo map[string]string, skipStorage, resetConfig bool, clusterPairDir string, kubeConfigPath string) error {
	logrus.Infof("Entering cluster pair")
	err := os.MkdirAll(path.Join(Inst().SpecDir, clusterPairDir), 0777)
	if err != nil {
		logrus.Errorf("Unable to make directory (%v) for cluster pair spec: %v", Inst().SpecDir+"/"+clusterPairDir, err)
		return err
	}
	clusterPairFileName := path.Join(Inst().SpecDir, clusterPairDir, pairFileName)
	pairFile, err := os.Create(clusterPairFileName)
	if err != nil {
		logrus.Errorf("Unable to create clusterPair.yaml: %v", err)
		return err
	}
	defer func() {
		err := pairFile.Close()
		if err != nil {
			logrus.Errorf("Error closing pair file: %v", err)
		}
	}()

	factory := storkctl.NewFactory()
	cmd := storkctl.NewCommand(factory, os.Stdin, pairFile, os.Stderr)
	cmd.SetArgs([]string{"generate", "clusterpair", remotePairName, "--kubeconfig", kubeConfigPath})
	if err := cmd.Execute(); err != nil {
		logrus.Errorf("Execute storkctl failed: %v", err)
		return err
	}

	truncCmd := `sed -i "$((` + "`wc -l " + clusterPairFileName + "|awk '{print $1}'`" + `-4)),$ d" ` + clusterPairFileName
	logrus.Infof("trunc cmd: %v", truncCmd)
	err = exec.Command("sh", "-c", truncCmd).Run()
	if err != nil {
		logrus.Errorf("truncate failed %v", err)
		return err
	}

	if resetConfig {
		// storkctl generate command sets sched-ops to source cluster config
		SetSourceKubeConfig()
	} else {
		// Change kubeconfig to destination cluster config
		SetDestinationKubeConfig()
	}

	if skipStorage {
		logrus.Info("cluster-pair.yml created")
		return nil
	}

	return addStorageOptions(pairInfo, clusterPairFileName)
}

func addStorageOptions(pairInfo map[string]string, clusterPairFileName string) error {
	file, err := os.OpenFile(clusterPairFileName, os.O_CREATE|os.O_APPEND|os.O_RDWR, 0666)
	if err != nil {
		logrus.Errorf("Unable to open %v: %v", pairFileName, err)
		return err
	}
	defer func() {
		err := file.Close()
		if err != nil {
			logrus.Errorf("Error closing pair file: %v", err)
		}
	}()
	w := bufio.NewWriter(file)
	for k, v := range pairInfo {
		if k == "port" {
			// port is integer
			v = "\"" + v + "\""
		}
		_, err = fmt.Fprintf(w, "    %v: %v\n", k, v)
		if err != nil {
			logrus.Infof("error writing file %v", err)
			return err
		}
	}
	err = w.Flush()
	if err != nil {
		return err
	}

	logrus.Infof("cluster-pair.yml created with storage options in %s", clusterPairFileName)
	return nil

}

// ValidateRestoredApplicationsGetErr validates applications restored by backup driver and updates errors instead of failing the test
func ValidateRestoredApplicationsGetErr(contexts []*scheduler.Context, volumeParameters map[string]map[string]string, bkpErrors map[string]error) {
	var updatedVolumeParams map[string]map[string]string
	volOptsMap := make(map[string]bool)
	volOptsMap[SkipClusterScopedObjects] = true

	var wg sync.WaitGroup
	for _, ctx := range contexts {
		wg.Add(1)
		go func(wg *sync.WaitGroup, ctx *scheduler.Context) {
			defer wg.Done()
			namespace := ctx.App.SpecList[0].(*v1.PersistentVolumeClaim).Namespace
			if err, ok := bkpErrors[namespace]; ok {
				logrus.Infof("Skipping validating namespace %s because %s", namespace, err)
			} else {
				ginkgo.Describe(fmt.Sprintf("For validation of %s app", ctx.App.Key), func() {

					Step(fmt.Sprintf("inspect %s app's volumes", ctx.App.Key), func() {
						appScaleFactor := time.Duration(Inst().GlobalScaleFactor)
						volOpts := mapToVolumeOptions(volOptsMap)
						err = Inst().S.ValidateVolumes(ctx, appScaleFactor*defaultTimeout, defaultRetryInterval, volOpts)
					})
					if err != nil {
						bkpErrors[namespace] = err
						logrus.Errorf("Failed to validate [%s] app. Error: [%v]", ctx.App.Key, err)
						return
					}

					Step(fmt.Sprintf("wait for %s app to start running", ctx.App.Key), func() {
						appScaleFactor := time.Duration(Inst().GlobalScaleFactor)
						err = Inst().S.WaitForRunning(ctx, appScaleFactor*defaultTimeout, defaultRetryInterval)
					})
					if err != nil {
						bkpErrors[namespace] = err
						logrus.Errorf("Failed to validate [%s] app. Error: [%v]", ctx.App.Key, err)
						return
					}

					updatedVolumeParams = UpdateVolumeInVolumeParameters(volumeParameters)
					logrus.Infof("Updated parameter list: [%+v]\n", updatedVolumeParams)
					err = ValidateVolumeParametersGetErr(updatedVolumeParams)
					if err != nil {
						bkpErrors[namespace] = err
						logrus.Errorf("Failed to validate [%s] app. Error: [%v]", ctx.App.Key, err)
						return
					}

					Step(fmt.Sprintf("validate if %s app's volumes are setup", ctx.App.Key), func() {
						var vols []*volume.Volume
						vols, err = Inst().S.GetVolumes(ctx)
						logrus.Infof("List of volumes from scheduler driver :[%+v] \n for context : [%+v]\n", vols, ctx)
						if err != nil {
							bkpErrors[namespace] = err
							logrus.Errorf("Failed to validate [%s] app. Error: [%v]", ctx.App.Key, err)
						}

						for _, vol := range vols {
							Step(fmt.Sprintf("validate if %s app's volume: %v is setup", ctx.App.Key, vol), func() {
								err = Inst().V.ValidateVolumeSetup(vol)
								if err != nil {
									bkpErrors[namespace] = err
									logrus.Errorf("Failed to validate [%s] app. Error: [%v]", ctx.App.Key, err)
								}
							})
						}
					})
				})
			}
		}(&wg, ctx)
	}
	wg.Wait()
}

//UpgradePxStorageCluster perform storage cluster upgrade
func UpgradePxStorageCluster() (bool, error) {
	dash.Info("Initiating operator based install upgrade")
	operatorTag, err := getOperatorLatestVersion()

	if err != nil {
		return false, fmt.Errorf("error getting latest operator version. Cause: %v", err)
	}
	operatorImage := fmt.Sprintf("portworx/oci-monitor:%s", operatorTag)
	dash.Infof("OCI-Monitor Image: %s", operatorImage)

	err = Inst().V.UpdateStorageClusterImage(operatorImage)
	if err != nil {
		return false, fmt.Errorf("error updating storage cluster image. Cause: %v", err)
	}
	expectedVersion := operatorTag
	checkTag := false
	if strings.Contains(operatorImage, "-") {
		expectedTag := strings.Split(operatorImage, "_")[1]
		expectedVersion = fmt.Sprintf("%v-%v", Inst().StorageDriverUpgradeEndpointVersion, expectedTag)
		checkTag = true
	}

	dash.Infof("Expected PX version %s", expectedVersion)

	nodes := node.GetStorageDriverNodes()
	nodesUpgradeMap := make(map[string]bool)
	nodesMap := make(map[string]node.Node)

	for _, n := range nodes {
		nodesUpgradeMap[n.Name] = false
		nodesMap[n.Name] = n

	}
	isUpgradeDone := false
	waitCount := 2 * len(nodes)
	for {
		isNodeUpgraded := true
		for k, v := range nodesMap {
			if !nodesUpgradeMap[k] {
				t := func() (interface{}, bool, error) {

					pxVersion, err := Inst().V.GetPxVersionOnNode(v)
					if err != nil {
						return pxVersion, true, err
					}
					return pxVersion, false, nil
				}
				versionVal, err := task.DoRetryWithTimeout(t, defaultTimeout, 10*time.Second)
				if err != nil {
					return false, fmt.Errorf("error getting PX version for node %s. Cause: %v", k, err)
				}
				pxVersion := fmt.Sprintf("%v", versionVal)
				log.Infof("Node : %s, Current version: %s, Expected Version : %s", k, pxVersion, expectedVersion)

				if (checkTag && pxVersion == expectedVersion) || strings.Contains(pxVersion, expectedVersion) {
					dash.Infof("Node %s successfully upgraded to version %s", k, pxVersion)
					nodesUpgradeMap[k] = true
				}
			}
		}
		for _, val := range nodesUpgradeMap {
			isNodeUpgraded = isNodeUpgraded && val
		}

		if isNodeUpgraded || waitCount == 0 {
			isUpgradeDone = isNodeUpgraded
			break
		}
		log.Infof("Volume driver upgrade not yet completed, Waiting for 2 mins and checking again.")
		time.Sleep(2 * time.Minute)
		waitCount--
	}
	return isUpgradeDone, nil
}

// CreateBackupGetErr creates backup without ending the test if it errors
func CreateBackupGetErr(backupName string, clusterName string, bLocation string, bLocationUID string,
	namespaces []string, labelSelectors map[string]string, orgID string) (err error) {

	Step(fmt.Sprintf("Create backup [%s] in org [%s] from cluster [%s]",
		backupName, orgID, clusterName), func() {

		backupDriver := Inst().Backup
		bkpCreateRequest := &api.BackupCreateRequest{
			CreateMetadata: &api.CreateMetadata{
				Name:  backupName,
				OrgId: orgID,
			},
			BackupLocationRef: &api.ObjectRef{
				Name: bLocation,
				Uid:  bLocationUID,
			},
			Cluster:        sourceClusterName,
			Namespaces:     namespaces,
			LabelSelectors: labelSelectors,
		}
		//ctx, err := backup.GetPxCentralAdminCtx()
		ctx, err := backup.GetAdminCtxFromSecret()
		expect(err).NotTo(haveOccurred(),
			fmt.Sprintf("Failed to fetch px-central-admin ctx: [%v]",
				err))
		_, err = backupDriver.CreateBackup(ctx, bkpCreateRequest)
		if err != nil {
			logrus.Errorf("Failed to create backup [%s] in org [%s]. Error: [%v]",
				backupName, orgID, err)
		}
	})

	return err
}

// CreateScheduledBackup creates a scheduled backup with time interval
func CreateScheduledBackup(backupScheduleName, backupScheduleUID, schedulePolicyName, schedulePolicyUID string,
	interval time.Duration, namespaces []string) (err error) {
	var ctx context1.Context
	labelSelectors := make(map[string]string)
	Step(fmt.Sprintf("Create scheduled backup %s of namespaces %v on cluster %s in organization %s",
		backupScheduleNamePrefix+backupScheduleName, namespaces, sourceClusterName, OrgID), func() {
		backupDriver := Inst().Backup

		// Create a schedule policy
		schedulePolicyCreateRequest := &api.SchedulePolicyCreateRequest{
			CreateMetadata: &api.CreateMetadata{
				Name:  schedulePolicyName,
				Uid:   schedulePolicyUID,
				OrgId: OrgID,
			},

			SchedulePolicy: &api.SchedulePolicyInfo{
				Interval: &api.SchedulePolicyInfo_IntervalPolicy{
					// Retain 5 backups at a time for ease of inspection
					Retain:  5,
					Minutes: int64(interval / time.Minute),
					IncrementalCount: &api.SchedulePolicyInfo_IncrementalCount{
						Count: 0,
					},
				},
			},
		}
		//ctx, err = backup.GetPxCentralAdminCtx()
		ctx, err = backup.GetAdminCtxFromSecret()
		if err != nil {
			return
		}
		_, err = backupDriver.CreateSchedulePolicy(ctx, schedulePolicyCreateRequest)
		if err != nil {
			return
		}

		// Create a backup schedule
		bkpScheduleCreateRequest := &api.BackupScheduleCreateRequest{
			CreateMetadata: &api.CreateMetadata{
				Name:  backupScheduleNamePrefix + backupScheduleName,
				Uid:   backupScheduleUID,
				OrgId: OrgID,
			},

			Namespaces: namespaces,

			ReclaimPolicy: api.BackupScheduleInfo_Delete,
			// Name of Cluster
			Cluster: sourceClusterName,
			// Label selectors to choose resources
			LabelSelectors: labelSelectors,

			SchedulePolicyRef: &api.ObjectRef{
				Name: schedulePolicyName,
				Uid:  schedulePolicyUID,
			},
			BackupLocationRef: &api.ObjectRef{
				Name: backupLocationName,
				Uid:  BackupLocationUID,
			},
		}
		//ctx, err = backup.GetPxCentralAdminCtx()
		ctx, err = backup.GetAdminCtxFromSecret()
		if err != nil {
			return
		}
		_, err = backupDriver.CreateBackupSchedule(ctx, bkpScheduleCreateRequest)
		if err != nil {
			return
		}
	})
	return err
}

// DeleteNamespace tears down the last nginx app
func DeleteNamespace() error {
	sourceClusterConfigPath, err := GetSourceClusterConfigPath()
	if err != nil {
		return err
	}
	SetClusterContext(sourceClusterConfigPath)
	if len(contextsCreated) == 0 {
		logrus.Infof("No namespace to delete")
		return nil
	}
	TearDownContext(contextsCreated[0], map[string]bool{
		SkipClusterScopedObjects:                    true,
		scheduler.OptionsWaitForResourceLeakCleanup: true,
		scheduler.OptionsWaitForDestroy:             true,
	})
	contextsCreated = contextsCreated[1:]

	SetClusterContext(sourceClusterConfigPath)
	newNamespaceCounter++

	return nil
}

// CreateNamespace creates a new nginx app
func CreateNamespace(appKeys []string) error {
	volumeParams := make(map[string]map[string]string)
	taskName := fmt.Sprintf("new-%s-%d", Inst().InstanceID, newNamespaceCounter)
	sourceClusterConfigPath, err := GetSourceClusterConfigPath()
	if err != nil {
		return err
	}
	SetClusterContext(sourceClusterConfigPath)

	contexts, err := Inst().S.Schedule(taskName, scheduler.ScheduleOptions{
		AppKeys:            appKeys,
		StorageProvisioner: Inst().Provisioner,
	})
	if err != nil {
		return err
	}
	// Skip volume validation until other volume providers are implemented.
	for _, ctx := range contexts {
		ctx.SkipVolumeValidation = true
	}

	ValidateApplications(contexts)
	for _, ctx := range contexts {
		for vol, params := range GetVolumeParameters(ctx) {
			volumeParams[vol] = params
		}
	}

	SetClusterContext(sourceClusterConfigPath)
	contextsCreated = append(contextsCreated, contexts...)
	newNamespaceCounter++

	return nil
}

// ObjectExists returns whether err is from an object not being found by a backup api call
func ObjectExists(err error) bool {
	return err != nil && strings.Contains(err.Error(), "object not found")
}

//GetBackupCreateRequest returns a backupcreaterequest
func GetBackupCreateRequest(backupName string, clusterName string, bLocation string, bLocationUID string,
	namespaces []string, labelSelectors map[string]string, orgID string) *api.BackupCreateRequest {
	return &api.BackupCreateRequest{
		CreateMetadata: &api.CreateMetadata{
			Name:  backupName,
			OrgId: orgID,
		},
		BackupLocationRef: &api.ObjectRef{
			Name: bLocation,
			Uid:  bLocationUID,
		},
		Cluster:        clusterName,
		Namespaces:     namespaces,
		LabelSelectors: labelSelectors,
	}
}

//CreateBackupFromRequest creates a backup using a provided request
func CreateBackupFromRequest(backupName string, orgID string, request *api.BackupCreateRequest) (err error) {
	//ctx, err := backup.GetPxCentralAdminCtx()
	ctx, err := backup.GetAdminCtxFromSecret()
	expect(err).NotTo(haveOccurred(),
		fmt.Sprintf("Failed to fetch px-central-admin ctx: [%v]", err))
	backupDriver := Inst().Backup
	_, err = backupDriver.CreateBackup(ctx, request)
	if err != nil {
		logrus.Errorf("Failed to create backup [%s] in org [%s]. Error: [%v]",
			backupName, orgID, err)
	}
	return err
}

// InspectBackup inspects the backup name passed in
func InspectBackup(backupName string) (bkpInspectResponse *api.BackupInspectResponse, err error) {
	var ctx context1.Context

	Step(fmt.Sprintf("Inspect backup %s in org %s",
		backupName, OrgID), func() {
		backupDriver := Inst().Backup

		bkpInspectRequest := &api.BackupInspectRequest{
			OrgId: OrgID,
			Name:  backupName,
		}
		//ctx, err = backup.GetPxCentralAdminCtx()
		ctx, err = backup.GetAdminCtxFromSecret()
		if err != nil {
			return
		}
		bkpInspectResponse, err = backupDriver.InspectBackup(ctx, bkpInspectRequest)
		if err != nil {
			return
		}
	})
	return bkpInspectResponse, err
}

// WaitForScheduledBackup waits until a new backup is taken from scheduled backup with UID backupScheduleUID
func WaitForScheduledBackup(backupScheduleName string, retryInterval time.Duration, timeout time.Duration) (*api.BackupObject, error) {
	beginTime := time.Now()
	beginTimeSec := beginTime.Unix()

	t := func() (interface{}, bool, error) {
		logrus.Infof("Enumerating backups")
		bkpEnumerateReq := &api.BackupEnumerateRequest{
			OrgId: OrgID}
		//ctx, err := backup.GetPxCentralAdminCtx()
		ctx, err := backup.GetAdminCtxFromSecret()
		if err != nil {
			return nil, true, err
		}
		curBackups, err := Inst().Backup.EnumerateBackup(ctx, bkpEnumerateReq)
		if err != nil {
			return nil, true, err
		}
		for _, bkp := range curBackups.GetBackups() {
			createTime := bkp.GetCreateTime()
			if beginTimeSec > createTime.GetSeconds() {
				break
			}
			if (bkp.GetStatus().GetStatus() == api.BackupInfo_StatusInfo_Success ||
				bkp.GetStatus().GetStatus() == api.BackupInfo_StatusInfo_PartialSuccess) &&
				bkp.GetBackupSchedule().GetName() == backupScheduleName {
				return bkp, false, nil
			}
		}
		err = fmt.Errorf("unable to find backup from backup schedule with name %s after time %v",
			backupScheduleName, beginTime)
		return nil, true, err
	}

	bkpInterface, err := task.DoRetryWithTimeout(t, timeout, retryInterval)
	if err != nil {
		return nil, err
	}
	bkp := bkpInterface.(*api.BackupObject)
	return bkp, nil

}

// InspectScheduledBackup inspects the scheduled backup
func InspectScheduledBackup(backupScheduleName, backupScheduleUID string) (bkpScheduleInspectResponse *api.BackupScheduleInspectResponse, err error) {
	var ctx context1.Context

	Step(fmt.Sprintf("Inspect scheduled backup %s of all namespaces on cluster %s in organization %s",
		backupScheduleNamePrefix, sourceClusterName, OrgID), func() {
		backupDriver := Inst().Backup

		bkpScheduleInspectRequest := &api.BackupScheduleInspectRequest{
			OrgId: OrgID,
			Name:  backupScheduleNamePrefix + backupScheduleName,
			Uid:   backupScheduleUID,
		}
		//ctx, err = backup.GetPxCentralAdminCtx()
		ctx, err = backup.GetAdminCtxFromSecret()
		if err != nil {
			return
		}
		bkpScheduleInspectResponse, err = backupDriver.InspectBackupSchedule(ctx, bkpScheduleInspectRequest)
		if err != nil {
			return
		}
	})
	return bkpScheduleInspectResponse, err
}

//DeleteLabelFromResource deletes a label by key from some resource and doesn't error if something doesn't exist
func DeleteLabelFromResource(spec interface{}, key string) {
	if obj, ok := spec.(*v1.PersistentVolumeClaim); ok {
		if obj.Labels != nil {
			_, ok := obj.Labels[key]
			if ok {
				logrus.Infof("Deleting label with key [%s] from PVC %s", key, obj.Name)
				delete(obj.Labels, key)
				core.Instance().UpdatePersistentVolumeClaim(obj)
			}
		}
	} else if obj, ok := spec.(*v1.ConfigMap); ok {
		if obj.Labels != nil {
			_, ok := obj.Labels[key]
			if ok {
				logrus.Infof("Deleting label with key [%s] from ConfigMap %s", key, obj.Name)
				delete(obj.Labels, key)
				core.Instance().UpdateConfigMap(obj)
			}
		}
	} else if obj, ok := spec.(*v1.Secret); ok {
		if obj.Labels != nil {
			_, ok := obj.Labels[key]
			if ok {
				logrus.Infof("Deleting label with key [%s] from Secret %s", key, obj.Name)
				delete(obj.Labels, key)
				core.Instance().UpdateSecret(obj)
			}
		}
	}
}

// DeleteBackupAndDependencies deletes backup and dependent backups
func DeleteBackupAndDependencies(backupName string, backupUID string, orgID string, clusterName string) error {
	//ctx, err := backup.GetPxCentralAdminCtx()
	ctx, err := backup.GetAdminCtxFromSecret()

	backupDeleteRequest := &api.BackupDeleteRequest{
		Name:    backupName,
		Uid:     backupUID,
		OrgId:   orgID,
		Cluster: clusterName,
	}
	_, err = Inst().Backup.DeleteBackup(ctx, backupDeleteRequest)
	if err != nil {
		return err
	}

	backupInspectRequest := &api.BackupInspectRequest{
		Name:  backupName,
		Uid:   backupUID,
		OrgId: orgID,
	}
	resp, err := Inst().Backup.InspectBackup(ctx, backupInspectRequest)
	if err != nil {
		return err
	}

	backupDelStatus := resp.GetBackup().GetStatus()
	if backupDelStatus.GetStatus() == api.BackupInfo_StatusInfo_DeletePending {
		reason := strings.Split(backupDelStatus.GetReason(), ": ")
		dependency := reason[len(reason)-1]
		err = DeleteBackupAndDependencies(dependency, backupUID, orgID, clusterName)
		if err != nil {
			return err
		}
	}

	err = Inst().Backup.WaitForBackupDeletion(ctx, backupName, orgID, defaultTimeout, defaultRetryInterval)
	if err != nil {
		return err
	}

	return nil
}

// DeleteRestore creates restore
func DeleteRestore(restoreName string, orgID string) {

	Step(fmt.Sprintf("Delete restore [%s] in org [%s]",
		restoreName, orgID), func() {

		backupDriver := Inst().Backup
		expect(backupDriver).NotTo(beNil(),
			"Backup driver is not initialized")

		deleteRestoreReq := &api.RestoreDeleteRequest{
			OrgId: orgID,
			Name:  restoreName,
		}
		//ctx, err := backup.GetPxCentralAdminCtx()
		ctx, err := backup.GetAdminCtxFromSecret()
		expect(err).NotTo(haveOccurred(),
			fmt.Sprintf("Failed to fetch px-central-admin ctx: [%v]",
				err))
		_, err = backupDriver.DeleteRestore(ctx, deleteRestoreReq)
		expect(err).NotTo(haveOccurred(),
			fmt.Sprintf("Failed to delete restore [%s] in org [%s]. Error: [%v]",
				restoreName, orgID, err))
		// TODO: validate createClusterResponse also
	})
}

// SetupBackup sets up backup location and source and destination clusters
func SetupBackup(testName string) {
	logrus.Infof("Backup driver: %v", Inst().Backup)
	provider := GetProvider()
	logrus.Infof("Run Setup backup with object store provider: %s", provider)
	OrgID = "default"
	BucketName = fmt.Sprintf("%s-%s", BucketNamePrefix, Inst().InstanceID)
	CloudCredUID = uuid.New()
	//cloudCredUID = "5a48be84-4f63-40ae-b7f1-4e4039ab7477"
	BackupLocationUID = uuid.New()
	//backupLocationUID = "64d908e7-40cf-4c9e-a5cf-672e955fd0ca"

	CreateBucket(provider, BucketName)
	CreateOrganization(OrgID)
	CreateCloudCredential(provider, CredName, CloudCredUID, OrgID)
	CreateBackupLocation(provider, backupLocationName, BackupLocationUID, CredName, CloudCredUID, BucketName, OrgID)
	CreateSourceAndDestClusters(CredName, OrgID)
}

// DeleteBackup deletes backup
func DeleteBackup(backupName string, backupUID string, orgID string) {

	Step(fmt.Sprintf("Delete backup [%s] in org [%s]",
		backupName, orgID), func() {

		backupDriver := Inst().Backup
		bkpDeleteRequest := &api.BackupDeleteRequest{
			Name:  backupName,
			OrgId: orgID,
			Uid:   backupUID,
		}
		//ctx, err := backup.GetPxCentralAdminCtx()
		ctx, err := backup.GetAdminCtxFromSecret()
		expect(err).NotTo(haveOccurred(),
			fmt.Sprintf("Failed to fetch px-central-admin ctx: [%v]",
				err))
		backupDriver.DeleteBackup(ctx, bkpDeleteRequest)
		// Best effort cleanup, dont fail test, if deletion fails
		//expect(err).NotTo(haveOccurred(),
		//	fmt.Sprintf("Failed to delete backup [%s] in org [%s]", backupName, orgID))
		// TODO: validate createClusterResponse also
	})
}

// DeleteCluster deletes/de-registers cluster from px-backup
func DeleteCluster(name string, orgID string) {

	Step(fmt.Sprintf("Delete cluster [%s] in org [%s]", name, orgID), func() {
		backupDriver := Inst().Backup
		clusterDeleteReq := &api.ClusterDeleteRequest{
			OrgId: orgID,
			Name:  name,
		}
		ctx, err := backup.GetPxCentralAdminCtx()
		expect(err).NotTo(haveOccurred(),
			fmt.Sprintf("Failed to fetch px-central-admin ctx: [%v]",
				err))
		backupDriver.DeleteCluster(ctx, clusterDeleteReq)
		// Best effort cleanup, dont fail test, if deletion fails
		//expect(err).NotTo(haveOccurred(),
		//	fmt.Sprintf("Failed to delete cluster [%s] in org [%s]", name, orgID))
	})
}

// DeleteBackupLocation deletes backuplocation
func DeleteBackupLocation(name string, orgID string) {
	Step(fmt.Sprintf("Delete backup location [%s] in org [%s]", name, orgID), func() {
		backupDriver := Inst().Backup
		bLocationDeleteReq := &api.BackupLocationDeleteRequest{
			Name:  name,
			OrgId: orgID,
		}
		//ctx, err := backup.GetPxCentralAdminCtx()
		ctx, err := backup.GetAdminCtxFromSecret()
		expect(err).NotTo(haveOccurred(),
			fmt.Sprintf("Failed to fetch px-central-admin ctx: [%v]",
				err))
		backupDriver.DeleteBackupLocation(ctx, bLocationDeleteReq)
		// Best effort cleanup, dont fail test, if deletion fails
		//expect(err).NotTo(haveOccurred(),
		//	fmt.Sprintf("Failed to delete backup location [%s] in org [%s]", name, orgID))
		// TODO: validate createBackupLocationResponse also
	})
}

// CreateSourceAndDestClusters creates source and destination cluster
// 1st cluster in KUBECONFIGS ENV var is source cluster while
// 2nd cluster is destination cluster
func CreateSourceAndDestClusters(cloudCred, orgID string) {
	// TODO: Add support for adding multiple clusters from
	// comma separated list of kubeconfig files
	kubeconfigs := os.Getenv("KUBECONFIGS")
	expect(kubeconfigs).NotTo(equal(""),
		"KUBECONFIGS Environment variable should not be empty")

	kubeconfigList := strings.Split(kubeconfigs, ",")
	// Validate user has provided at least 2 kubeconfigs for source and destination cluster
	expect(len(kubeconfigList)).Should(beNumerically(">=", 2), "At least minimum two kubeconfigs required")

	err := dumpKubeConfigs(configMapName, kubeconfigList)
	expect(err).NotTo(haveOccurred(),
		fmt.Sprintf("Failed to get kubeconfigs [%v] from configmap [%s]", kubeconfigList, configMapName))

	// Register source cluster with backup driver
	Step(fmt.Sprintf("Create cluster [%s] in org [%s]", sourceClusterName, orgID), func() {
		srcClusterConfigPath, err := GetSourceClusterConfigPath()
		expect(err).NotTo(haveOccurred(),
			fmt.Sprintf("Failed to get kubeconfig path for source cluster. Error: [%v]", err))

		logrus.Debugf("Save cluster %s kubeconfig to %s", sourceClusterName, srcClusterConfigPath)
		CreateCluster(sourceClusterName, cloudCred, srcClusterConfigPath, orgID)
	})

	// Register destination cluster with backup driver
	Step(fmt.Sprintf("Create cluster [%s] in org [%s]", destinationClusterName, orgID), func() {
		dstClusterConfigPath, err := GetDestinationClusterConfigPath()
		expect(err).NotTo(haveOccurred(),
			fmt.Sprintf("Failed to get kubeconfig path for destination cluster. Error: [%v]", err))
		logrus.Debugf("Save cluster %s kubeconfig to %s", destinationClusterName, dstClusterConfigPath)
		CreateCluster(destinationClusterName, cloudCred, dstClusterConfigPath, orgID)
	})
}

// CreateBackupLocation creates backup location
func CreateBackupLocation(provider, name, uid, credName, credUID, bucketName, orgID string) {
	switch provider {
	case drivers.ProviderAws:
		createS3BackupLocation(name, uid, credName, credUID, bucketName, orgID)
	case drivers.ProviderAzure:
		createAzureBackupLocation(name, uid, credName, CloudCredUID, bucketName, orgID)
	}
}

// CreateCluster creates/registers cluster with px-backup
func CreateCluster(name string, cloudCred string, kubeconfigPath string, orgID string) {

	Step(fmt.Sprintf("Create cluster [%s] in org [%s]", name, orgID), func() {
		backupDriver := Inst().Backup
		kubeconfigRaw, err := ioutil.ReadFile(kubeconfigPath)
		expect(err).NotTo(haveOccurred(),
			fmt.Sprintf("Failed to read kubeconfig file from location [%s]. Error:[%v]",
				kubeconfigPath, err))

		clusterCreateReq := &api.ClusterCreateRequest{
			CreateMetadata: &api.CreateMetadata{
				Name:  name,
				OrgId: orgID,
			},
			Kubeconfig:      base64.StdEncoding.EncodeToString(kubeconfigRaw),
			CloudCredential: cloudCred,
		}
		//ctx, err := backup.GetPxCentralAdminCtx()
		ctx, err := backup.GetAdminCtxFromSecret()
		expect(err).NotTo(haveOccurred(),
			fmt.Sprintf("Failed to fetch px-central-admin ctx: [%v]",
				err))
		_, err = backupDriver.CreateCluster(ctx, clusterCreateReq)
		expect(err).NotTo(haveOccurred(),
			fmt.Sprintf("Failed to create cluster [%s] in org [%s]. Error : [%v]",
				name, orgID, err))
	})
}

// createS3BackupLocation creates backup location
func createS3BackupLocation(name string, uid, cloudCred string, cloudCredUID, bucketName string, orgID string) {
	Step(fmt.Sprintf("Create S3 backup location [%s] in org [%s]", name, orgID), func() {
		CreateS3BackupLocation(name, uid, cloudCred, cloudCredUID, bucketName, orgID)
	})
}

// CreateCloudCredential creates cloud credetials
func CreateCloudCredential(provider, name string, uid, orgID string) {
	Step(fmt.Sprintf("Create cloud credential [%s] in org [%s]", name, orgID), func() {
		logrus.Printf("Create credential name %s for org %s provider %s", name, orgID, provider)
		backupDriver := Inst().Backup
		switch provider {
		case drivers.ProviderAws:
			logrus.Infof("Create creds for aws")
			id := os.Getenv("AWS_ACCESS_KEY_ID")
			expect(id).NotTo(equal(""),
				"AWS_ACCESS_KEY_ID Environment variable should not be empty")

			secret := os.Getenv("AWS_SECRET_ACCESS_KEY")
			expect(secret).NotTo(equal(""),
				"AWS_SECRET_ACCESS_KEY Environment variable should not be empty")

			credCreateRequest := &api.CloudCredentialCreateRequest{
				CreateMetadata: &api.CreateMetadata{
					Name:  name,
					Uid:   uid,
					OrgId: orgID,
				},
				CloudCredential: &api.CloudCredentialInfo{
					Type: api.CloudCredentialInfo_AWS,
					Config: &api.CloudCredentialInfo_AwsConfig{
						AwsConfig: &api.AWSConfig{
							AccessKey: id,
							SecretKey: secret,
						},
					},
				},
			}
			//ctx, err := backup.GetPxCentralAdminCtx()
			ctx, err := backup.GetAdminCtxFromSecret()
			expect(err).NotTo(haveOccurred(),
				fmt.Sprintf("Failed to fetch px-central-admin ctx: [%v]",
					err))
			_, err = backupDriver.CreateCloudCredential(ctx, credCreateRequest)
			if err != nil && strings.Contains(err.Error(), "already exists") {
				return
			}
			expect(err).NotTo(haveOccurred(),
				fmt.Sprintf("Failed to create cloud credential [%s] in org [%s]", name, orgID))
		// TODO: validate CreateCloudCredentialResponse also
		case drivers.ProviderAzure:
			logrus.Infof("Create creds for azure")
			tenantID, clientID, clientSecret, subscriptionID, accountName, accountKey := GetAzureCredsFromEnv()
			credCreateRequest := &api.CloudCredentialCreateRequest{
				CreateMetadata: &api.CreateMetadata{
					Name:  name,
					Uid:   uid,
					OrgId: orgID,
				},
				CloudCredential: &api.CloudCredentialInfo{
					Type: api.CloudCredentialInfo_Azure,
					Config: &api.CloudCredentialInfo_AzureConfig{
						AzureConfig: &api.AzureConfig{
							TenantId:       tenantID,
							ClientId:       clientID,
							ClientSecret:   clientSecret,
							AccountName:    accountName,
							AccountKey:     accountKey,
							SubscriptionId: subscriptionID,
						},
					},
				},
			}
			//ctx, err := backup.GetPxCentralAdminCtx()
			ctx, err := backup.GetAdminCtxFromSecret()
			expect(err).NotTo(haveOccurred(),
				fmt.Sprintf("Failed to fetch px-central-admin ctx: [%v]",
					err))
			_, err = backupDriver.CreateCloudCredential(ctx, credCreateRequest)
			if err != nil && strings.Contains(err.Error(), "already exists") {
				return
			}
			expect(err).NotTo(haveOccurred(),
				fmt.Sprintf("Failed to create cloud credential [%s] in org [%s]", name, orgID))
			// TODO: validate CreateCloudCredentialResponse also
		}
	})
}

// CreateS3BackupLocation creates backuplocation for S3
func CreateS3BackupLocation(name string, uid, cloudCred string, cloudCredUID string, bucketName string, orgID string) {
	time.Sleep(60 * time.Second)
	backupDriver := Inst().Backup
	//inspReq := &api.CloudCredentialInspectRequest{Name: cloudCred, Uid: cloudCredUID, OrgId: orgID, IncludeSecrets: true}
	//credCtx, err := backup.GetAdminCtxFromSecret()
	//obj, err := backupDriver.InspectCloudCredential(credCtx, inspReq)
	_, _, endpoint, region, disableSSLBool := s3utils.GetAWSDetailsFromEnv()
	encryptionKey := "torpedo"
	bLocationCreateReq := &api.BackupLocationCreateRequest{
		CreateMetadata: &api.CreateMetadata{
			Name:  name,
			OrgId: orgID,
			Uid:   uid,
		},
		BackupLocation: &api.BackupLocationInfo{
			Path:          bucketName,
			EncryptionKey: encryptionKey,
			// CloudCredential: "foo",
			// CloudCredential: cloudCred,
			CloudCredentialRef: &api.ObjectRef{
				Name: cloudCred,
				Uid:  cloudCredUID,
			},
			Type: api.BackupLocationInfo_S3,
			Config: &api.BackupLocationInfo_S3Config{
				S3Config: &api.S3Config{
					Endpoint:   endpoint,
					Region:     region,
					DisableSsl: disableSSLBool,
				},
			},
		},
	}
	//ctx, err := backup.GetPxCentralAdminCtx()
	ctx, err := backup.GetAdminCtxFromSecret()
	expect(err).NotTo(haveOccurred(),
		fmt.Sprintf("Failed to fetch px-central-admin ctx: [%v]",
			err))
	_, err = backupDriver.CreateBackupLocation(ctx, bLocationCreateReq)
	if err != nil && strings.Contains(err.Error(), "already exists") {
		return
	}
	expect(err).NotTo(haveOccurred(),
		fmt.Sprintf("Failed to create backuplocation [%s] in org [%s]", name, orgID))
}

// CreateAzureBackupLocation creates backuplocation for Azure
func CreateAzureBackupLocation(name string, uid string, cloudCred string, cloudCredUID string, bucketName string, orgID string) {
	backupDriver := Inst().Backup
	encryptionKey := "torpedo"
	bLocationCreateReq := &api.BackupLocationCreateRequest{
		CreateMetadata: &api.CreateMetadata{
			Name:  name,
			OrgId: orgID,
			Uid:   uid,
		},
		BackupLocation: &api.BackupLocationInfo{
			Path:          bucketName,
			EncryptionKey: encryptionKey,
			CloudCredentialRef: &api.ObjectRef{
				Name: cloudCred,
				Uid:  cloudCredUID,
			},
			Type: api.BackupLocationInfo_Azure,
		},
	}
	//ctx, err := backup.GetPxCentralAdminCtx()
	ctx, err := backup.GetAdminCtxFromSecret()
	expect(err).NotTo(haveOccurred(),
		fmt.Sprintf("Failed to fetch px-central-admin ctx: [%v]",
			err))
	_, err = backupDriver.CreateBackupLocation(ctx, bLocationCreateReq)
	if err != nil && strings.Contains(err.Error(), "already exists") {
		return
	}
	expect(err).NotTo(haveOccurred(),
		fmt.Sprintf("Failed to create backuplocation [%s] in org [%s]", name, orgID))
}

// GetProvider validates and return object store provider
func GetProvider() string {
	provider, ok := os.LookupEnv("OBJECT_STORE_PROVIDER")
	expect(ok).To(beTrue(), fmt.Sprintf("No environment variable 'PROVIDER' supplied. Valid values are: %s, %s, %s",
		drivers.ProviderAws, drivers.ProviderAzure, drivers.ProviderGke))
	switch provider {
	case drivers.ProviderAws, drivers.ProviderAzure, drivers.ProviderGke:
	default:
		fail(fmt.Sprintf("Valid values for 'PROVIDER' environment variables are: %s, %s, %s",
			drivers.ProviderAws, drivers.ProviderAzure, drivers.ProviderGke))
	}
	return provider
}

// CreateOrganization creates org on px-backup
func CreateOrganization(orgID string) {
	Step(fmt.Sprintf("Create organization [%s]", orgID), func() {
		backupDriver := Inst().Backup
		req := &api.OrganizationCreateRequest{
			CreateMetadata: &api.CreateMetadata{
				Name: orgID,
			},
		}
		//ctx, err := backup.GetPxCentralAdminCtx()
		ctx, err := backup.GetAdminCtxFromSecret()
		expect(err).NotTo(haveOccurred(),
			fmt.Sprintf("Failed to fetch px-central-admin ctx: [%v]",
				err))
		_, err = backupDriver.CreateOrganization(ctx, req)
		//expect(err).NotTo(haveOccurred(),
		//	fmt.Sprintf("Failed to create organization [%s]. Error: [%v]",
		//		orgID, err))
	})
}

// UpdateScheduledBackup updates the scheduled backup with time interval from global vars
func UpdateScheduledBackup(schedulePolicyName, schedulePolicyUID string, ScheduledBackupInterval time.Duration) (err error) {
	var ctx context1.Context

	Step(fmt.Sprintf("Update schedule policy %s", schedulePolicyName), func() {
		backupDriver := Inst().Backup

		// Create a backup schedule
		schedulePolicyUpdateRequest := &api.SchedulePolicyUpdateRequest{
			CreateMetadata: &api.CreateMetadata{
				Name:  schedulePolicyName,
				Uid:   schedulePolicyUID,
				OrgId: OrgID,
			},

			SchedulePolicy: &api.SchedulePolicyInfo{
				Interval: &api.SchedulePolicyInfo_IntervalPolicy{
					// Retain 5 backups at a time for ease of inspection
					Retain:  5,
					Minutes: int64(ScheduledBackupInterval / time.Minute),
					IncrementalCount: &api.SchedulePolicyInfo_IncrementalCount{
						Count: 0,
					},
				},
			},
		}
		//ctx, err = backup.GetPxCentralAdminCtx()
		ctx, err = backup.GetAdminCtxFromSecret()
		if err != nil {
			return
		}
		_, err = backupDriver.UpdateSchedulePolicy(ctx, schedulePolicyUpdateRequest)
		if err != nil {
			return
		}
	})
	return err
}

// DeleteScheduledBackup deletes the scheduled backup and schedule policy from the CreateScheduledBackup
func DeleteScheduledBackup(backupScheduleName, backupScheduleUID, schedulePolicyName, schedulePolicyUID string) (err error) {
	var ctx context1.Context

	Step(fmt.Sprintf("Delete scheduled backup %s of all namespaces on cluster %s in organization %s",
		backupScheduleName, sourceClusterName, OrgID), func() {
		backupDriver := Inst().Backup

		bkpScheduleDeleteRequest := &api.BackupScheduleDeleteRequest{
			OrgId: OrgID,
			Name:  backupScheduleName,
			// delete_backups indicates whether the cloud backup files need to
			// be deleted or retained.
			DeleteBackups: true,
			Uid:           backupScheduleUID,
		}
		ctx, err = backup.GetPxCentralAdminCtx()
		if err != nil {
			return
		}
		_, err = backupDriver.DeleteBackupSchedule(ctx, bkpScheduleDeleteRequest)
		if err != nil {
			return
		}

		clusterReq := &api.ClusterInspectRequest{OrgId: OrgID, Name: sourceClusterName, IncludeSecrets: true}
		clusterResp, err := backupDriver.InspectCluster(ctx, clusterReq)
		if err != nil {
			return
		}
		clusterObj := clusterResp.GetCluster()

		namespace := "*"
		err = backupDriver.WaitForBackupScheduleDeletion(ctx, backupScheduleName, namespace, OrgID,
			clusterObj,
			BackupRestoreCompletionTimeoutMin*time.Minute,
			RetrySeconds*time.Second)

		schedulePolicyDeleteRequest := &api.SchedulePolicyDeleteRequest{
			OrgId: OrgID,
			Name:  schedulePolicyName,
			Uid:   schedulePolicyUID,
		}
		ctx, err = backup.GetPxCentralAdminCtx()
		if err != nil {
			return
		}
		_, err = backupDriver.DeleteSchedulePolicy(ctx, schedulePolicyDeleteRequest)
		if err != nil {
			return
		}
	})
	return err
}

//AddLabelToResource adds a label to a resource and errors if the resource type is not implemented
func AddLabelToResource(spec interface{}, key string, val string) error {
	if obj, ok := spec.(*v1.PersistentVolumeClaim); ok {
		if obj.Labels == nil {
			obj.Labels = make(map[string]string)
		}
		logrus.Infof("Adding label [%s=%s] to PVC %s", key, val, obj.Name)
		obj.Labels[key] = val
		core.Instance().UpdatePersistentVolumeClaim(obj)
		return nil
	} else if obj, ok := spec.(*v1.ConfigMap); ok {
		if obj.Labels == nil {
			obj.Labels = make(map[string]string)
		}
		logrus.Infof("Adding label [%s=%s] to ConfigMap %s", key, val, obj.Name)
		obj.Labels[key] = val
		core.Instance().UpdateConfigMap(obj)
		return nil
	} else if obj, ok := spec.(*v1.Secret); ok {
		if obj.Labels == nil {
			obj.Labels = make(map[string]string)
		}
		logrus.Infof("Adding label [%s=%s] to Secret %s", key, val, obj.Name)
		obj.Labels[key] = val
		core.Instance().UpdateSecret(obj)
		return nil
	}
	return fmt.Errorf("spec is of unknown resource type")
}

// GetSourceClusterConfigPath returns kubeconfig for source
func GetSourceClusterConfigPath() (string, error) {
	kubeconfigs := os.Getenv("KUBECONFIGS")
	if kubeconfigs == "" {
		return "", fmt.Errorf("Failed to get source config path. Empty KUBECONFIGS environment variable")
	}

	kubeconfigList := strings.Split(kubeconfigs, ",")
	if len(kubeconfigList) < 2 {
		return "", fmt.Errorf(`Failed to get source config path.
				       At least minimum two kubeconfigs required but has %d`, len(kubeconfigList))
	}

	logrus.Infof("Source config path: %s", fmt.Sprintf("%s/%s", KubeconfigDirectory, kubeconfigList[0]))
	return fmt.Sprintf("%s/%s", KubeconfigDirectory, kubeconfigList[0]), nil
}

// GetDestinationClusterConfigPath get cluster config of destination cluster
func GetDestinationClusterConfigPath() (string, error) {
	kubeconfigs := os.Getenv("KUBECONFIGS")
	if kubeconfigs == "" {
		return "", fmt.Errorf("empty KUBECONFIGS environment variable")
	}

	kubeconfigList := strings.Split(kubeconfigs, ",")
	if len(kubeconfigList) < 2 {
		return "", fmt.Errorf(`Failed to get source config path.
				       At least minimum two kubeconfigs required but has %d`, len(kubeconfigList))
	}

	logrus.Infof("Destination config path: %s", fmt.Sprintf("%s/%s", KubeconfigDirectory, kubeconfigList[1]))
	return fmt.Sprintf("%s/%s", KubeconfigDirectory, kubeconfigList[1]), nil
}

// GetAzureCredsFromEnv get creds for azure
func GetAzureCredsFromEnv() (tenantID, clientID, clientSecret, subscriptionID, accountName, accountKey string) {
	accountName = os.Getenv("AZURE_ACCOUNT_NAME")
	expect(accountName).NotTo(equal(""),
		"AZURE_ACCOUNT_NAME Environment variable should not be empty")

	accountKey = os.Getenv("AZURE_ACCOUNT_KEY")
	expect(accountKey).NotTo(equal(""),
		"AZURE_ACCOUNT_KEY Environment variable should not be empty")

	logrus.Infof("Create creds for azure")
	tenantID = os.Getenv("AZURE_TENANT_ID")
	expect(tenantID).NotTo(equal(""),
		"AZURE_TENANT_ID Environment variable should not be empty")

	clientID = os.Getenv("AZURE_CLIENT_ID")
	expect(clientID).NotTo(equal(""),
		"AZURE_CLIENT_ID Environment variable should not be empty")

	clientSecret = os.Getenv("AZURE_CLIENT_SECRET")
	expect(clientSecret).NotTo(equal(""),
		"AZURE_CLIENT_SECRET Environment variable should not be empty")

	subscriptionID = os.Getenv("AZURE_SUBSCRIPTION_ID")
	expect(clientSecret).NotTo(equal(""),
		"AZURE_SUBSCRIPTION_ID Environment variable should not be empty")

	return tenantID, clientID, clientSecret, subscriptionID, accountName, accountKey
}

// SetScheduledBackupInterval sets scheduled backup interval
func SetScheduledBackupInterval(interval time.Duration, triggerType string) {
	scheduledBackupInterval := interval

	var schedulePolicyName string
	var schedulePolicyUID string
	if triggerType == BackupScheduleAllName {
		schedulePolicyName = SchedulePolicyAllName
		schedulePolicyUID = SchedulePolicyAllUID
		ScheduledBackupAllNamespacesInterval = scheduledBackupInterval
	} else {
		schedulePolicyName = SchedulePolicyScaleName
		schedulePolicyUID = SchedulePolicyScaleUID
		ScheduledBackupScaleInterval = scheduledBackupInterval
	}
	_, err := InspectScheduledBackup(schedulePolicyName, schedulePolicyUID)
	if ObjectExists(err) {
		UpdateScheduledBackup(schedulePolicyName, schedulePolicyUID, scheduledBackupInterval)
	}
}

// DeleteS3Bucket deletes bucket in S3
func DeleteS3Bucket(bucketName string) {
	id, secret, endpoint, s3Region, disableSSLBool := s3utils.GetAWSDetailsFromEnv()
	sess, err := session.NewSession(&aws.Config{
		Endpoint:         aws.String(endpoint),
		Credentials:      credentials.NewStaticCredentials(id, secret, ""),
		Region:           aws.String(s3Region),
		DisableSSL:       aws.Bool(disableSSLBool),
		S3ForcePathStyle: aws.Bool(true),
	},
	)
	expect(err).NotTo(haveOccurred(),
		fmt.Sprintf("Failed to get S3 session to create bucket. Error: [%v]", err))

	S3Client := s3.New(sess)

	iter := s3manager.NewDeleteListIterator(S3Client, &s3.ListObjectsInput{
		Bucket: aws.String(bucketName),
	})

	err = s3manager.NewBatchDeleteWithClient(S3Client).Delete(aws.BackgroundContext(), iter)
	expect(err).NotTo(haveOccurred(),
		fmt.Sprintf("Unable to delete objects from bucket %q, %v", bucketName, err))

	_, err = S3Client.DeleteBucket(&s3.DeleteBucketInput{
		Bucket: aws.String(bucketName),
	})
	expect(err).NotTo(haveOccurred(),
		fmt.Sprintf("Failed to delete bucket [%v]. Error: [%v]", bucketName, err))
}

// DeleteAzureBucket delete bucket in azure
func DeleteAzureBucket(bucketName string) {
	// From the Azure portal, get your Storage account blob service URL endpoint.
	_, _, _, _, accountName, accountKey := GetAzureCredsFromEnv()

	urlStr := fmt.Sprintf("https://%s.blob.core.windows.net/%s", accountName, bucketName)
	logrus.Infof("Delete container url %s", urlStr)
	// Create a ContainerURL object that wraps a soon-to-be-created container's URL and a default pipeline.
	u, _ := url.Parse(urlStr)
	credential, err := azblob.NewSharedKeyCredential(accountName, accountKey)
	expect(err).NotTo(haveOccurred(),
		fmt.Sprintf("Failed to create shared key credential [%v]", err))

	containerURL := azblob.NewContainerURL(*u, azblob.NewPipeline(credential, azblob.PipelineOptions{}))
	ctx := context1.Background() // This example uses a never-expiring context

	_, err = containerURL.Delete(ctx, azblob.ContainerAccessConditions{})

	expect(err).NotTo(haveOccurred(),
		fmt.Sprintf("Failed to delete container. Error: [%v]", err))
}

// DeleteBucket deletes bucket from the cloud
func DeleteBucket(provider string, bucketName string) {
	Step(fmt.Sprintf("Delete bucket [%s]", bucketName), func() {
		switch provider {
		// TODO(stgleb): PTX-2359 Add DeleteAzureBucket
		case drivers.ProviderAws:
			DeleteS3Bucket(bucketName)
		case drivers.ProviderAzure:
			DeleteAzureBucket(bucketName)
		}
	})
}

//HaIncreaseRebootTargetNode repl increase and reboot target node
func HaIncreaseRebootTargetNode(event *EventRecord, ctx *scheduler.Context, v *volume.Volume, storageNodeMap map[string]node.Node) {

	stepLog := fmt.Sprintf("repl increase volume driver %s on app %s's volume: %v and reboot target node",
		Inst().V.String(), ctx.App.Key, v)

	Step(stepLog,
		func() {
			dash.Info(stepLog)
			currRep, err := Inst().V.GetReplicationFactor(v)

			if err != nil {
				err = fmt.Errorf("error getting replication factor for volume %s, Error: %v", v.Name, err)
				log.Error(err)
				UpdateOutcome(event, err)
				return
			}
			//if repl is 3 cannot increase repl for the volume
			if currRep == 3 {
				err = fmt.Errorf("cannot perform repl incease as current repl factor is %d", currRep)
				log.Warn(err)
				UpdateOutcome(event, err)
				return
			}

			replicaSets, err := Inst().V.GetReplicaSets(v)
			if err == nil {
				replicaNodes := replicaSets[0].Nodes
				dash.Infof("Current replica nodes of volume %v are %v", v.Name, replicaNodes)
				var newReplID string
				var newReplNode node.Node

				//selecting the target node for repl increase
				for nID, node := range storageNodeMap {
					nExist := false
					for _, id := range replicaNodes {
						if nID == id {
							nExist = true
							break
						}
					}
					if !nExist {
						newReplID = nID
						newReplNode = node
						break
					}
				}
				stepLog = fmt.Sprintf("repl increase volume driver %s on app %s's volume: %v",
					Inst().V.String(), ctx.App.Key, v)
				Step(stepLog,
					func() {
						dash.Info(stepLog)
						dash.Infof("Increasing repl with target node  [%v]", newReplID)
						err = Inst().V.SetReplicationFactor(v, currRep+1, []string{newReplID}, false)
						if err != nil {
							log.Errorf("There is an error increasing repl [%v]", err.Error())
							UpdateOutcome(event, err)
						}
					})

				if err == nil {
					stepLog = fmt.Sprintf("reboot target node %s while repl increase is in-progres",
						newReplNode.Hostname)
					Step(stepLog,
						func() {
							dash.Info(stepLog)
							log.Info("Waiting for 10 seconds for re-sync to initialize before target node reboot")
							time.Sleep(10 * time.Second)

							err = Inst().N.RebootNode(newReplNode, node.RebootNodeOpts{
								Force: true,
								ConnectionOpts: node.ConnectionOpts{
									Timeout:         1 * time.Minute,
									TimeBeforeRetry: 5 * time.Second,
								},
							})
							if err != nil {
								log.Errorf("error rebooting node %v, Error: %v", newReplNode.Name, err)
								UpdateOutcome(event, err)
							}

							err = validateReplFactorUpdate(v, currRep+1)
							if err != nil {
								err = fmt.Errorf("error in ha-increse after  target node reboot. Error: %v", err)
								log.Error(err)
								UpdateOutcome(event, err)
							} else {
								dash.VerifySafely(true, true, fmt.Sprintf("repl successfully increased to %d", currRep+1))
							}
						})
				}
			} else {
				log.Error(err)
				UpdateOutcome(event, err)

			}
		})
}

//HaIncreaseRebootSourceNode repl increase and reboot source node
func HaIncreaseRebootSourceNode(event *EventRecord, ctx *scheduler.Context, v *volume.Volume, storageNodeMap map[string]node.Node) {
	stepLog := fmt.Sprintf("repl increase volume driver %s on app %s's volume: %v and reboot source node",
		Inst().V.String(), ctx.App.Key, v)
	Step(stepLog,
		func() {
			dash.Info(stepLog)
			currRep, err := Inst().V.GetReplicationFactor(v)
			if err != nil {
				err = fmt.Errorf("error getting replication factor for volume %s, Error: %v", v.Name, err)
				log.Error(err)
				UpdateOutcome(event, err)
				return
			}

			//if repl is 3 cannot increase repl for the volume
			if currRep == 3 {
				err = fmt.Errorf("cannot perform repl incease as current repl factor is %d", currRep)
				log.Warn(err)
				UpdateOutcome(event, err)
				return
			}

			if err == nil {
				stepLog = fmt.Sprintf("repl increase volume driver %s on app %s's volume: %v",
					Inst().V.String(), ctx.App.Key, v)
				Step(stepLog,
					func() {
						dash.Info(stepLog)
						replicaSets, err := Inst().V.GetReplicaSets(v)
						if err == nil {
							replicaNodes := replicaSets[0].Nodes
							err = Inst().V.SetReplicationFactor(v, currRep+1, nil, false)
							if err != nil {
								log.Errorf("There is an error increasing repl [%v]", err.Error())
								UpdateOutcome(event, err)
							} else {
								log.Info("Waiting for 10 seconds for re-sync to initialize before source nodes reboot")
								time.Sleep(10 * time.Second)
								//rebooting source nodes one by one
								for _, nID := range replicaNodes {
									replNodeToReboot := storageNodeMap[nID]
									err = Inst().N.RebootNode(replNodeToReboot, node.RebootNodeOpts{
										Force: true,
										ConnectionOpts: node.ConnectionOpts{
											Timeout:         1 * time.Minute,
											TimeBeforeRetry: 5 * time.Second,
										},
									})
									if err != nil {
										log.Errorf("error rebooting node %v, Error: %v", replNodeToReboot.Name, err)
										UpdateOutcome(event, err)
									}
								}
								err = validateReplFactorUpdate(v, currRep+1)
								if err != nil {
									err = fmt.Errorf("error in ha-increse after  source node reboot. Error: %v", err)
									log.Error(err)
									UpdateOutcome(event, err)
								} else {
									dash.VerifySafely(true, true, fmt.Sprintf("repl successfully increased to %d", currRep+1))
								}
							}
						} else {
							err = fmt.Errorf("error getting relicasets for volume %s, Error: %v", v.Name, err)
							log.Error(err)
							UpdateOutcome(event, err)
						}

					})
			} else {
				err = fmt.Errorf("error getting current replication factor for volume %s, Error: %v", v.Name, err)
				log.Error(err)
				UpdateOutcome(event, err)
			}

		})
}

func validateReplFactorUpdate(v *volume.Volume, expaectedReplFactor int64) error {
	t := func() (interface{}, bool, error) {
		err := Inst().V.WaitForReplicationToComplete(v, expaectedReplFactor, validateReplicationUpdateTimeout)
		if err != nil {
			statusErr, _ := status.FromError(err)
			if statusErr.Code() == codes.NotFound || strings.Contains(err.Error(), "code = NotFound") {
				return nil, false, err
			}
			return nil, true, err
		}
		return 0, false, nil
	}
	if _, err := task.DoRetryWithTimeout(t, validateReplicationUpdateTimeout, defaultRetryInterval); err != nil {
		return fmt.Errorf("failed to set replication factor of the volume: %v due to err: %v", v.Name, err.Error())
	}
	return nil
}

// TearDownBackupRestoreAll enumerates backups and restores before deleting them
func TearDownBackupRestoreAll() {
	logrus.Infof("Enumerating scheduled backups")
	bkpScheduleEnumerateReq := &api.BackupScheduleEnumerateRequest{
		OrgId:  OrgID,
		Labels: make(map[string]string),
		BackupLocationRef: &api.ObjectRef{
			Name: backupLocationName,
			Uid:  BackupLocationUID,
		},
	}
	ctx, err := backup.GetPxCentralAdminCtx()
	expect(err).NotTo(haveOccurred())
	enumBkpScheduleResponse, _ := Inst().Backup.EnumerateBackupSchedule(ctx, bkpScheduleEnumerateReq)
	bkpSchedules := enumBkpScheduleResponse.GetBackupSchedules()
	for _, bkpSched := range bkpSchedules {
		schedPol := bkpSched.GetSchedulePolicyRef()
		DeleteScheduledBackup(bkpSched.GetName(), bkpSched.GetUid(), schedPol.GetName(), schedPol.GetUid())
	}

	logrus.Infof("Enumerating backups")
	bkpEnumerateReq := &api.BackupEnumerateRequest{
		OrgId: OrgID,
	}
	ctx, err = backup.GetPxCentralAdminCtx()
	expect(err).NotTo(haveOccurred())
	enumBkpResponse, _ := Inst().Backup.EnumerateBackup(ctx, bkpEnumerateReq)
	backups := enumBkpResponse.GetBackups()
	for _, bkp := range backups {
		DeleteBackup(bkp.GetName(), bkp.GetUid(), OrgID)
	}

	logrus.Infof("Enumerating restores")
	restoreEnumerateReq := &api.RestoreEnumerateRequest{
		OrgId: OrgID}
	ctx, err = backup.GetPxCentralAdminCtx()
	expect(err).NotTo(haveOccurred())
	enumRestoreResponse, _ := Inst().Backup.EnumerateRestore(ctx, restoreEnumerateReq)
	restores := enumRestoreResponse.GetRestores()
	for _, restore := range restores {
		DeleteRestore(restore.GetName(), OrgID)
	}

	for _, bkp := range backups {
		Inst().Backup.WaitForBackupDeletion(ctx, bkp.GetName(), OrgID,
			BackupRestoreCompletionTimeoutMin*time.Minute,
			RetrySeconds*time.Second)
	}
	for _, restore := range restores {
		Inst().Backup.WaitForRestoreDeletion(ctx, restore.GetName(), OrgID,
			BackupRestoreCompletionTimeoutMin*time.Minute,
			RetrySeconds*time.Second)
	}
	provider := GetProvider()
	DeleteCluster(destinationClusterName, OrgID)
	DeleteCluster(sourceClusterName, OrgID)
	DeleteBackupLocation(backupLocationName, OrgID)
	DeleteCloudCredential(CredName, OrgID, CloudCredUID)
	DeleteBucket(provider, BucketName)
}

// CreateBucket creates bucket on the appropriate cloud platform
func CreateBucket(provider string, bucketName string) {
	Step(fmt.Sprintf("Create bucket [%s]", bucketName), func() {
		switch provider {
		case drivers.ProviderAws:
			CreateS3Bucket(bucketName)
		case drivers.ProviderAzure:
			CreateAzureBucket(bucketName)
		}
	})
}

// CreateS3Bucket creates bucket in S3
func CreateS3Bucket(bucketName string) {
	id, secret, endpoint, s3Region, disableSSLBool := s3utils.GetAWSDetailsFromEnv()
	sess, err := session.NewSession(&aws.Config{
		Endpoint:         aws.String(endpoint),
		Credentials:      credentials.NewStaticCredentials(id, secret, ""),
		Region:           aws.String(s3Region),
		DisableSSL:       aws.Bool(disableSSLBool),
		S3ForcePathStyle: aws.Bool(true),
	},
	)
	expect(err).NotTo(haveOccurred(),
		fmt.Sprintf("Failed to get S3 session to create bucket. Error: [%v]", err))

	S3Client := s3.New(sess)

	_, err = S3Client.CreateBucket(&s3.CreateBucketInput{
		Bucket: aws.String(bucketName),
	})
	expect(err).NotTo(haveOccurred(),
		fmt.Sprintf("Failed to create bucket [%v]. Error: [%v]", bucketName, err))

	err = S3Client.WaitUntilBucketExists(&s3.HeadBucketInput{
		Bucket: aws.String(bucketName),
	})
	expect(err).NotTo(haveOccurred(),
		fmt.Sprintf("Failed to wait for bucket [%v] to get created. Error: [%v]", bucketName, err))
}

// CreateAzureBucket creates bucket in Azure
func CreateAzureBucket(bucketName string) {
	// From the Azure portal, get your Storage account blob service URL endpoint.
	_, _, _, _, accountName, accountKey := GetAzureCredsFromEnv()

	urlStr := fmt.Sprintf("https://%s.blob.core.windows.net/%s", accountName, bucketName)
	logrus.Infof("Create container url %s", urlStr)
	// Create a ContainerURL object that wraps a soon-to-be-created container's URL and a default pipeline.
	u, _ := url.Parse(urlStr)
	credential, err := azblob.NewSharedKeyCredential(accountName, accountKey)
	expect(err).NotTo(haveOccurred(),
		fmt.Sprintf("Failed to create shared key credential [%v]", err))

	containerURL := azblob.NewContainerURL(*u, azblob.NewPipeline(credential, azblob.PipelineOptions{}))
	ctx := context1.Background() // This example uses a never-expiring context

	_, err = containerURL.Create(ctx, azblob.Metadata{}, azblob.PublicAccessNone)

	expect(err).NotTo(haveOccurred(),
		fmt.Sprintf("Failed to create container. Error: [%v]", err))
}

// createAzureBackupLocation creates backup location
func createAzureBackupLocation(name, uid, cloudCred, cloudCredUID, bucketName, orgID string) {
	Step(fmt.Sprintf("Create Azure backup location [%s] in org [%s]", name, orgID), func() {
		CreateAzureBackupLocation(name, uid, cloudCred, cloudCredUID, bucketName, orgID)
	})
}

func dumpKubeConfigs(configObject string, kubeconfigList []string) error {
	logrus.Infof("dump kubeconfigs to file system")
	cm, err := core.Instance().GetConfigMap(configObject, "default")
	if err != nil {
		logrus.Errorf("Error reading config map: %v", err)
		return err
	}
	logrus.Infof("Get over kubeconfig list %v", kubeconfigList)
	for _, kubeconfig := range kubeconfigList {
		config := cm.Data[kubeconfig]
		if len(config) == 0 {
			configErr := fmt.Sprintf("Error reading kubeconfig: found empty %s in config map %s",
				kubeconfig, configObject)
			return fmt.Errorf(configErr)
		}
		filePath := fmt.Sprintf("%s/%s", KubeconfigDirectory, kubeconfig)
		logrus.Infof("Save kubeconfig to %s", filePath)
		err := ioutil.WriteFile(filePath, []byte(config), 0644)
		if err != nil {
			return err
		}
	}
	return nil
}

// DumpKubeconfigs gets kubeconfigs from configmap
func DumpKubeconfigs(kubeconfigList []string) {
	err := dumpKubeConfigs(configMapName, kubeconfigList)
	expect(err).NotTo(haveOccurred(),
		fmt.Sprintf("Failed to get kubeconfigs [%v] from configmap [%s]", kubeconfigList, configMapName))
}

// Inst returns the Torpedo instances
func Inst() *Torpedo {
	return instance
}

var instance *Torpedo
var once sync.Once

// Torpedo is the torpedo testsuite
type Torpedo struct {
	InstanceID                          string
	S                                   scheduler.Driver
	V                                   volume.Driver
	N                                   node.Driver
	M                                   monitor.Driver
	SpecDir                             string
	AppList                             []string
	LogLoc                              string
	LogLevel                            string
	Logger                              *logrus.Logger
	GlobalScaleFactor                   int
	StorageDriverUpgradeEndpointURL     string
	StorageDriverUpgradeEndpointVersion string
	EnableStorkUpgrade                  bool
	MinRunTimeMins                      int
	ChaosLevel                          int
	Provisioner                         string
	MaxStorageNodesPerAZ                int
	DestroyAppTimeout                   time.Duration
	DriverStartTimeout                  time.Duration
	AutoStorageNodeRecoveryTimeout      time.Duration
	LicenseExpiryTimeoutHours           time.Duration
	MeteringIntervalMins                time.Duration
	ConfigMap                           string
	BundleLocation                      string
	CustomAppConfig                     map[string]scheduler.AppConfig
	TopologyLabels                      []map[string]string
	Backup                              backup.Driver
	SecretType                          string
	PureVolumes                         bool
	PureSANType                         string
	RunCSISnapshotAndRestoreManyTest    bool
	VaultAddress                        string
	VaultToken                          string
	SchedUpgradeHops                    string
	AutopilotUpgradeImage               string
	CsiGenericDriverConfigMap           string
	HelmValuesConfigMap                 string
	IsHyperConverged                    bool
	Dash                                *aetosutil.Dashboard
	JobName                             string
	JobType                             string
}

// ParseFlags parses command line flags
func ParseFlags() {
	var err error
	var s, m, n, v, backupDriverName, specDir, logLoc, logLevel, appListCSV, provisionerName, configMapName string
	var schedulerDriver scheduler.Driver
	var volumeDriver volume.Driver
	var nodeDriver node.Driver
	var monitorDriver monitor.Driver
	var backupDriver backup.Driver
	var appScaleFactor int
	var volUpgradeEndpointURL string
	var volUpgradeEndpointVersion string
	var minRunTimeMins int
	var chaosLevel int
	var storageNodesPerAZ int
	var destroyAppTimeout time.Duration
	var driverStartTimeout time.Duration
	var autoStorageNodeRecoveryTimeout time.Duration
	var licenseExpiryTimeoutHours time.Duration
	var meteringIntervalMins time.Duration
	var bundleLocation string
	var customConfigPath string
	var hyperConverged bool
	var enableDash bool

	// TODO: We rely on the customAppConfig map to be passed into k8s.go and stored there.
	// We modify this map from the tests and expect that the next RescanSpecs will pick up the new custom configs.
	// We should make this more robust.
	var customAppConfig map[string]scheduler.AppConfig = make(map[string]scheduler.AppConfig)

	var enableStorkUpgrade bool
	var secretType string
	var pureVolumes bool
	var pureSANType string
	var runCSISnapshotAndRestoreManyTest bool
	var vaultAddress string
	var vaultToken string
	var schedUpgradeHops string
	var autopilotUpgradeImage string
	var csiGenericDriverConfigMapName string
	//dashboard fields
	var user, testBranch, testProduct, testType, testDescription, testTags string
	var testsetID int
	var torpedoJobName string
	var torpedoJobType string

	flag.StringVar(&s, schedulerCliFlag, defaultScheduler, "Name of the scheduler to use")
	flag.StringVar(&n, nodeDriverCliFlag, defaultNodeDriver, "Name of the node driver to use")
	flag.StringVar(&m, monitorDriverCliFlag, defaultMonitorDriver, "Name of the prometheus driver to use")
	flag.StringVar(&v, storageDriverCliFlag, defaultStorageDriver, "Name of the storage driver to use")
	flag.StringVar(&torpedoJobName, torpedoJobNameFlag, defaultTorpedoJob, "Name of the torpedo job")
	flag.StringVar(&torpedoJobType, torpedoJobTypeFlag, defaultTorpedoJobType, "Type of torpedo job")
	flag.StringVar(&backupDriverName, backupCliFlag, "", "Name of the backup driver to use")
	flag.StringVar(&specDir, specDirCliFlag, defaultSpecsRoot, "Root directory containing the application spec files")
	flag.StringVar(&logLoc, logLocationCliFlag, defaultLogLocation,
		"Path to save logs/artifacts upon failure. Default: /mnt/torpedo_support_dir")
	flag.StringVar(&logLevel, logLevelCliFlag, defaultLogLevel, "Log level")
	flag.IntVar(&appScaleFactor, scaleFactorCliFlag, defaultAppScaleFactor, "Factor by which to scale applications")
	flag.IntVar(&minRunTimeMins, minRunTimeMinsFlag, defaultMinRunTimeMins, "Minimum Run Time in minutes for appliation deletion tests")
	flag.IntVar(&chaosLevel, chaosLevelFlag, defaultChaosLevel, "Application deletion frequency in minutes")
	flag.StringVar(&volUpgradeEndpointURL, storageUpgradeEndpointURLCliFlag, defaultStorageUpgradeEndpointURL,
		"Endpoint URL link which will be used for upgrade storage driver")
	flag.StringVar(&volUpgradeEndpointVersion, storageUpgradeEndpointVersionCliFlag, defaultStorageUpgradeEndpointVersion,
		"Endpoint version which will be used for checking version after upgrade storage driver")
	flag.BoolVar(&enableStorkUpgrade, enableStorkUpgradeFlag, false, "Enable stork upgrade during storage driver upgrade")
	flag.StringVar(&appListCSV, appListCliFlag, "", "Comma-separated list of apps to run as part of test. The names should match directories in the spec dir.")
	flag.StringVar(&provisionerName, provisionerFlag, defaultStorageProvisioner, "Name of the storage provisioner Portworx or CSI.")
	flag.IntVar(&storageNodesPerAZ, storageNodesPerAZFlag, defaultStorageNodesPerAZ, "Maximum number of storage nodes per availability zone")
	flag.DurationVar(&destroyAppTimeout, "destroy-app-timeout", defaultTimeout, "Maximum ")
	flag.DurationVar(&driverStartTimeout, "driver-start-timeout", defaultDriverStartTimeout, "Maximum wait volume driver startup")
	flag.DurationVar(&autoStorageNodeRecoveryTimeout, "storagenode-recovery-timeout", defaultAutoStorageNodeRecoveryTimeout, "Maximum wait time in minutes for storageless nodes to transition to storagenodes in case of ASG")
	flag.DurationVar(&licenseExpiryTimeoutHours, licenseExpiryTimeoutHoursFlag, defaultLicenseExpiryTimeoutHours, "Maximum wait time in hours after which force expire license")
	flag.DurationVar(&meteringIntervalMins, meteringIntervalMinsFlag, defaultMeteringIntervalMins, "Metering interval in minutes for metering agent")
	flag.StringVar(&configMapName, configMapFlag, "", "Name of the config map to be used.")
	flag.StringVar(&bundleLocation, "bundle-location", defaultBundleLocation, "Path to support bundle output files")
	flag.StringVar(&customConfigPath, "custom-config", "", "Path to custom configuration files")
	flag.StringVar(&secretType, "secret-type", scheduler.SecretK8S, "Path to custom configuration files")
	flag.BoolVar(&pureVolumes, "pure-volumes", false, "To enable using Pure backend for shared volumes")
	flag.StringVar(&pureSANType, "pure-san-type", "ISCSI", "If using Pure volumes, which SAN type is being used. ISCSI, FC, and NVMEOF-RDMA are all valid values.")
	flag.BoolVar(&runCSISnapshotAndRestoreManyTest, "pure-fa-snapshot-restore-to-many-test", false, "If using Pure volumes, to enable Pure clone many tests")
	flag.StringVar(&vaultAddress, "vault-addr", "", "Path to custom configuration files")
	flag.StringVar(&vaultToken, "vault-token", "", "Path to custom configuration files")
	flag.StringVar(&schedUpgradeHops, "sched-upgrade-hops", "", "Comma separated list of versions scheduler upgrade to take hops")
	flag.StringVar(&autopilotUpgradeImage, autopilotUpgradeImageCliFlag, "", "Autopilot version which will be used for checking version after upgrade autopilot")
	flag.StringVar(&csiGenericDriverConfigMapName, csiGenericDriverConfigMapFlag, "", "Name of config map that stores provisioner details when CSI generic driver is being used")
	flag.StringVar(&testrailuttils.MilestoneName, milestoneFlag, "", "Testrail milestone name")
	flag.StringVar(&testrailuttils.RunName, testrailRunNameFlag, "", "Testrail run name, this run will be updated in testrail")
	flag.StringVar(&testrailuttils.JobRunID, testrailRunIDFlag, "", "Run ID for the testrail run")
	flag.StringVar(&testrailuttils.JenkinsBuildURL, testrailJenkinsBuildURLFlag, "", "Jenins job url for testrail update")
	flag.StringVar(&testRailHostname, testRailHostFlag, "", "Testrail server hostname")
	flag.StringVar(&testRailUsername, testRailUserNameFlag, "", "Username to be used for adding entries to testrail")
	flag.StringVar(&testRailPassword, testRailPasswordFlag, "", "Password to be used for testrail update")
	flag.StringVar(&jiraUserName, jiraUserNameFlag, "", "Username to be used for JIRA client")
	flag.StringVar(&jiraToken, jiraTokenFlag, "", "API token for accessing the JIRA")
	flag.StringVar(&jirautils.AccountID, jiraAccountIDFlag, "", "AccountID for issue assignment")
	flag.BoolVar(&hyperConverged, hyperConvergedFlag, true, "To enable/disable hyper-converged type of deployment")
	flag.BoolVar(&enableDash, enableDashBoardFlag, true, "To enable/disable aetos dashboard reporting")
	flag.StringVar(&user, userFlag, "nouser", "user name running the tests")
	flag.StringVar(&testDescription, testDescriptionFlag, "Torpedo Workflows", "test suite description")
	flag.StringVar(&testType, testTypeFlag, "system-test", "test types like system-test,functional,integration")
	flag.StringVar(&testTags, testTagsFlag, "", "tags running the tests")
	flag.IntVar(&testsetID, testSetIDFlag, 0, "testset id to post the results")
	flag.StringVar(&testBranch, testBranchFlag, "master", "branch of the product")
	flag.StringVar(&testProduct, testProductFlag, "PxEnp", "Portworx product under test")
	flag.Parse()

	log = logInstance.GetLogInstance()
	log.Out = io.MultiWriter(log.Out)
	setLoglevel(log, logLevel)
	tpLogPath = fmt.Sprintf("%s/%s", logLoc, "torpedo.log")
	suiteLogger = CreateLogger(tpLogPath)
	SetTorpedoFileOutput(log, suiteLogger)

	appList, err := splitCsv(appListCSV)
	if err != nil {
		log.Fatalf("failed to parse app list: %v. err: %v", appListCSV, err)
	}

	sched.Init(time.Second)

	if schedulerDriver, err = scheduler.Get(s); err != nil {
		log.Fatalf("Cannot find scheduler driver for %v. Err: %v\n", s, err)
	} else if volumeDriver, err = volume.Get(v); err != nil {
		log.Fatalf("Cannot find volume driver for %v. Err: %v\n", v, err)
	} else if nodeDriver, err = node.Get(n); err != nil {
		log.Fatalf("Cannot find node driver for %v. Err: %v\n", n, err)
	} else if monitorDriver, err = monitor.Get(m); err != nil {
		log.Fatalf("Cannot find monitor driver for %v. Err: %v\n", m, err)
	} else if err = os.MkdirAll(logLoc, os.ModeDir); err != nil {
		log.Fatalf("Cannot create path %s for saving support bundle. Error: %v", logLoc, err)
	} else {
		if _, err = os.Stat(customConfigPath); err == nil {
			var data []byte

			log.Infof("Using custom app config file %s", customConfigPath)
			data, err = ioutil.ReadFile(customConfigPath)
			if err != nil {
				log.Fatalf("Cannot read file %s. Error: %v", customConfigPath, err)
			}
			err = yaml.Unmarshal(data, &customAppConfig)
			if err != nil {
				log.Fatalf("Cannot unmarshal yml %s. Error: %v", customConfigPath, err)
			}
			log.Infof("Parsed custom app config file: %+v", customAppConfig)
		}
		log.Infof("Backup driver name %s", backupDriverName)
		if backupDriverName != "" {
			if backupDriver, err = backup.Get(backupDriverName); err != nil {
				log.Fatalf("cannot find backup driver for %s. Err: %v\n", backupDriverName, err)
			} else {
				log.Infof("Backup driver found %v", backupDriver)
			}
		}
		dash = aetosutil.Get()
		dash.Log = log
		if enableDash && !isDashboardReachable() {
			enableDash = false
			log.Warn("Aetos Dashboard is not reachable. Disabling dashboard reporting.")
		}

		dash.IsEnabled = enableDash
		testSet := aetosutil.TestSet{
			User:        user,
			Product:     testProduct,
			Description: testDescription,
			Branch:      testBranch,
			TestType:    testType,
			Tags:        make([]string, 0),
			Status:      aetosutil.NOTSTARTED,
		}
		if testTags != "" {
			tags := strings.Split(testTags, ",")
			testSet.Tags = append(testSet.Tags, tags...)
		}

		val, ok := os.LookupEnv("TESTSET-ID")
		if ok {
			testsetID, err = strconv.Atoi(val)
			if err != nil {
				log.Warnf("Failed to convert environment testset id  %v to int, err: %v", val, err)
			}
		}
		if testsetID != 0 {
			dash.TestSetID = testsetID
			os.Setenv("TESTSET-ID", fmt.Sprint(testsetID))
		}

		dash.TestSet = &testSet

		once.Do(func() {
			instance = &Torpedo{
				InstanceID:                          time.Now().Format("01-02-15h04m05s"),
				S:                                   schedulerDriver,
				V:                                   volumeDriver,
				N:                                   nodeDriver,
				M:                                   monitorDriver,
				SpecDir:                             specDir,
				LogLoc:                              logLoc,
				LogLevel:                            logLevel,
				Logger:                              log,
				GlobalScaleFactor:                   appScaleFactor,
				MinRunTimeMins:                      minRunTimeMins,
				ChaosLevel:                          chaosLevel,
				StorageDriverUpgradeEndpointURL:     volUpgradeEndpointURL,
				StorageDriverUpgradeEndpointVersion: volUpgradeEndpointVersion,
				EnableStorkUpgrade:                  enableStorkUpgrade,
				AppList:                             appList,
				Provisioner:                         provisionerName,
				MaxStorageNodesPerAZ:                storageNodesPerAZ,
				DestroyAppTimeout:                   destroyAppTimeout,
				DriverStartTimeout:                  driverStartTimeout,
				AutoStorageNodeRecoveryTimeout:      autoStorageNodeRecoveryTimeout,
				ConfigMap:                           configMapName,
				BundleLocation:                      bundleLocation,
				CustomAppConfig:                     customAppConfig,
				Backup:                              backupDriver,
				SecretType:                          secretType,
				PureVolumes:                         pureVolumes,
				PureSANType:                         pureSANType,
				RunCSISnapshotAndRestoreManyTest:    runCSISnapshotAndRestoreManyTest,
				VaultAddress:                        vaultAddress,
				VaultToken:                          vaultToken,
				SchedUpgradeHops:                    schedUpgradeHops,
				AutopilotUpgradeImage:               autopilotUpgradeImage,
				CsiGenericDriverConfigMap:           csiGenericDriverConfigMapName,
				LicenseExpiryTimeoutHours:           licenseExpiryTimeoutHours,
				MeteringIntervalMins:                meteringIntervalMins,
				IsHyperConverged:                    hyperConverged,
				Dash:                                dash,
				JobName:                             torpedoJobName,
				JobType:                             torpedoJobType,
			}
		})
	}
	printFlags()
}

func printFlags() {

	log.Info("********Torpedo Command********")
	log.Info(strings.Join(os.Args, " "))
	log.Info("******************************")

	log.Info("*********Parsed Args**********")
	flag.VisitAll(func(f *flag.Flag) {
		log.Infof("   %s: %s", f.Name, f.Value)
	})
	log.Info("******************************")
}

func isDashboardReachable() bool {
	timeout := 5 * time.Second
	client := http.Client{
		Timeout: timeout,
	}

	response, err := client.Get(aetosutil.DashBoardBaseURL)

	if err != nil {
		log.Warn(err.Error())
		return false
	}
	if response.StatusCode == 200 {
		return true
	}
	return false
}

func setLoglevel(tpLog *logrus.Logger, logLevel string) {
	switch logLevel {
	case "debug":
		tpLog.Level = logrus.DebugLevel
	case "info":
		tpLog.Level = logrus.InfoLevel
	case "error":
		tpLog.Level = logrus.ErrorLevel
	case "warn":
		tpLog.Level = logrus.WarnLevel
	case "trace":
		tpLog.Level = logrus.TraceLevel
	default:
		tpLog.Level = logrus.DebugLevel

	}
}

//SetTorpedoFileOutput adds output destination for logging
func SetTorpedoFileOutput(tpLog *logrus.Logger, logger *lumberjack.Logger) {

	//tpLog.Out = io.MultiWriter(tpLog.Out, f)
	tpLog.Out = io.MultiWriter(tpLog.Out, logger)
	tpLog.Infof("Log Dir: %s", logger.Filename)
	//tpLog.Infof("Log Dir: %s", f.Name())
}

//CreateLogFile creates file and return the file object
func CreateLogFile(filename string) *os.File {
	var filePath string
	if strings.Contains(filename, "/") {
		filePath = filename
	} else {
		filePath = fmt.Sprintf("%s/%s", Inst().LogLoc, filename)
	}

	f, err := os.OpenFile(filePath, os.O_WRONLY|os.O_CREATE|os.O_APPEND, 0644)
	if err != nil {
		fmt.Println("Failed to create logfile torpedo.log")
		fmt.Println("Error: ", err)
	}
	return f

}

//CreateLogger creates file and return the file object
func CreateLogger(filename string) *lumberjack.Logger {
	var filePath string
	if strings.Contains(filename, "/") {
		filePath = filename
	} else {
		filePath = fmt.Sprintf("%s/%s", Inst().LogLoc, filename)
	}

	logger := &lumberjack.Logger{
		Filename:   filePath,
		MaxSize:    10, // megabytes
		MaxBackups: 10,
		MaxAge:     30,   //days
		Compress:   true, // disabled by default
		LocalTime:  true,
	}

	return logger

}

//CloseLogFile ends testcase file object
func CloseLogger(testLogger *lumberjack.Logger) {
	if testLogger != nil {
		testLogger.Close()
		//Below steps are performed to remove current file from log output
		log.Out = io.MultiWriter(os.Stdout, suiteLogger)
	}

}

func splitCsv(in string) ([]string, error) {
	r := csv.NewReader(strings.NewReader(in))
	r.TrimLeadingSpace = true
	records, err := r.ReadAll()
	if err != nil || len(records) < 1 {
		return []string{}, err
	} else if len(records) > 1 {
		return []string{}, fmt.Errorf("multiline CSV not supported")
	}
	return records[0], err
}

func mapToVolumeOptions(options map[string]bool) *scheduler.VolumeOptions {
	if val, ok := options[SkipClusterScopedObjects]; ok {
		return &scheduler.VolumeOptions{
			SkipClusterScopedObjects: val,
		}
	}

	return &scheduler.VolumeOptions{
		SkipClusterScopedObjects: false,
	}
}

func init() {
	logrus.SetLevel(logrus.InfoLevel)
	logrus.StandardLogger().Hooks.Add(logInstance.NewHook())
	logrus.SetOutput(os.Stdout)
}

//CreateJiraIssueWithLogs creates a jira issue and copy logs to nfs mount
func CreateJiraIssueWithLogs(issueDescription, issueSummary string) {
	issueKey, err := jirautils.CreateIssue(issueDescription, issueSummary)
	if err == nil && issueKey != "" {
		collectAndCopyDiagsOnWorkerNodes(issueKey)
		collectAndCopyStorkLogs(issueKey)
		collectAndCopyOperatorLogs(issueKey)
		collectAndCopyAutopilotLogs(issueKey)

	}

}

func collectAndCopyDiagsOnWorkerNodes(issueKey string) {
	isIssueDirCreated := false
	for _, currNode := range node.GetWorkerNodes() {
		err := runCmd("pwd", currNode)
		if err == nil {
			log.Infof("Creating directors logs in the node %v", currNode.Name)
			runCmd(fmt.Sprintf("mkdir -p %v", rootLogDir), currNode)
			log.Info("Mounting nfs diags directory")
			runCmd(fmt.Sprintf("mount -t nfs %v %v", diagsDirPath, rootLogDir), currNode)
			if !isIssueDirCreated {
				logrus.Infof("Creating PTX %v directory in the node %v", issueKey, currNode.Name)
				runCmd(fmt.Sprintf("mkdir -p %v/%v", rootLogDir, issueKey), currNode)
				isIssueDirCreated = true
			}

			log.Infof("collect diags on node: %s", currNode.Name)

			filePath := fmt.Sprintf("/var/cores/%s-diags-*.tar.gz", currNode.Name)

			config := &torpedovolume.DiagRequestConfig{
				DockerHost:    "unix:///var/run/docker.sock",
				OutputFile:    filePath,
				ContainerName: "",
				Profile:       false,
				Live:          false,
				Upload:        false,
				All:           true,
				Force:         true,
				OnHost:        true,
				Extra:         false,
			}
			err = Inst().V.CollectDiags(currNode, config, torpedovolume.DiagOps{Validate: false, Async: true})

			if err == nil {
				log.Infof("copying logs %v  on node: %s", filePath, currNode.Name)
				runCmd(fmt.Sprintf("cp %v %v/%v/", filePath, rootLogDir, issueKey), currNode)
			} else {
				log.Warnf("Error collecting diags on node: %v, Error: %v", currNode.Name, err)
			}

		}
	}
}

func collectAndCopyStorkLogs(issueKey string) {

	storkLabel := make(map[string]string)
	storkLabel["name"] = "stork"
	podList, err := core.Instance().GetPods(pxNamespace, storkLabel)
	if err == nil {
		logsByPodName := map[string]string{}
		for _, p := range podList.Items {
			logOptions := corev1.PodLogOptions{
				// Getting 250 lines from the pod logs to get the io_bytes
				TailLines: getInt64Address(250),
			}
			log.Info("Collecting stork logs")
			output, err := core.Instance().GetPodLog(p.Name, p.Namespace, &logOptions)
			if err != nil {
				logrus.Error(fmt.Errorf("failed to get logs for the pod %s/%s: %w", p.Namespace, p.Name, err))
			}
			logsByPodName[p.Name] = output
		}
		masterNode := node.GetMasterNodes()[0]
		err = runCmd("pwd", masterNode)
		if err == nil {
			log.Infof("Creating directors logs in the node %v", masterNode.Name)
			runCmd(fmt.Sprintf("mkdir -p %v", rootLogDir), masterNode)
			log.Info("Mounting nfs diags directory")
			runCmd(fmt.Sprintf("mount -t nfs %v %v", diagsDirPath, rootLogDir), masterNode)

			for k, v := range logsByPodName {
				cmnd := fmt.Sprintf("echo '%v' > /root/%v.log", v, k)
				runCmdWithNoSudo(cmnd, masterNode)
				runCmd(fmt.Sprintf("cp /root/%v.log %v/%v/", k, rootLogDir, issueKey), masterNode)
			}
		}

	} else {
		log.Errorf("Error in getting stork pods, Err: %v", err.Error())
	}

}

func collectAndCopyOperatorLogs(issueKey string) {
	podLabel := make(map[string]string)
	podLabel["name"] = "portworx-operator"
	podList, err := core.Instance().GetPods(pxNamespace, podLabel)
	if err == nil {
		logsByPodName := map[string]string{}
		for _, p := range podList.Items {
			logOptions := corev1.PodLogOptions{
				// Getting 250 lines from the pod logs to get the io_bytes
				TailLines: getInt64Address(250),
			}
			log.Info("Collecting portworx operator logs")
			output, err := core.Instance().GetPodLog(p.Name, p.Namespace, &logOptions)
			if err != nil {
				log.Error(fmt.Errorf("failed to get logs for the pod %s/%s: %w", p.Namespace, p.Name, err))
			}
			logsByPodName[p.Name] = output
		}
		masterNode := node.GetMasterNodes()[0]
		err = runCmd("pwd", masterNode)
		if err == nil {
			for k, v := range logsByPodName {
				cmnd := fmt.Sprintf("echo '%v' > /root/%v.log", v, k)
				runCmdWithNoSudo(cmnd, masterNode)
				runCmd(fmt.Sprintf("cp /root/%v.log %v/%v/", k, rootLogDir, issueKey), masterNode)
			}
		}

	} else {
		log.Errorf("Error in getting portworx-operator pods, Err: %v", err.Error())
	}

}

func collectAndCopyAutopilotLogs(issueKey string) {
	podLabel := make(map[string]string)
	podLabel["name"] = "autopilot"
	podList, err := core.Instance().GetPods(pxNamespace, podLabel)
	if err == nil {
		logsByPodName := map[string]string{}
		for _, p := range podList.Items {
			logOptions := corev1.PodLogOptions{
				// Getting 250 lines from the pod logs to get the io_bytes
				TailLines: getInt64Address(250),
			}
			log.Info("Collecting autopilot logs")
			output, err := core.Instance().GetPodLog(p.Name, p.Namespace, &logOptions)
			if err != nil {
				log.Error(fmt.Errorf("failed to get logs for the pod %s/%s: %w", p.Namespace, p.Name, err))
			}
			logsByPodName[p.Name] = output
		}
		masterNode := node.GetMasterNodes()[0]

		err = runCmd("pwd", masterNode)
		if err == nil {
			for k, v := range logsByPodName {
				cmnd := fmt.Sprintf("echo '%v' > /root/%v.log", v, k)
				runCmdWithNoSudo(cmnd, masterNode)
				runCmd(fmt.Sprintf("cp /root/%v.log %v/%v/", k, rootLogDir, issueKey), masterNode)
			}
		}
	} else {
		log.Errorf("Error in getting autopilot pods, Err: %v", err.Error())
	}

}

func getInt64Address(x int64) *int64 {
	return &x
}

//IsCloudDriveInitialised checks if cloud drive is initialised in the PX cluster
func IsCloudDriveInitialised(n node.Node) (bool, error) {

	_, err := Inst().N.RunCommandWithNoRetry(n, pxctlCDListCmd, node.ConnectionOpts{
		Timeout:         2 * time.Minute,
		TimeBeforeRetry: 10 * time.Second,
	})

	if err != nil && strings.Contains(err.Error(), "Cloud Drive is not initialized") {
		log.Warnf("cd list error : %v", err)
		return false, nil
	}
	if err == nil {
		return true, nil
	}
	return false, err
}

//WaitForExpansionToStart waits for pool expansion to trigger
func WaitForExpansionToStart(poolID string) error {
	f := func() (interface{}, bool, error) {
		expandedPool, err := GetStoragePoolByUUID(poolID)

		if err != nil {
			return nil, false, err
		}
		if expandedPool.LastOperation != nil {
			if expandedPool.LastOperation.Status == opsapi.SdkStoragePool_OPERATION_FAILED {
				return nil, false, fmt.Errorf("PoolResize has failed. Error: %s", expandedPool.LastOperation)
			}

			if expandedPool.LastOperation.Status == opsapi.SdkStoragePool_OPERATION_IN_PROGRESS {
				// storage pool resize has been triggered
				dash.Infof("Pool %s expansion started", poolID)
				return nil, true, nil
			}
		}
		return nil, true, fmt.Errorf("pool %s resize not triggered ", poolID)
	}

	_, err := task.DoRetryWithTimeout(f, 2*time.Minute, 10*time.Second)
	return err
}

//RebootNodeAndWait reboots node and waits for to be up
func RebootNodeAndWait(n node.Node) error {

	if &n == nil {
		return fmt.Errorf("no Node is provided to reboot")
	}

	err := Inst().N.RebootNode(n, node.RebootNodeOpts{
		Force: true,
		ConnectionOpts: node.ConnectionOpts{
			Timeout:         1 * time.Minute,
			TimeBeforeRetry: 5 * time.Second,
		},
	})

	if err != nil {
		return err
	}
	err = Inst().N.TestConnection(n, node.ConnectionOpts{
		Timeout:         15 * time.Minute,
		TimeBeforeRetry: 10 * time.Second,
	})
	if err != nil {
		return err
	}
	err = Inst().V.WaitDriverDownOnNode(n)
	if err != nil {
		return err
	}
	err = Inst().S.IsNodeReady(n)
	if err != nil {
		return err
	}
	err = Inst().V.WaitDriverUpOnNode(n, Inst().DriverStartTimeout)
	if err != nil {
		return err
	}

	return nil

}

//GetNodeWithGivenPoolID returns node having pool id
func GetNodeWithGivenPoolID(poolID string) (*node.Node, error) {
	pxNodes, err := GetStorageNodes()

	if err != nil {
		return nil, err
	}

	for _, n := range pxNodes {
		pools := n.Pools
		for _, p := range pools {
			if poolID == p.Uuid {
				return &n, nil
			}
		}
	}

	return nil, fmt.Errorf("no storage node found with given Pool UUID : %s", poolID)
}

//GetStoragePoolByUUID reruns storage pool based on ID
func GetStoragePoolByUUID(poolUUID string) (*opsapi.StoragePool, error) {
	pools, err := Inst().V.ListStoragePools(metav1.LabelSelector{})
	if err != nil {
		return nil, err
	}

	if len(pools) == 0 {
		return nil, fmt.Errorf("Got 0 pools listed")
	}

	pool := pools[poolUUID]
	if pool == nil {
		return nil, fmt.Errorf("unable to find pool with given ID: %s", poolUUID)
	}

	return pool, nil
}

<<<<<<< HEAD
func ValidateBackupCluster() bool {
	flag := false
	labelSelectors := map[string]string{"job-name": post_install_hook_pod}
	ns := backup.GetPxBackupNamespace()
	pods, err := core.Instance().GetPods(ns, labelSelectors)
	if err != nil {
		log.Errorf("Unable to fetch pxcentral-post-install-hook pod from backup namespace\n Error : [%v]\n",
			err)
		return false
	}
	for _, pod := range pods.Items {
		log.Infof("Checking if the pxcentral-post-install-hook pod is in Completed state or not")
		bkp_pod, err := core.Instance().GetPodByName(pod.GetName(), ns)
		if err != nil {
			log.Errorf("Error: %v Occured while getting the pxcentral-post-install-hook pod details", err)
			return false
		}
		container_list := bkp_pod.Status.ContainerStatuses
		for i := 0; i < len(container_list); i++ {
			status := container_list[i].State.Terminated.Reason
			if status == "Completed" {
				log.Infof("pxcentral-post-install-hook pod is in completed state")
				flag = true
				break
			}
		}
	}
	if flag == false {
		return false
	}
	bkp_pods, err := core.Instance().GetPods(ns, nil)
	for _, pod := range bkp_pods.Items {
		matched, _ := regexp.MatchString(post_install_hook_pod, pod.GetName())
		if !matched {
			equal, _ := regexp.MatchString(quick_maintenance_pod, pod.GetName())
			equal1, _ := regexp.MatchString(full_maintenance_pod, pod.GetName())
			if !(equal || equal1) {
				log.Infof("Checking if all the containers are up or not")
				res := core.Instance().IsPodRunning(pod)
				if !res {
					log.Errorf("All the containers of pod %sare not Up", pod)
					return false
				}
				err = core.Instance().ValidatePod(&pod, defaultTimeout, defaultTimeout)
				if err != nil {
					log.Errorf("An Error: %v  Occured while validating the pod %s", err, pod)
					return false
				}
			}
		}
	}
	return true
}

func DeleteRuleForBackup(orgID string, name string, uid string) bool {
	ctx, err := backup.GetAdminCtxFromSecret()
	dash.VerifyFatal(err, nil, fmt.Sprintf("Fetching px-central-admin ctx:"))
	RuleDeleteReq := &api.RuleDeleteRequest{
		Name:  name,
		OrgId: orgID,
		Uid:   uid,
	}
	_, err = Inst().Backup.DeleteRule(ctx, RuleDeleteReq)
	dash.VerifyFatal(err, nil, fmt.Sprintf("Deleting backup Rule"))
	return true
}

func Contains(app_list []string, app string) bool {
	for _, v := range app_list {
		if v == app {
			return true
		}
	}
	return false
}

func CreateRuleForBackup(rule_name string, orgID string, app_list []string, pre_post_flag string, ps map[string]map[string]string) bool {
	pod_selector := []map[string]string{}
	action_value := []string{}
	container := []string{}
	background := []bool{}
	run_in_single_pod := []bool{}
	var rulesinfo api.RulesInfo
	var uid string
	for i := 0; i < len(app_list); i++ {
		if pre_post_flag == "pre" {
			create_pre_rule = true
			if _, ok := app_parameters[app_list[i]]["pre_action_list"]; ok {
				pod_selector = append(pod_selector, ps[app_list[i]])
				action_value = append(action_value, app_parameters[app_list[i]]["pre_action_list"])
				background_val, _ := strconv.ParseBool(app_parameters[app_list[i]]["background"])
				background = append(background, background_val)
				pod_val, _ := strconv.ParseBool(app_parameters[app_list[i]]["run_in_single_pod"])
				run_in_single_pod = append(run_in_single_pod, pod_val)
				// Here user has to set env for each app container if required in the format container<app name> eg: containersql
				container_name := fmt.Sprintf("%s-%s", "container", app_list[i])
				container = append(container, os.Getenv(container_name))
			} else {
				log.Infof("Pre rule not required for this application")
			}
		} else {
			create_post_rule = true
			if _, ok := app_parameters[app_list[i]]["post_action_list"]; ok {
				pod_selector = append(pod_selector, ps[app_list[i]])
				action_value = append(action_value, app_parameters[app_list[i]]["post_action_list"])
				background_val, _ := strconv.ParseBool(app_parameters[app_list[i]]["background"])
				background = append(background, background_val)
				pod_val, _ := strconv.ParseBool(app_parameters[app_list[i]]["run_in_single_pod"])
				run_in_single_pod = append(run_in_single_pod, pod_val)
				// Here user has to set env for each app container if required in the format container<app name> eg: containersql
				container_name := fmt.Sprintf("%s-%s", "container", app_list[i])
				container = append(container, os.Getenv(container_name))
			} else {
				log.Infof("Post rule not required for this application")
			}
		}

	}
	total_rules := len(action_value)
	if total_rules == 0 {
		log.Info("Rules not required for the apps")
		return true
	}
	rulesinfo_ruleitem := make([]api.RulesInfo_RuleItem, total_rules)
	for i := 0; i < total_rules; i++ {
		rule_action := api.RulesInfo_Action{Background: background[i], RunInSinglePod: run_in_single_pod[i], Value: action_value[i]}
		var actions []*api.RulesInfo_Action = []*api.RulesInfo_Action{&rule_action}
		rulesinfo_ruleitem[i].PodSelector = pod_selector[i]
		rulesinfo_ruleitem[i].Actions = actions
		rulesinfo_ruleitem[i].Container = container[i]
		rulesinfo.Rules = append(rulesinfo.Rules, &rulesinfo_ruleitem[i])
	}
	RuleCreateReq := &api.RuleCreateRequest{
		CreateMetadata: &api.CreateMetadata{
			Name:  rule_name,
			OrgId: orgID,
		},
		RulesInfo: &rulesinfo,
	}
	ctx, err := backup.GetAdminCtxFromSecret()
	dash.VerifyFatal(err, nil, fmt.Sprintf("Fetching px-central-admin ctx:"))
	_, err = Inst().Backup.CreateRule(ctx, RuleCreateReq)
	dash.VerifyFatal(err, nil, fmt.Sprintf("Creating backup Rules"))
	log.Infof("Validate rules for backup")
	RuleEnumerateReq := &api.RuleEnumerateRequest{
		OrgId: orgID,
	}
	rule_list, err := Inst().Backup.EnumerateRule(ctx, RuleEnumerateReq)
	for i := 0; i < len(rule_list.Rules); i++ {
		if rule_list.Rules[i].Metadata.Name == rule_name {
			uid = rule_list.Rules[i].Metadata.Uid
			break
		}
	}
	RuleInspectReq := &api.RuleInspectRequest{
		OrgId: orgID,
		Name:  rule_name,
		Uid:   uid,
	}
	_, err1 := Inst().Backup.InspectRule(ctx, RuleInspectReq)
	if err1 != nil {
		log.Errorf("Failed to validate the created rule with Error: [%v]", err)
		return false
	}
	return true
}

func TeardownForTestcase(contexts []*scheduler.Context, providers []string, CloudCredUID_list []string) bool {
	var flag bool = true
	dash.Info("Deleting the deployed apps after the testcase")
	for i := 0; i < len(contexts); i++ {
		opts := make(map[string]bool)
		opts[SkipClusterScopedObjects] = true
		taskName := fmt.Sprintf("%s-%d", taskNamePrefix, i)
		err := Inst().S.Destroy(contexts[i], opts)
		if err != nil {
			flag = false
		}
		dash.VerifySafely(err, nil, fmt.Sprintf("Verify destroying app %s, Err: %v", taskName, err))
	}

	dash.Info("Deleting backup rules created")
	RuleEnumerateReq := &api.RuleEnumerateRequest{
		OrgId: orgID,
	}
	ctx, err := backup.GetAdminCtxFromSecret()
	dash.VerifyFatal(err, nil, fmt.Sprintf("Fetching px-central-admin ctx:"))
	rule_list, err := Inst().Backup.EnumerateRule(ctx, RuleEnumerateReq)
	if create_post_rule == true {
		for i := 0; i < len(rule_list.Rules); i++ {
			if rule_list.Rules[i].Metadata.Name == "backup-post-rule" {
				post_rule_uid = rule_list.Rules[i].Metadata.Uid
				break
			}
		}
		post_rule_delete_status := DeleteRuleForBackup(orgID, "backup-post-rule", post_rule_uid)
		if post_rule_delete_status != true {
			flag = false
		}
		dash.VerifySafely(post_rule_delete_status, true, fmt.Sprintf("Verifying Post rule deletion for backup"))
	}
	if create_pre_rule == true {
		for i := 0; i < len(rule_list.Rules); i++ {
			if rule_list.Rules[i].Metadata.Name == "backup-pre-rule" {
				pre_rule_uid = rule_list.Rules[i].Metadata.Uid
				break
			}
		}
		pre_rule_delete_status := DeleteRuleForBackup(orgID, "backup-pre-rule", pre_rule_uid)
		if pre_rule_delete_status != true {
			flag = false
		}
		dash.VerifySafely(pre_rule_delete_status, true, fmt.Sprintf("Verifying Pre rule deletion for backup"))
	}
	dash.Info("Deleting bucket,backup location and cloud setting")
	for i, provider := range providers {
		backup_location_name := fmt.Sprintf("%s-%s", "location1", provider)
		bucketName := fmt.Sprintf("%s-%s", "bucket", provider)
		DeleteBucket(provider, bucketName)
		CredName := fmt.Sprintf("%s-%s", "cred1", provider)
		DeleteCloudCredential(CredName, orgID, CloudCredUID_list[i])
		DeleteBackupLocation(backup_location_name, orgID)
	}
	if flag == false {
		return false
	}
	return true
=======
//StartTorpedoTest starts the logging for torpedo test
func StartTorpedoTest(testName, testDescription string, tags []string) {
	TestLogger = CreateLogger(fmt.Sprintf("%s.log", testName))
	SetTorpedoFileOutput(log, TestLogger)
	dash.TestCaseBegin(testName, testDescription, "", tags)
}

//EndTorpedoTest ends the logging for torpedo test
func EndTorpedoTest() {
	CloseLogger(TestLogger)
	dash.TestCaseEnd()
>>>>>>> 03428b4c
}<|MERGE_RESOLUTION|>--- conflicted
+++ resolved
@@ -7,12 +7,9 @@
 	"errors"
 	"flag"
 	"fmt"
-<<<<<<< HEAD
-	"net"
 	"regexp"
 
-=======
->>>>>>> 03428b4c
+
 	logInstance "github.com/portworx/torpedo/pkg/log"
 	"net/http"
 
@@ -4410,7 +4407,7 @@
 	return pool, nil
 }
 
-<<<<<<< HEAD
+
 func ValidateBackupCluster() bool {
 	flag := false
 	labelSelectors := map[string]string{"job-name": post_install_hook_pod}
@@ -4638,7 +4635,8 @@
 		return false
 	}
 	return true
-=======
+}
+
 //StartTorpedoTest starts the logging for torpedo test
 func StartTorpedoTest(testName, testDescription string, tags []string) {
 	TestLogger = CreateLogger(fmt.Sprintf("%s.log", testName))
@@ -4650,5 +4648,5 @@
 func EndTorpedoTest() {
 	CloseLogger(TestLogger)
 	dash.TestCaseEnd()
->>>>>>> 03428b4c
+
 }