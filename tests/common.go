--- conflicted
+++ resolved
@@ -342,7 +342,6 @@
 
 // Torpedo is the torpedo testsuite
 type Torpedo struct {
-<<<<<<< HEAD
 	InstanceID                     string
 	S                              scheduler.Driver
 	V                              volume.Driver
@@ -357,26 +356,9 @@
 	ChaosLevel                     int
 	Provisioner                    string
 	MaxStorageNodesPerAZ           int
+	DestroyAppTimeout              time.Duration
 	DriverStartTimeout             time.Duration
 	AutoStorageNodeRecoveryTimeout time.Duration
-=======
-	InstanceID                  string
-	S                           scheduler.Driver
-	V                           volume.Driver
-	N                           node.Driver
-	SpecDir                     string
-	AppList                     []string
-	LogLoc                      string
-	ScaleFactor                 int
-	StorageDriverUpgradeVersion string
-	StorageDriverBaseVersion    string
-	MinRunTimeMins              int
-	ChaosLevel                  int
-	Provisioner                 string
-	MaxStorageNodesPerAZ        int
-	DestroyAppTimeout           time.Duration
-	DriverStartTimeout          time.Duration
->>>>>>> 53e5d84c
 }
 
 // ParseFlags parses command line flags
@@ -435,7 +417,6 @@
 	} else {
 		once.Do(func() {
 			instance = &Torpedo{
-<<<<<<< HEAD
 				InstanceID:                     time.Now().Format("01-02-15h04m05s"),
 				S:                              schedulerDriver,
 				V:                              volumeDriver,
@@ -450,26 +431,9 @@
 				AppList:                        appList,
 				Provisioner:                    provisionerName,
 				MaxStorageNodesPerAZ:           storageNodesPerAZ,
+				DestroyAppTimeout:              destroyAppTimeout,
 				DriverStartTimeout:             driverStartTimeout,
 				AutoStorageNodeRecoveryTimeout: autoStorageNodeRecoveryTimeout,
-=======
-				InstanceID:                  time.Now().Format("01-02-15h04m05s"),
-				S:                           schedulerDriver,
-				V:                           volumeDriver,
-				N:                           nodeDriver,
-				SpecDir:                     specDir,
-				LogLoc:                      logLoc,
-				ScaleFactor:                 appScaleFactor,
-				MinRunTimeMins:              minRunTimeMins,
-				ChaosLevel:                  chaosLevel,
-				StorageDriverUpgradeVersion: volUpgradeVersion,
-				StorageDriverBaseVersion:    volBaseVersion,
-				AppList:                     appList,
-				Provisioner:                 provisionerName,
-				MaxStorageNodesPerAZ:        storageNodesPerAZ,
-				DestroyAppTimeout:           destroyAppTimeout,
-				DriverStartTimeout:          driverStartTimeout,
->>>>>>> 53e5d84c
 			}
 		})
 	}
