package tests

import (
	"bufio"
	"encoding/base64"
	"encoding/csv"
	"errors"
	"flag"
	"fmt"
	"math/rand"
	"net/http"

	"github.com/portworx/torpedo/pkg/aetosutil"
	"github.com/portworx/torpedo/pkg/log"
	"github.com/portworx/torpedo/pkg/units"
	"github.com/sirupsen/logrus"
	"google.golang.org/grpc/codes"
	"google.golang.org/grpc/status"

	"io/ioutil"
	"net/url"
	"os"
	"os/exec"
	"path"
	"reflect"
	"strconv"
	"strings"
	"sync"
	"time"

	"github.com/portworx/torpedo/pkg/s3utils"

	storageapi "k8s.io/api/storage/v1"
	metav1 "k8s.io/apimachinery/pkg/apis/meta/v1"

	"github.com/Azure/azure-storage-blob-go/azblob"

	"github.com/aws/aws-sdk-go/aws"
	"github.com/aws/aws-sdk-go/aws/credentials"
	"github.com/aws/aws-sdk-go/aws/session"
	"github.com/aws/aws-sdk-go/service/s3"
	"github.com/aws/aws-sdk-go/service/s3/s3manager"
	snapv1 "github.com/kubernetes-incubator/external-storage/snapshot/pkg/apis/crd/v1"
	apapi "github.com/libopenstorage/autopilot-api/pkg/apis/autopilot/v1alpha1"
	opsapi "github.com/libopenstorage/openstorage/api"
	"github.com/libopenstorage/openstorage/pkg/sched"
	oputil "github.com/libopenstorage/operator/drivers/storage/portworx/util"
	storkapi "github.com/libopenstorage/stork/pkg/apis/stork/v1alpha1"
	"github.com/libopenstorage/stork/pkg/storkctl"
	"github.com/onsi/ginkgo"
	"github.com/onsi/gomega"
	api "github.com/portworx/px-backup-api/pkg/apis/v1"
	"github.com/portworx/sched-ops/k8s/core"
	"github.com/portworx/sched-ops/task"
	"github.com/portworx/torpedo/drivers"
	"github.com/portworx/torpedo/drivers/backup"
	"github.com/portworx/torpedo/drivers/monitor"
	"github.com/portworx/torpedo/drivers/node"
	torpedovolume "github.com/portworx/torpedo/drivers/volume"
	"github.com/portworx/torpedo/pkg/jirautils"
	"github.com/portworx/torpedo/pkg/osutils"
	"github.com/portworx/torpedo/pkg/pureutils"
	"github.com/portworx/torpedo/pkg/testrailuttils"
	appsapi "k8s.io/api/apps/v1"
	corev1 "k8s.io/api/core/v1"
	v1 "k8s.io/api/core/v1"
	rbacv1 "k8s.io/api/rbac/v1"

	// import aks driver to invoke it's init
	_ "github.com/portworx/torpedo/drivers/node/aks"
	// import backup driver to invoke it's init
	_ "github.com/portworx/torpedo/drivers/backup/portworx"
	// import aws driver to invoke it's init
	_ "github.com/portworx/torpedo/drivers/node/aws"
	// import gke driver to invoke it's init
	_ "github.com/portworx/torpedo/drivers/node/gke"
	// import vsphere driver to invoke it's init
	_ "github.com/portworx/torpedo/drivers/node/vsphere"
	// import ibm driver to invoke it's init
	_ "github.com/portworx/torpedo/drivers/node/ibm"
	// import oracle driver to invoke it's init
	_ "github.com/portworx/torpedo/drivers/node/oracle"

	// import ssh driver to invoke it's init
	_ "github.com/portworx/torpedo/drivers/node/ssh"
	"github.com/portworx/torpedo/drivers/scheduler"

	// import scheduler drivers to invoke it's init
	_ "github.com/portworx/torpedo/drivers/scheduler/dcos"
	"github.com/portworx/torpedo/drivers/scheduler/k8s"

	// import scheduler drivers to invoke it's init
	_ "github.com/portworx/torpedo/drivers/scheduler/openshift"
	_ "github.com/portworx/torpedo/drivers/scheduler/rke"
	"github.com/portworx/torpedo/drivers/volume"

	// import portworx driver to invoke it's init
	_ "github.com/portworx/torpedo/drivers/volume/portworx"
	// import gce driver to invoke it's init
	_ "github.com/portworx/torpedo/drivers/volume/gce"
	// import aws driver to invoke it's init
	_ "github.com/portworx/torpedo/drivers/volume/aws"
	// import azure driver to invoke it's init
	_ "github.com/portworx/torpedo/drivers/volume/azure"

	// import generic csi driver to invoke it's init
	_ "github.com/portworx/torpedo/drivers/volume/generic_csi"

	// import driver to invoke it's init
	_ "github.com/portworx/torpedo/drivers/monitor/prometheus"

	context1 "context"

	"gopkg.in/natefinch/lumberjack.v2"
	yaml "gopkg.in/yaml.v2"
)

const (
	// SkipClusterScopedObjects describes option for skipping deletion of cluster wide objects
	SkipClusterScopedObjects = "skipClusterScopedObjects"
)

const (
	// defaultSpecsRoot specifies the default location of the base specs directory in the Torpedo container
	defaultSpecsRoot                     = "/specs"
	schedulerCliFlag                     = "scheduler"
	nodeDriverCliFlag                    = "node-driver"
	monitorDriverCliFlag                 = "monitor-driver"
	storageDriverCliFlag                 = "storage-driver"
	backupCliFlag                        = "backup-driver"
	specDirCliFlag                       = "spec-dir"
	appListCliFlag                       = "app-list"
	secureAppsCliFlag                    = "secure-apps"
	repl1AppsCliFlag                     = "repl1-apps"
	logLocationCliFlag                   = "log-location"
	logLevelCliFlag                      = "log-level"
	scaleFactorCliFlag                   = "scale-factor"
	minRunTimeMinsFlag                   = "minimun-runtime-mins"
	chaosLevelFlag                       = "chaos-level"
	hyperConvergedFlag                   = "hyper-converged"
	storageUpgradeEndpointURLCliFlag     = "storage-upgrade-endpoint-url"
	storageUpgradeEndpointVersionCliFlag = "storage-upgrade-endpoint-version"
	upgradeStorageDriverEndpointListFlag = "upgrade-storage-driver-endpoint-list"
	provisionerFlag                      = "provisioner"
	storageNodesPerAZFlag                = "max-storage-nodes-per-az"
	configMapFlag                        = "config-map"
	enableStorkUpgradeFlag               = "enable-stork-upgrade"
	autopilotUpgradeImageCliFlag         = "autopilot-upgrade-version"
	csiGenericDriverConfigMapFlag        = "csi-generic-driver-config-map"
	licenseExpiryTimeoutHoursFlag        = "license_expiry_timeout_hours"
	meteringIntervalMinsFlag             = "metering_interval_mins"
	SourceClusterName                    = "source-cluster"
	destinationClusterName               = "destination-cluster"
	backupLocationNameConst              = "tp-blocation"
	backupScheduleNamePrefix             = "tp-bkp-schedule"
	backupScheduleScaleName              = "-scale"
	configMapName                        = "kubeconfigs"
	pxNamespace                          = "kube-system"

	pxbackupDeploymentName             = "px-backup"
	pxbackupDeploymentNamespace        = "px-backup"
	pxbackupMongodbDeploymentName      = "pxc-backup-mongodb"
	pxbackupMongodbDeploymentNamespace = "px-backup"

	milestoneFlag               = "testrail-milestone"
	testrailRunNameFlag         = "testrail-run-name"
	testrailRunIDFlag           = "testrail-run-id"
	testrailJenkinsBuildURLFlag = "testrail-jeknins-build-url"
	testRailHostFlag            = "testrail-host"
	testRailUserNameFlag        = "testrail-username"
	testRailPasswordFlag        = "testrail-password"

	jiraUserNameFlag  = "jira-username"
	jiraTokenFlag     = "jira-token"
	jiraAccountIDFlag = "jira-account-id"

	// Async DR
	pairFileName           = "cluster-pair.yaml"
	remotePairName         = "remoteclusterpair"
	remoteFilePath         = "/tmp/kubeconfig"
	appReadinessTimeout    = 10 * time.Minute
	migrationKey           = "async-dr-"
	migrationRetryTimeout  = 10 * time.Minute
	migrationRetryInterval = 10 * time.Second
	defaultClusterPairDir  = "cluster-pair"

	envSkipDiagCollection = "SKIP_DIAG_COLLECTION"

	torpedoJobNameFlag       = "torpedo-job-name"
	torpedoJobTypeFlag       = "torpedo-job-type"
	clusterCreationTimeout   = 5 * time.Minute
	clusterCreationRetryTime = 10 * time.Second
)

// Dashboard params
const (
	enableDashBoardFlag     = "enable-dash"
	userFlag                = "user"
	testTypeFlag            = "test-type"
	testDescriptionFlag     = "test-desc"
	testTagsFlag            = "test-tags"
	testSetIDFlag           = "testset-id"
	testBranchFlag          = "branch"
	testProductFlag         = "product"
	failOnPxPodRestartCount = "fail-on-px-pod-restartcount"
	portworxOperatorName    = "portworx-operator"
)

// Backup constants
const (
	BackupNamePrefix                  = "tp-backup"
	RestoreNamePrefix                 = "tp-restore"
	BackupRestoreCompletionTimeoutMin = 20
	CredName                          = "tp-backup-cred"
	KubeconfigDirectory               = "/tmp"
	RetrySeconds                      = 10
	BackupScheduleAllName             = "-all"
	SchedulePolicyAllName             = "schedule-policy-all"
	SchedulePolicyScaleName           = "schedule-policy-scale"
	BucketNamePrefix                  = "tp-backup-bucket"
)

const (
	oneMegabytes                          = 1024 * 1024
	defaultScheduler                      = "k8s"
	defaultNodeDriver                     = "ssh"
	defaultMonitorDriver                  = "prometheus"
	defaultStorageDriver                  = "pxd"
	defaultLogLocation                    = "/testresults/"
	defaultBundleLocation                 = "/var/cores"
	defaultLogLevel                       = "debug"
	defaultAppScaleFactor                 = 1
	defaultMinRunTimeMins                 = 0
	defaultChaosLevel                     = 5
	defaultStorageUpgradeEndpointURL      = "https://install.portworx.com"
	defaultStorageUpgradeEndpointVersion  = "2.1.1"
	defaultStorageProvisioner             = "portworx"
	defaultStorageNodesPerAZ              = 2
	defaultAutoStorageNodeRecoveryTimeout = 30 * time.Minute
	specObjAppWorkloadSizeEnvVar          = "SIZE"
	defaultLicenseExpiryTimeoutHours      = 1 * time.Hour
	defaultMeteringIntervalMins           = 10 * time.Minute
	authTokenParam                        = "auth-token"
	defaultTorpedoJob                     = "torpedo-job"
	defaultTorpedoJobType                 = "functional"
	labelNameKey                          = "name"
)

const (
	waitResourceCleanup       = 2 * time.Minute
	defaultTimeout            = 5 * time.Minute
	defaultVolScaleTimeout    = 4 * time.Minute
	defaultRetryInterval      = 10 * time.Second
	defaultCmdTimeout         = 20 * time.Second
	defaultCmdRetryInterval   = 5 * time.Second
	defaultDriverStartTimeout = 10 * time.Minute
)

const (
	VSPHERE_MAX_CLOUD_DRIVES        = 12
	FA_MAX_CLOUD_DRIVES             = 32
	CLOUD_PROVIDER_MAX_CLOUD_DRIVES = 8
	POOL_MAX_CLOUD_DRIVES           = 6

	PX_VSPHERE_SCERET_NAME = "px-vsphere-secret"
	PX_PURE_SECRET_NAME    = "px-pure-secret"
)

const (
	pxctlCDListCmd = "pxctl cd list"
)

var pxRuntimeOpts string

const (
	taskNamePrefix = "backupcreaterestore"
	orgID          = "default"
)

var (
	errPureFileSnapshotNotSupported    = errors.New("snapshot feature is not supported for pure_file volumes")
	errPureCloudsnapNotSupported       = errors.New("cloudsnap feature is not supported for pure volumes")
	errPureGroupsnapNotSupported       = errors.New("groupsnap feature is not supported for pure volumes")
	errUnexpectedSizeChangeAfterPureIO = errors.New("the size change in bytes is not expected after write to Pure volume")
)

var (
	context = ginkgo.Context
	fail    = ginkgo.Fail
	// Step is an alias for ginko "By" which represents a step in the spec
	Step          = ginkgo.By
	expect        = gomega.Expect
	haveOccurred  = gomega.HaveOccurred
	beEmpty       = gomega.BeEmpty
	beNil         = gomega.BeNil
	equal         = gomega.Equal
	contain       = gomega.ContainSubstring
	beTrue        = gomega.BeTrue
	beNumerically = gomega.BeNumerically
)

// Backup vars
var (
	// OrgID is pxbackup OrgID
	OrgID      string
	BucketName string
	// CloudCredUID is pxbackup cloud cred UID
	CloudCredUID string
	// BackupLocationUID is pxbackup backupLocation UID
	BackupLocationUID                    string
	BackupScheduleAllUID                 string
	SchedulePolicyAllUID                 string
	ScheduledBackupAllNamespacesInterval time.Duration
	BackupScheduleScaleUID               string
	SchedulePolicyScaleUID               string
	ScheduledBackupScaleInterval         time.Duration
	contextsCreated                      []*scheduler.Context
)

var (
	testRailHostname string
	testRailUsername string
	testRailPassword string
)

var (
	jiraUserName string
	jiraToken    string
)

const (
	rootLogDir   = "/root/logs"
	diagsDirPath = "diags.pwx.dev.purestorage.com:/var/lib/osd/pxns/688230076034934618"
)

type Weekday string

const (
	Monday    Weekday = "Mon"
	Tuesday           = "Tue"
	Wednesday         = "Wed"
	Thursday          = "Thu"
	Friday            = "Fri"
	Saturday          = "Sat"
	Sunday            = "Sun"
)

// TpLogPath torpedo log path
var tpLogPath string
var suiteLogger *lumberjack.Logger

// TestLogger for logging test logs
var TestLogger *lumberjack.Logger
var dash *aetosutil.Dashboard
var post_rule_uid string
var pre_rule_uid string

// InitInstance is the ginkgo spec for initializing torpedo
func InitInstance() {
	var err error
	var token string

	err = Inst().S.Init(scheduler.InitOptions{
		SpecDir:                          Inst().SpecDir,
		VolDriverName:                    Inst().V.String(),
		NodeDriverName:                   Inst().N.String(),
		MonitorDriverName:                Inst().M.String(),
		SecretConfigMapName:              Inst().ConfigMap,
		CustomAppConfig:                  Inst().CustomAppConfig,
		StorageProvisioner:               Inst().Provisioner,
		SecretType:                       Inst().SecretType,
		VaultAddress:                     Inst().VaultAddress,
		VaultToken:                       Inst().VaultToken,
		PureVolumes:                      Inst().PureVolumes,
		PureSANType:                      Inst().PureSANType,
		RunCSISnapshotAndRestoreManyTest: Inst().RunCSISnapshotAndRestoreManyTest,
		HelmValuesConfigMapName:          Inst().HelmValuesConfigMap,
		SecureApps:                       Inst().SecureAppList,
	})

	log.FailOnError(err, "Error occured while Scheduler Driver Initialization")

	if Inst().ConfigMap != "" {
		log.Infof("Using Config Map: %s ", Inst().ConfigMap)
		token, err = Inst().S.GetTokenFromConfigMap(Inst().ConfigMap)
		log.FailOnError(err, "Error occured while getting token from config map")
		log.Infof("Token used for initializing: %s ", token)
	} else {
		token = ""
	}

	err = Inst().N.Init(node.InitOptions{
		SpecDir: Inst().SpecDir,
	})
	log.FailOnError(err, "Error occured while Node Driver Initialization")

	err = Inst().V.Init(Inst().S.String(), Inst().N.String(), token, Inst().Provisioner, Inst().CsiGenericDriverConfigMap)
	log.FailOnError(err, "Error occured while Volume Driver Initialization")

	err = Inst().M.Init(Inst().JobName, Inst().JobType)
	log.FailOnError(err, "Error occured while monitor Initialization")

	if Inst().Backup != nil {
		err = Inst().Backup.Init(Inst().S.String(), Inst().N.String(), Inst().V.String(), token)
		log.FailOnError(err, "Error occured while Backup Driver Initialization")
	}
	if testRailHostname != "" && testRailUsername != "" && testRailPassword != "" {
		err = testrailuttils.Init(testRailHostname, testRailUsername, testRailPassword)
		if err == nil {
			if testrailuttils.MilestoneName == "" || testrailuttils.RunName == "" || testrailuttils.JobRunID == "" {
				err = fmt.Errorf("not all details provided to update testrail")
				log.FailOnError(err, "Error occured while testrail initialization")
			}
			testrailuttils.CreateMilestone()
		}
	} else {
		log.Debugf("Not all information to connect to testrail is provided, skipping updates to testrail")
	}

	if jiraUserName != "" && jiraToken != "" {
		log.Infof("Initializing JIRA connection")
		jirautils.Init(jiraUserName, jiraToken)

	} else {
		log.Debugf("Not all information to connect to JIRA is provided.")
	}

	pxVersion, err := Inst().V.GetDriverVersion()
	log.FailOnError(err, "Error occured while getting PX version")
	commitID := strings.Split(pxVersion, "-")[1]
	t := Inst().Dash.TestSet
	t.CommitID = commitID
	if pxVersion != "" {
		t.Tags["px-version"] = pxVersion
	}
}

// ValidateCleanup checks that there are no resource leaks after the test run
func ValidateCleanup() {
	Step("validate cleanup of resources used by the test suite", func() {
		log.InfoD("validate cleanup of resources used by the test suite")
		t := func() (interface{}, bool, error) {
			if err := Inst().V.ValidateVolumeCleanup(); err != nil {
				return "", true, err
			}

			return "", false, nil
		}

		_, err := task.DoRetryWithTimeout(t, waitResourceCleanup, 10*time.Second)
		if err != nil {
			log.Infof("an error occurred, collecting bundle")
			CollectSupport()
		}
		dash.VerifyFatal(err, nil, "Validate cleanup operation successful?")
	})
}

func processError(err error, errChan ...*chan error) {
	// if errChan is provided then just push err to on channel
	// Useful for frameworks like longevity that must continue
	// execution and must not fail immediately
	if len(errChan) > 0 {
		log.Errorf(fmt.Sprintf("%v", err))
		updateChannel(err, errChan...)
	} else {
		log.FailOnError(err, "processError")
	}
}

func updateChannel(err error, errChan ...*chan error) {
	if len(errChan) > 0 && err != nil {
		*errChan[0] <- err
	}
}

// ValidateContext is the ginkgo spec for validating a scheduled context
func ValidateContext(ctx *scheduler.Context, errChan ...*chan error) {
	defer func() {
		if len(errChan) > 0 {
			close(*errChan[0])
		}
	}()
	ginkgo.Describe(fmt.Sprintf("For validation of %s app", ctx.App.Key), func() {
		var timeout time.Duration
		log.InfoD(fmt.Sprintf("Validating %s app", ctx.App.Key))
		appScaleFactor := time.Duration(Inst().GlobalScaleFactor)
		if ctx.ReadinessTimeout == time.Duration(0) {
			timeout = appScaleFactor * defaultTimeout
		} else {
			timeout = appScaleFactor * ctx.ReadinessTimeout
		}

		Step(fmt.Sprintf("validate %s app's volumes", ctx.App.Key), func() {
			if !ctx.SkipVolumeValidation {
				log.InfoD(fmt.Sprintf("Validating %s app's volumes", ctx.App.Key))
				ValidateVolumes(ctx, errChan...)
			}
		})

		stepLog := fmt.Sprintf("wait for %s app to start running", ctx.App.Key)

		Step(stepLog, func() {
			log.InfoD(stepLog)
			err := Inst().S.WaitForRunning(ctx, timeout, defaultRetryInterval)
			if err != nil {
				PrintDescribeContext(ctx)
				processError(err, errChan...)
				return
			}
		})

		// Validating Topology Labels for apps if Topology is enabled
		if len(Inst().TopologyLabels) > 0 {
			stepLog = fmt.Sprintf("validate topology labels for %s app", ctx.App.Key)
			Step(stepLog, func() {
				log.InfoD(stepLog)
				err := Inst().S.ValidateTopologyLabel(ctx)
				if err != nil {
					processError(err, errChan...)
					return
				}
			})
		}
		stepLog = fmt.Sprintf("validate if %s app's volumes are setup", ctx.App.Key)

		Step(stepLog, func() {
			if ctx.SkipVolumeValidation {
				return
			}
			log.InfoD(fmt.Sprintf("validate if %s app's volumes are setup", ctx.App.Key))

			vols, err := Inst().S.GetVolumes(ctx)
			// Fixing issue where it is priniting nil
			if err != nil {
				processError(err, errChan...)
			}

			for _, vol := range vols {
				stepLog = fmt.Sprintf("validate if %s app's volume: %v is setup", ctx.App.Key, vol)
				Step(stepLog, func() {
					log.Infof(stepLog)
					err := Inst().V.ValidateVolumeSetup(vol)
					if err != nil {
						processError(err, errChan...)
					}
				})
			}
		})

		Step("Validate Px pod restart count", func() {
			ValidatePxPodRestartCount(ctx, errChan...)
		})
	})
}

// ValidateContextForPureVolumesSDK is the ginkgo spec for validating a scheduled context
func ValidateContextForPureVolumesSDK(ctx *scheduler.Context, errChan ...*chan error) {
	defer func() {
		if len(errChan) > 0 {
			close(*errChan[0])
		}
	}()
	ginkgo.Describe(fmt.Sprintf("For validation of %s app", ctx.App.Key), func() {
		var timeout time.Duration
		appScaleFactor := time.Duration(Inst().GlobalScaleFactor)
		if ctx.ReadinessTimeout == time.Duration(0) {
			timeout = appScaleFactor * defaultTimeout
		} else {
			timeout = appScaleFactor * ctx.ReadinessTimeout
		}
		Step(fmt.Sprintf("validate %s app's volumes", ctx.App.Key), func() {
			if !ctx.SkipVolumeValidation {
				ValidatePureSnapshotsSDK(ctx, errChan...)
			}
		})

		Step(fmt.Sprintf("validate %s app's volumes resizing ", ctx.App.Key), func() {
			if !ctx.SkipVolumeValidation {
				ValidateResizePurePVC(ctx, errChan...)
			}
		})

		Step(fmt.Sprintf("wait for %s app to start running", ctx.App.Key), func() {
			err := Inst().S.WaitForRunning(ctx, timeout, defaultRetryInterval)
			processError(err, errChan...)
		})

		Step(fmt.Sprintf("validate %s app's volumes statistics ", ctx.App.Key), func() {
			if !ctx.SkipVolumeValidation {
				ValidatePureVolumeStatisticsDynamicUpdate(ctx, errChan...)
			}
		})

		Step(fmt.Sprintf("validate %s app's pure volumes has no replicaset", ctx.App.Key), func() {
			if !ctx.SkipVolumeValidation {
				ValidatePureVolumeNoReplicaSet(ctx, errChan...)
			}
		})

		Step(fmt.Sprintf("validate %s app's pure volumes cloning", ctx.App.Key), func() {
			if !ctx.SkipVolumeValidation {
				ValidateCSIVolumeClone(ctx, errChan...)
			}
		})

		Step(fmt.Sprintf("validate %s app's pure volumes snapshot and restore", ctx.App.Key), func() {
			if !ctx.SkipVolumeValidation {
				ValidateCSISnapshotAndRestore(ctx, errChan...)
			}
		})

		Step(fmt.Sprintf("validate %s app's pure volume snapshot and restoring to many volumes", ctx.App.Key), func() {
			if !ctx.SkipVolumeValidation {
				ValidatePureVolumeLargeNumOfClones(ctx, errChan...)
			}
		})

		Step(fmt.Sprintf("validate %s px pool expansion when pure volumes attached", ctx.App.Key), func() {
			if !ctx.SkipVolumeValidation {
				ValidatePoolExpansionWithPureVolumes(ctx, errChan...)
			}
		})

		Step(fmt.Sprintf("validate if %s app's volumes are setup", ctx.App.Key), func() {
			if ctx.SkipVolumeValidation {
				return
			}

			vols, err := Inst().S.GetVolumes(ctx)
			processError(err, errChan...)

			for _, vol := range vols {
				Step(fmt.Sprintf("validate if %s app's volume: %v is setup", ctx.App.Key, vol), func() {
					err := Inst().V.ValidateVolumeSetup(vol)
					processError(err, errChan...)
				})
			}
		})
	})
}

// ValidateContextForPureVolumesPXCTL is the ginkgo spec for validating a scheduled context
func ValidateContextForPureVolumesPXCTL(ctx *scheduler.Context, errChan ...*chan error) {
	defer func() {
		if len(errChan) > 0 {
			close(*errChan[0])
		}
	}()
	ginkgo.Describe(fmt.Sprintf("For validation of %s app", ctx.App.Key), func() {
		var timeout time.Duration
		appScaleFactor := time.Duration(Inst().GlobalScaleFactor)
		if ctx.ReadinessTimeout == time.Duration(0) {
			timeout = appScaleFactor * defaultTimeout
		} else {
			timeout = appScaleFactor * ctx.ReadinessTimeout
		}

		Step(fmt.Sprintf("validate %s app's volumes for pxctl", ctx.App.Key), func() {
			if !ctx.SkipVolumeValidation {
				ValidatePureVolumesPXCTL(ctx, errChan...)
			}
		})

		Step(fmt.Sprintf("validate %s app's snapshots for pxctl", ctx.App.Key), func() {
			if !ctx.SkipVolumeValidation {
				ValidatePureSnapshotsPXCTL(ctx, errChan...)
			}
		})

		Step(fmt.Sprintf("validate %s app's volumes resizing ", ctx.App.Key), func() {
			if !ctx.SkipVolumeValidation {
				ValidateResizePurePVC(ctx, errChan...)
			}
		})

		Step(fmt.Sprintf("wait for %s app to start running", ctx.App.Key), func() {
			err := Inst().S.WaitForRunning(ctx, timeout, defaultRetryInterval)
			processError(err, errChan...)
		})

		Step(fmt.Sprintf("validate %s app's volumes statistics ", ctx.App.Key), func() {
			if !ctx.SkipVolumeValidation {
				ValidatePureVolumeStatisticsDynamicUpdate(ctx, errChan...)
			}
		})

		Step(fmt.Sprintf("validate %s app's pure volumes has no replicaset", ctx.App.Key), func() {
			if !ctx.SkipVolumeValidation {
				ValidatePureVolumeNoReplicaSet(ctx, errChan...)
			}
		})

		Step(fmt.Sprintf("validate %s app's pure volumes cloning", ctx.App.Key), func() {
			if !ctx.SkipVolumeValidation {
				ValidateCSIVolumeClone(ctx, errChan...)
			}
		})

		Step(fmt.Sprintf("validate %s app's pure volumes snapshot and restore", ctx.App.Key), func() {
			if !ctx.SkipVolumeValidation {
				ValidateCSISnapshotAndRestore(ctx, errChan...)
			}
		})

		Step(fmt.Sprintf("validate %s app's pure volume snapshot and restoring to many volumes", ctx.App.Key), func() {
			if !ctx.SkipVolumeValidation {
				ValidatePureVolumeLargeNumOfClones(ctx, errChan...)
			}
		})

		Step(fmt.Sprintf("validate %s px pool expansion when pure volumes attached", ctx.App.Key), func() {
			if !ctx.SkipVolumeValidation {
				ValidatePoolExpansionWithPureVolumes(ctx, errChan...)
			}
		})

		Step(fmt.Sprintf("validate if %s app's volumes are setup", ctx.App.Key), func() {
			if ctx.SkipVolumeValidation {
				return
			}

			vols, err := Inst().S.GetVolumes(ctx)
			processError(err, errChan...)

			for _, vol := range vols {
				Step(fmt.Sprintf("validate if %s app's volume: %v is setup", ctx.App.Key, vol), func() {
					err := Inst().V.ValidateVolumeSetup(vol)
					processError(err, errChan...)
				})
			}
		})
	})
}

// ValidateVolumes is the ginkgo spec for validating volumes of a context
func ValidateVolumes(ctx *scheduler.Context, errChan ...*chan error) {
	context("For validation of an app's volumes", func() {
		var err error
		Step(fmt.Sprintf("inspect %s app's volumes", ctx.App.Key), func() {
			vols, err := Inst().S.GetVolumes(ctx)
			if err != nil {
				log.Errorf("Failed to get app %s's volumes", ctx.App.Key)
				processError(err, errChan...)
			}
			volScaleFactor := 1
			if len(vols) > 10 {
				// Take into account the number of volumes in the app. More volumes will
				// take longer to format if the backend storage has limited bandwidth. Even if the
				// GlobalScaleFactor is 1, high number of volumes in a single app instance
				// may slow things down.
				volScaleFactor = len(vols) / 10
				log.Infof("Using vol scale factor of %d for app %s", volScaleFactor, ctx.App.Key)
			}
			scaleFactor := time.Duration(Inst().GlobalScaleFactor * volScaleFactor)
			err = Inst().S.ValidateVolumes(ctx, scaleFactor*defaultVolScaleTimeout, defaultRetryInterval, nil)
			if err != nil {
				PrintDescribeContext(ctx)
				processError(err, errChan...)
			}
		})

		var vols map[string]map[string]string
		Step(fmt.Sprintf("get %s app's volume's custom parameters", ctx.App.Key), func() {
			vols, err = Inst().S.GetVolumeParameters(ctx)
			if err != nil {
				processError(err, errChan...)
			}
		})

		for vol, params := range vols {
			if Inst().ConfigMap != "" {
				params[authTokenParam], err = Inst().S.GetTokenFromConfigMap(Inst().ConfigMap)
				if err != nil {
					processError(err, errChan...)
				}
			}
			if ctx.RefreshStorageEndpoint {
				params["refresh-endpoint"] = "true"
			}
			Step(fmt.Sprintf("get %s app's volume: %s inspected by the volume driver", ctx.App.Key, vol), func() {
				err = Inst().V.ValidateCreateVolume(vol, params)
				if err != nil {
					PrintDescribeContext(ctx)
					processError(err, errChan...)
				}
			})
		}
	})
}

// ValidatePureSnapshotsSDK is the ginkgo spec for validating Pure direct access volume snapshots using API for a context
func ValidatePureSnapshotsSDK(ctx *scheduler.Context, errChan ...*chan error) {
	context("For validation of an app's volumes", func() {
		var err error
		Step(fmt.Sprintf("inspect %s app's volumes", ctx.App.Key), func() {
			appScaleFactor := time.Duration(Inst().GlobalScaleFactor)
			err = Inst().S.ValidateVolumes(ctx, appScaleFactor*defaultTimeout, defaultRetryInterval, nil)
			processError(err, errChan...)
		})

		var vols map[string]map[string]string
		Step(fmt.Sprintf("get %s app's volume's custom parameters", ctx.App.Key), func() {
			vols, err = Inst().S.GetVolumeParameters(ctx)
			processError(err, errChan...)
		})

		for vol, params := range vols {
			if Inst().ConfigMap != "" {
				params[authTokenParam], err = Inst().S.GetTokenFromConfigMap(Inst().ConfigMap)
				processError(err, errChan...)
			}
			if ctx.RefreshStorageEndpoint {
				params["refresh-endpoint"] = "true"
			}
			Step(fmt.Sprintf("get %s app's volume: %s inspected by the volume driver", ctx.App.Key, vol), func() {
				err = Inst().V.ValidateCreateVolume(vol, params)
				processError(err, errChan...)
			})
			Step(fmt.Sprintf("get %s app's volume: %s then create local snapshot", ctx.App.Key, vol), func() {
				err = Inst().V.ValidateCreateSnapshot(vol, params)
				if params["backend"] == k8s.PureBlock {
					expect(err).To(beNil(), "unexpected error creating pure_block snapshot")
				} else if params["backend"] == k8s.PureFile {
					expect(err).NotTo(beNil(), "error expected but no error received while creating pure_file snapshot")
					if err != nil {
						expect(err.Error()).To(contain(errPureFileSnapshotNotSupported.Error()), "incorrect error received creating pure_file snapshot")
					}
				}
			})
			Step(fmt.Sprintf("get %s app's volume: %s then create cloudsnap", ctx.App.Key, vol), func() {
				err = Inst().V.ValidateCreateCloudsnap(vol, params)
				expect(err).NotTo(beNil(), "error expected but no error received while creating Pure cloudsnap")
				if err != nil {
					expect(err.Error()).To(contain(errPureCloudsnapNotSupported.Error()), "incorrect error received creating Pure cloudsnap")
				}
			})
		}
	})
}

// ValidatePureVolumesPXCTL is the ginkgo spec for validating FA/FB DA volumes using PXCTL for a context
func ValidatePureVolumesPXCTL(ctx *scheduler.Context, errChan ...*chan error) {
	context("For validation of an app's volumes", func() {
		var err error
		Step(fmt.Sprintf("inspect %s app's volumes", ctx.App.Key), func() {
			appScaleFactor := time.Duration(Inst().GlobalScaleFactor)
			err = Inst().S.ValidateVolumes(ctx, appScaleFactor*defaultTimeout, defaultRetryInterval, nil)
			processError(err, errChan...)
		})

		var vols map[string]map[string]string
		Step(fmt.Sprintf("get %s app's volume's custom parameters", ctx.App.Key), func() {
			vols, err = Inst().S.GetVolumeParameters(ctx)
			processError(err, errChan...)
		})

		for vol := range vols {
			Step(fmt.Sprintf("get %s app's volume: %s then check that it appears in pxctl", ctx.App.Key, vol), func() {
				err = Inst().V.ValidateVolumeInPxctlList(vol)
				expect(err).To(beNil(), "unexpected error validating volume appears in pxctl list")
			})
		}
	})
}

// ValidatePureSnapshotsPXCTL is the ginkgo spec for validating FADA volume snapshots using PXCTL for a context
func ValidatePureSnapshotsPXCTL(ctx *scheduler.Context, errChan ...*chan error) {
	context("For validation of an app's volumes", func() {
		var (
			err  error
			vols map[string]map[string]string
		)
		Step(fmt.Sprintf("get %s app's volume's custom parameters", ctx.App.Key), func() {
			vols, err = Inst().S.GetVolumeParameters(ctx)
			processError(err, errChan...)
		})

		for vol, params := range vols {
			Step(fmt.Sprintf("get %s app's volume: %s then create snapshot using pxctl", ctx.App.Key, vol), func() {
				err = Inst().V.ValidateCreateSnapshotUsingPxctl(vol)
				if params["backend"] == k8s.PureBlock {
					expect(err).To(beNil(), "unexpected error creating pure_block snapshot")
				} else if params["backend"] == k8s.PureFile {
					expect(err).NotTo(beNil(), "error expected but no error received while creating pure_file snapshot")
					if err != nil {
						expect(err.Error()).To(contain(errPureFileSnapshotNotSupported.Error()), "incorrect error received creating pure_file snapshot")
					}
				}
			})
			Step(fmt.Sprintf("get %s app's volume: %s then create cloudsnap using pxctl", ctx.App.Key, vol), func() {
				err = Inst().V.ValidateCreateCloudsnapUsingPxctl(vol)
				expect(err).NotTo(beNil(), "error expected but no error received while creating Pure cloudsnap")
				if err != nil {
					expect(err.Error()).To(contain(errPureCloudsnapNotSupported.Error()), "incorrect error received creating Pure cloudsnap")
				}
			})
		}
		Step("validating groupsnap for using pxctl", func() {
			err = Inst().V.ValidateCreateGroupSnapshotUsingPxctl()
			expect(err).NotTo(beNil(), "error expected but no error received while creating Pure groupsnap")
			if err != nil {
				expect(err.Error()).To(contain(errPureGroupsnapNotSupported.Error()), "incorrect error received creating Pure groupsnap")
			}
		})
	})
}

// ValidateResizePurePVC is the ginkgo spec for validating resize of volumes
func ValidateResizePurePVC(ctx *scheduler.Context, errChan ...*chan error) {
	context("For validation of an resizing pvc", func() {
		var err error
		Step(fmt.Sprintf("inspect %s app's volumes", ctx.App.Key), func() {
			appScaleFactor := time.Duration(Inst().GlobalScaleFactor)
			err = Inst().S.ValidateVolumes(ctx, appScaleFactor*defaultTimeout, defaultRetryInterval, nil)
			processError(err, errChan...)
		})

		Step("validating resizing pvcs", func() {
			_, err = Inst().S.ResizeVolume(ctx, "")
			expect(err).To(beNil(), "unexpected error resizing Pure PVC")
		})

		// TODO: add more checks (is the PVC resized in the pod?), we currently only check that the
		//       CSI resize succeeded.
	})
}

// ValidatePureVolumeNoReplicaSet is the ginko spec for validating empty replicaset for pure volumes
func ValidatePureVolumeNoReplicaSet(ctx *scheduler.Context, errChan ...*chan error) {
	context("For validation of an resizing pvc", func() {
		var err error
		Step(fmt.Sprintf("inspect %s app's volumes", ctx.App.Key), func() {
			appScaleFactor := time.Duration(Inst().GlobalScaleFactor)
			err = Inst().S.ValidateVolumes(ctx, appScaleFactor*defaultTimeout, defaultRetryInterval, nil)
			processError(err, errChan...)
		})
		var vols []*volume.Volume
		Step(fmt.Sprintf("get %s app's pure volumes", ctx.App.Key), func() {
			vols, err = Inst().S.GetVolumes(ctx)
			processError(err, errChan...)
		})

		err = Inst().V.ValidatePureVolumesNoReplicaSets(vols[0].ID, make(map[string]string))
		expect(err).NotTo(haveOccurred(), "failed to validate that no replica sets present for Pure volume")

	})
}

// ValidatePureVolumeStatisticsDynamicUpdate is the ginkgo spec for validating dynamic update of byteUsed statistic for pure volumes
func ValidatePureVolumeStatisticsDynamicUpdate(ctx *scheduler.Context, errChan ...*chan error) {
	context("For validation of a resizing pvc", func() {
		var err error
		Step(fmt.Sprintf("inspect %s app's volumes", ctx.App.Key), func() {
			appScaleFactor := time.Duration(Inst().GlobalScaleFactor)
			err = Inst().S.ValidateVolumes(ctx, appScaleFactor*defaultTimeout, defaultRetryInterval, nil)
			processError(err, errChan...)
		})
		var vols []*volume.Volume
		Step(fmt.Sprintf("get %s app's pure volumes", ctx.App.Key), func() {
			vols, err = Inst().S.GetVolumes(ctx)
			processError(err, errChan...)
		})
		byteUsedInitial, err := Inst().V.ValidateGetByteUsedForVolume(vols[0].ID, make(map[string]string))
		fmt.Printf("initially the byteUsed is %v\n", byteUsedInitial)
		// get the pod for this pvc
		pods, err := Inst().S.GetPodsForPVC(vols[0].Name, vols[0].Namespace)
		processError(err, errChan...)

		mountPath, bytesToWrite := pureutils.GetAppDataDir(pods[0].Namespace)

		// write to the Direct Access volume
		ddCmd := fmt.Sprintf("dd bs=512 count=%d if=/dev/urandom of=%s/myfile", bytesToWrite/512, mountPath)
		cmdArgs := []string{"exec", "-it", pods[0].Name, "-n", pods[0].Namespace, "--", "bash", "-c", ddCmd}
		err = osutils.Kubectl(cmdArgs)
		processError(err, errChan...)
		fmt.Println("sleeping to let volume usage get reflected")
		// wait until the backends size is reflected before making the REST call
		time.Sleep(time.Minute * 2)

		byteUsedAfter, err := Inst().V.ValidateGetByteUsedForVolume(vols[0].ID, make(map[string]string))
		fmt.Printf("after writing random bytes to the file the byteUsed in volume %s is %v\n", vols[0].ID, byteUsedAfter)
		expect(byteUsedAfter > byteUsedInitial).To(beTrue(), "bytes used did not increase after writing random bytes to the file")

	})
}

// ValidateCSISnapshotAndRestore is the ginkgo spec for validating actually creating a FADA snapshot, restoring and verifying the content
func ValidateCSISnapshotAndRestore(ctx *scheduler.Context, errChan ...*chan error) {
	context("For validation of an snapshot and restoring", func() {
		var err error
		timestamp := strconv.Itoa(int(time.Now().Unix()))
		snapShotClassName := PureSnapShotClass + "-" + timestamp
		if _, err := Inst().S.CreateCsiSnapshotClass(snapShotClassName, "Delete"); err != nil {
			log.Errorf("Create volume snapshot class failed with error: [%v]", err)
			expect(err).NotTo(haveOccurred(), "failed to create snapshot class")
		}

		var vols []*volume.Volume
		Step(fmt.Sprintf("get %s app's pure volumes", ctx.App.Key), func() {
			vols, err = Inst().S.GetPureVolumes(ctx, "pure_block")
			processError(err, errChan...)
		})
		if len(vols) == 0 {
			log.Warnf("No FlashArray DirectAccess volumes, skipping")
			processError(err, errChan...)
		} else {
			request := scheduler.CSISnapshotRequest{
				Namespace:         vols[0].Namespace,
				Timestamp:         timestamp,
				OriginalPVCName:   vols[0].Name,
				SnapName:          "basic-csi-snapshot-" + timestamp,
				RestoredPVCName:   "csi-restored-" + timestamp,
				SnapshotclassName: snapShotClassName,
			}
			err = Inst().S.CSISnapshotTest(ctx, request)
			processError(err, errChan...)
			// the snap name shown in pxctl isn't the CSI snapshot name, it's original PV name + "-snap"
			var volMap map[string]map[string]string
			Step(fmt.Sprintf("get %s app's volume's custom parameters", ctx.App.Key), func() {
				volMap, err = Inst().S.GetVolumeParameters(ctx)
				processError(err, errChan...)
			})
			for k, v := range volMap {
				if v["pvc_name"] == vols[0].Name && v["pvc_namespace"] == vols[0].Namespace {
					Step(fmt.Sprintf("get %s app's snapshot: %s then check that it appears in pxctl", ctx.App.Key, k), func() {
						err = Inst().V.ValidateVolumeInPxctlList(fmt.Sprint(k, "-snap"))
						expect(err).To(beNil(), "unexpected error validating snapshot appears in pxctl list")
					})
					break
				}

			}

		}
	})
}

// ValidateCSIVolumeClone is the ginkgo spec for cloning a volume and verifying the content
func ValidateCSIVolumeClone(ctx *scheduler.Context, errChan ...*chan error) {
	context("For validation of an cloning", func() {
		var err error
		var vols []*volume.Volume
		Step(fmt.Sprintf("get %s app's pure volumes", ctx.App.Key), func() {
			vols, err = Inst().S.GetPureVolumes(ctx, "pure_block")
			processError(err, errChan...)
		})
		if len(vols) == 0 {
			log.Warnf("No FlashArray DirectAccess volumes, skipping")
			processError(err, errChan...)
		} else {
			timestamp := strconv.Itoa(int(time.Now().Unix()))
			request := scheduler.CSICloneRequest{
				Timestamp:       timestamp,
				Namespace:       vols[0].Namespace,
				OriginalPVCName: vols[0].Name,
				RestoredPVCName: "csi-cloned-" + timestamp,
			}

			err = Inst().S.CSICloneTest(ctx, request)
			processError(err, errChan...)
		}
	})
}

// ValidatePureVolumeLargeNumOfClones is the ginkgo spec for restoring a snapshot to many volumes
func ValidatePureVolumeLargeNumOfClones(ctx *scheduler.Context, errChan ...*chan error) {
	context("For validation of an restoring large number of volumes from a snapshot", func() {
		var err error
		timestamp := strconv.Itoa(int(time.Now().Unix()))
		snapShotClassName := PureSnapShotClass + "." + timestamp
		if _, err := Inst().S.CreateCsiSnapshotClass(snapShotClassName, "Delete"); err != nil {
			log.Errorf("Create volume snapshot class failed with error: [%v]", err)
			expect(err).NotTo(haveOccurred(), "failed to create snapshot class")
		}

		var vols []*volume.Volume
		Step(fmt.Sprintf("get %s app's pure volumes", ctx.App.Key), func() {
			vols, err = Inst().S.GetPureVolumes(ctx, "pure_block")
			processError(err, errChan...)
		})
		if len(vols) == 0 {
			log.Warnf("No FlashArray DirectAccess volumes, skipping")
			processError(err, errChan...)
		} else {
			request := scheduler.CSISnapshotRequest{
				Namespace:         vols[0].Namespace,
				Timestamp:         timestamp,
				OriginalPVCName:   vols[0].Name,
				SnapName:          "basic-csi-snapshot-many" + timestamp,
				RestoredPVCName:   "csi-restored-many" + timestamp,
				SnapshotclassName: snapShotClassName,
			}
			err = Inst().S.CSISnapshotAndRestoreMany(ctx, request)
			processError(err, errChan...)
		}
	})
}

// ValidatePoolExpansionWithPureVolumes is the ginkgo spec for executing a pool expansion when FA/FB volumes is attached
func ValidatePoolExpansionWithPureVolumes(ctx *scheduler.Context, errChan ...*chan error) {
	context("For validation of an expanding storage pools while FA/FB volumes are attached", func() {
		pools, err := Inst().V.ListStoragePools(metav1.LabelSelector{})
		if err != nil {
			err = fmt.Errorf("error getting storage pools list. Err: %v", err)
			log.Error(err.Error())
			processError(err, errChan...)
		}

		if len(pools) == 0 {
			err = fmt.Errorf("length of pools should be greater than 0")
			processError(err, errChan...)
		}
		for _, pool := range pools {
			initialPoolSize := pool.TotalSize / units.GiB
			err = Inst().V.ResizeStoragePoolByPercentage(pool.Uuid, opsapi.SdkStoragePool_RESIZE_TYPE_RESIZE_DISK, 20)
			if err != nil {
				err = fmt.Errorf("error initiating pool [%v ] %v: [%v]", pool.Uuid, opsapi.SdkStoragePool_RESIZE_TYPE_RESIZE_DISK, err.Error())
				log.Error(err.Error())
			} else {
				err = waitForPoolToBeResized(initialPoolSize, pool.Uuid)
				if err != nil {
					err = fmt.Errorf("pool [%v] %v failed. Error: %v", pool.Uuid, opsapi.SdkStoragePool_RESIZE_TYPE_RESIZE_DISK, err)
					log.Error(err)
				}
			}
		}
	})

}

func checkPureVolumeExpectedSizeChange(sizeChangeInBytes uint64) error {
	if sizeChangeInBytes < (512-30)*oneMegabytes || sizeChangeInBytes > (512+30)*oneMegabytes {
		return errUnexpectedSizeChangeAfterPureIO
	}
	return nil
}

// GetVolumeParameters returns volume parameters for all volumes for given context
func GetVolumeParameters(ctx *scheduler.Context) map[string]map[string]string {
	var vols map[string]map[string]string
	var err error
	Step(fmt.Sprintf("get %s app's volume's custom parameters", ctx.App.Key), func() {
		vols, err = Inst().S.GetVolumeParameters(ctx)
		expect(err).NotTo(haveOccurred())
	})
	return vols
}

// UpdateVolumeInVolumeParameters modifies volume parameters with correct PV name from PVC
func UpdateVolumeInVolumeParameters(volParam map[string]map[string]string) map[string]map[string]string {
	updatedVolumeParam := make(map[string]map[string]string)
	for _, param := range volParam {
		if _, ok := param[k8s.PvcNameKey]; ok {
			if _, ok := param[k8s.PvcNamespaceKey]; ok {
				pvcName, pvcNamespace := param[k8s.PvcNameKey], param[k8s.PvcNamespaceKey]
				PVName, err := Inst().S.GetVolumeDriverVolumeName(pvcName, pvcNamespace)
				expect(err).NotTo(haveOccurred())
				updatedVolumeParam[PVName] = param
			}
		}

	}
	return updatedVolumeParam
}

// ValidateVolumeParameters validates volume parameters using volume driver
func ValidateVolumeParameters(volParam map[string]map[string]string) {
	var err error
	for vol, params := range volParam {
		if Inst().ConfigMap != "" {
			params[authTokenParam], err = Inst().S.GetTokenFromConfigMap(Inst().ConfigMap)
			expect(err).NotTo(haveOccurred())
		}
		Step(fmt.Sprintf("get volume: %s inspected by the volume driver", vol), func() {
			err = Inst().V.ValidateCreateVolume(vol, params)
			expect(err).NotTo(haveOccurred())
		})
	}
}

// ValidateRestoredApplications validates applications restored by backup driver
func ValidateRestoredApplications(contexts []*scheduler.Context, volumeParameters map[string]map[string]string) {
	var updatedVolumeParams map[string]map[string]string
	volOptsMap := make(map[string]bool)
	volOptsMap[SkipClusterScopedObjects] = true

	for _, ctx := range contexts {
		ginkgo.Describe(fmt.Sprintf("For validation of %s app", ctx.App.Key), func() {

			Step(fmt.Sprintf("inspect %s app's volumes", ctx.App.Key), func() {
				appScaleFactor := time.Duration(Inst().GlobalScaleFactor)
				volOpts := mapToVolumeOptions(volOptsMap)
				err := Inst().S.ValidateVolumes(ctx, appScaleFactor*defaultTimeout, defaultRetryInterval, volOpts)
				expect(err).NotTo(haveOccurred())
			})

			Step(fmt.Sprintf("wait for %s app to start running", ctx.App.Key), func() {
				appScaleFactor := time.Duration(Inst().GlobalScaleFactor)
				err := Inst().S.WaitForRunning(ctx, appScaleFactor*defaultTimeout, defaultRetryInterval)
				expect(err).NotTo(haveOccurred())
			})

			updatedVolumeParams = UpdateVolumeInVolumeParameters(volumeParameters)
			log.Infof("Updated parameter list: [%+v]\n", updatedVolumeParams)
			ValidateVolumeParameters(updatedVolumeParams)

			Step(fmt.Sprintf("validate if %s app's volumes are setup", ctx.App.Key), func() {
				vols, err := Inst().S.GetVolumes(ctx)
				log.Infof("List of volumes from scheduler driver :[%+v] \n for context : [%+v]\n", vols, ctx)
				expect(err).NotTo(haveOccurred())

				for _, vol := range vols {
					Step(fmt.Sprintf("validate if %s app's volume: %v is setup", ctx.App.Key, vol), func() {
						err := Inst().V.ValidateVolumeSetup(vol)
						expect(err).NotTo(haveOccurred())
					})
				}
			})
		})
	}
}

func ValidateFastpathVolume(ctx *scheduler.Context, expectedStatus opsapi.FastpathStatus) error {
	appVolumes, err := Inst().S.GetVolumes(ctx)
	if err != nil {
		return err
	}
	for _, vol := range appVolumes {
		appVol, err := Inst().V.InspectVolume(vol.ID)
		if err != nil {
			return err
		}
		if decommissionedNode.Name != "" && decommissionedNode.Id == appVol.FpConfig.Replicas[0].NodeUuid {
			expectedStatus = opsapi.FastpathStatus_FASTPATH_INACTIVE

		}

		fpConfig := appVol.FpConfig
		log.Infof("fpconfig: %+v", fpConfig)
		if len(fpConfig.Replicas) > 1 {
			expectedStatus = opsapi.FastpathStatus_FASTPATH_INACTIVE
		}
		if fpConfig.Status == expectedStatus {
			log.Infof("Fastpath status is %v", fpConfig.Status)
			if fpConfig.Status == opsapi.FastpathStatus_FASTPATH_ACTIVE {
				if fpConfig.Dirty {
					return fmt.Errorf("fastpath vol %s is dirty", vol.Name)
				}
				if !fpConfig.Promote {
					return fmt.Errorf("fastpath vol %s is not promoted", vol.Name)
				}
			}
		} else {
			return fmt.Errorf("expected Fastpath Status: %v, Actual: %v", expectedStatus, fpConfig.Status)
		}
	}

	return nil
}

// TearDownContext is the ginkgo spec for tearing down a scheduled context
// In the tear down flow we first want to delete volumes, then applications and only then we want to delete StorageClasses
// StorageClass has to be deleted last because it has information that is required for when deleting PVC, if StorageClass objects are deleted before
// deleting PVCs, especially with CSI + Auth enabled, PVC deletion will fail as Auth params are stored inside StorageClass objects
func TearDownContext(ctx *scheduler.Context, opts map[string]bool) {
	context("For tearing down of an app context", func() {
		var err error
		var originalSkipClusterScopedObjects bool

		if opts != nil {
			// Save original value of SkipClusterScopedObjects, if it exists
			originalSkipClusterScopedObjects = opts[SkipClusterScopedObjects]
		} else {
			opts = make(map[string]bool) // If opts was passed as nil make it
		}

		opts[SkipClusterScopedObjects] = true // Skip tearing down cluster scope objects
		options := mapToVolumeOptions(opts)

		// Tear down storage objects
		vols := DeleteVolumes(ctx, options)

		// Tear down application
		stepLog := fmt.Sprintf("start destroying %s app", ctx.App.Key)
		Step(stepLog, func() {
			log.InfoD(stepLog)
			err = Inst().S.Destroy(ctx, opts)
			if err != nil {
				PrintDescribeContext(ctx)
			}
			log.FailOnError(err, "Failed to destroy app %s", ctx.App.Key)

		})

		if !ctx.SkipVolumeValidation {
			ValidateVolumesDeleted(ctx.App.Key, vols)
		}

		// Delete Cluster Scope objects
		if !originalSkipClusterScopedObjects {
			opts[SkipClusterScopedObjects] = false // Tearing down cluster scope objects
			options := mapToVolumeOptions(opts)
			DeleteVolumes(ctx, options)
		}

	})
}

func PrintDescribeContext(ctx *scheduler.Context) {
	descOut, descErr := Inst().S.Describe(ctx)
	if descErr != nil {
		log.Warnf("Error describing context %s", ctx.App.Key)
		log.Warn(descErr)
	} else {
		log.Warnf("Context %s Details:", ctx.App.Key)
		log.Warnf(descOut)
	}

}

// DeleteVolumes deletes volumes of a given context
func DeleteVolumes(ctx *scheduler.Context, options *scheduler.VolumeOptions) []*volume.Volume {
	var err error
	var vols []*volume.Volume
	Step(fmt.Sprintf("destroy the %s app's volumes", ctx.App.Key), func() {
		log.Infof("destroy the %s app's volumes", ctx.App.Key)
		vols, err = Inst().S.DeleteVolumes(ctx, options)
		log.FailOnError(err, "Failed to delete app %s's volumes", ctx.App.Key)
	})
	return vols
}

// ValidateVolumesDeleted checks it given volumes got deleted
func ValidateVolumesDeleted(appName string, vols []*volume.Volume) {
	for _, vol := range vols {
		Step(fmt.Sprintf("validate %s app's volume %s has been deleted in the volume driver",
			appName, vol.Name), func() {
			log.InfoD("validate %s app's volume %s has been deleted in the volume driver",
				appName, vol.Name)
			err := Inst().V.ValidateDeleteVolume(vol)
			log.FailOnError(err, fmt.Sprintf("%s's volume %s deletion failed", appName, vol.Name))
			dash.VerifyFatal(err, nil, fmt.Sprintf("%s's volume %s deleted successfully?", appName, vol.Name))
		})
	}
}

// DeleteVolumesAndWait deletes volumes of given context and waits till they are deleted
func DeleteVolumesAndWait(ctx *scheduler.Context, options *scheduler.VolumeOptions) {
	vols := DeleteVolumes(ctx, options)
	ValidateVolumesDeleted(ctx.App.Key, vols)
}

// GetAppNamespace returns namespace in which context is created
func GetAppNamespace(ctx *scheduler.Context, taskname string) string {
	return ctx.App.GetID(fmt.Sprintf("%s-%s", taskname, Inst().InstanceID))
}

// ScheduleApplications schedules but does not wait for applications
func ScheduleApplications(testname string, errChan ...*chan error) []*scheduler.Context {
	defer func() {
		if len(errChan) > 0 {
			close(*errChan[0])
		}
	}()
	var contexts []*scheduler.Context
	var err error

	Step("schedule applications", func() {
		options := scheduler.ScheduleOptions{
			AppKeys:            Inst().AppList,
			StorageProvisioner: Inst().Provisioner,
		}
		//if not hyper converged set up deploy apps only on storageless nodes
		if !Inst().IsHyperConverged {
			log.Infof("Scheduling apps only on storageless nodes")
			storagelessNodes := node.GetStorageLessNodes()
			if len(storagelessNodes) == 0 {
				log.Info("No storageless nodes available in the PX Cluster. Setting HyperConverges as true")
				Inst().IsHyperConverged = true
			}
			for _, storagelessNode := range storagelessNodes {
				if err = Inst().S.AddLabelOnNode(storagelessNode, "storage", "NO"); err != nil {
					err = fmt.Errorf("failed to add label key [%s] and value [%s] in node [%s]. Error:[%v]",
						"storage", "NO", storagelessNode.Name, err)
					processError(err, errChan...)
				}
			}
			storageLessNodeLabels := make(map[string]string)
			storageLessNodeLabels["storage"] = "NO"

			options = scheduler.ScheduleOptions{
				AppKeys:            Inst().AppList,
				StorageProvisioner: Inst().Provisioner,
				Nodes:              storagelessNodes,
				Labels:             storageLessNodeLabels,
			}

		} else {
			log.Infof("Scheduling Apps with hyper-converged")
		}
		taskName := fmt.Sprintf("%s-%v", testname, Inst().InstanceID)
		contexts, err = Inst().S.Schedule(taskName, options)
		// Need to check err != nil before calling processError
		if err != nil {
			processError(err, errChan...)
		}
		if len(contexts) == 0 {
			processError(fmt.Errorf("list of contexts is empty for [%s]", taskName), errChan...)
		}
	})

	return contexts
}

// ScheduleAppsInTopologyEnabledCluster schedules but does not wait for applications
func ScheduleAppsInTopologyEnabledCluster(
	testname string, labels []map[string]string, errChan ...*chan error) []*scheduler.Context {
	defer func() {
		if len(errChan) > 0 {
			close(*errChan[0])
		}
	}()
	var contexts []*scheduler.Context
	var err error

	Step("schedule applications", func() {
		taskName := fmt.Sprintf("%s-%v", testname, Inst().InstanceID)
		contexts, err = Inst().S.Schedule(taskName, scheduler.ScheduleOptions{
			AppKeys:            Inst().AppList,
			StorageProvisioner: Inst().Provisioner,
			TopologyLabels:     labels,
		})
		processError(err, errChan...)
		if len(contexts) == 0 {
			processError(fmt.Errorf("list of contexts is empty for [%s]", taskName), errChan...)
		}
	})

	return contexts
}

// ValidateApplicationsPurePxctl validates applications
func ValidateApplicationsPurePxctl(contexts []*scheduler.Context) {
	Step("validate applications", func() {
		for _, ctx := range contexts {
			ValidateContextForPureVolumesPXCTL(ctx)
		}
	})
}

// ValidateApplicationsPureSDK validates applications
func ValidateApplicationsPureSDK(contexts []*scheduler.Context) {
	Step("validate applications", func() {
		for _, ctx := range contexts {
			ValidateContextForPureVolumesSDK(ctx)
		}
	})
}

// ValidateApplications validates applications
func ValidateApplications(contexts []*scheduler.Context) {
	Step("validate applications", func() {
		log.InfoD("Validate applications")
		for _, ctx := range contexts {
			ValidateContext(ctx)
		}
	})
}

// StartVolDriverAndWait starts volume driver on given app nodes
func StartVolDriverAndWait(appNodes []node.Node, errChan ...*chan error) {
	defer func() {
		if len(errChan) > 0 {
			close(*errChan[0])
		}
	}()
	context(fmt.Sprintf("starting volume driver %s", Inst().V.String()), func() {
		stepLog := fmt.Sprintf("start volume driver on nodes: %v", appNodes)
		Step(stepLog, func() {
			log.Info(stepLog)
			for _, n := range appNodes {
				err := Inst().V.StartDriver(n)
				processError(err, errChan...)
			}
		})

		stepLog = fmt.Sprintf("wait for volume driver to start on nodes: %v", appNodes)
		Step(stepLog, func() {
			log.Info(stepLog)
			for _, n := range appNodes {
				err := Inst().V.WaitDriverUpOnNode(n, Inst().DriverStartTimeout)
				processError(err, errChan...)
			}
		})

	})

}

// StopVolDriverAndWait stops volume driver on given app nodes and waits till driver is down
func StopVolDriverAndWait(appNodes []node.Node, errChan ...*chan error) {
	defer func() {
		if len(errChan) > 0 {
			close(*errChan[0])
		}
	}()
	context(fmt.Sprintf("stopping volume driver %s", Inst().V.String()), func() {
		stepLog := fmt.Sprintf("stop volume driver on nodes: %v", appNodes)
		Step(stepLog, func() {
			log.Info(stepLog)
			err := Inst().V.StopDriver(appNodes, false, nil)
			processError(err, errChan...)
		})

		stepLog = fmt.Sprintf("wait for volume driver to stop on nodes: %v", appNodes)
		Step(stepLog, func() {
			log.Info(stepLog)
			for _, n := range appNodes {
				err := Inst().V.WaitDriverDownOnNode(n)
				processError(err, errChan...)
			}
		})

	})
}

// CrashVolDriverAndWait crashes volume driver on given app nodes and waits till driver is back up
func CrashVolDriverAndWait(appNodes []node.Node, errChan ...*chan error) {
	defer func() {
		if len(errChan) > 0 {
			close(*errChan[0])
		}
	}()
	context(fmt.Sprintf("crashing volume driver %s", Inst().V.String()), func() {
		stepLog := fmt.Sprintf("crash volume driver on nodes: %v", appNodes)
		Step(stepLog, func() {
			log.InfoD(stepLog)
			err := Inst().V.StopDriver(appNodes, true, nil)
			processError(err, errChan...)
		})

		stepLog = fmt.Sprintf("wait for volume driver to start on nodes: %v", appNodes)
		Step(stepLog, func() {
			log.Info(stepLog)
			for _, n := range appNodes {
				err := Inst().V.WaitDriverUpOnNode(n, Inst().DriverStartTimeout)
				processError(err, errChan...)
			}
		})

	})
}

// ValidateAndDestroy validates application and then destroys them
func ValidateAndDestroy(contexts []*scheduler.Context, opts map[string]bool) {
	Step("validate apps", func() {
		log.InfoD("Validating apps")
		for _, ctx := range contexts {
			ValidateContext(ctx)
		}
	})

	Step("destroy apps", func() {
		log.InfoD("Destroying apps")
		for _, ctx := range contexts {
			TearDownContext(ctx, opts)
		}
	})
}

// AddLabelsOnNode adds labels on the node
func AddLabelsOnNode(n node.Node, labels map[string]string) error {
	for labelKey, labelValue := range labels {
		if err := Inst().S.AddLabelOnNode(n, labelKey, labelValue); err != nil {
			return err
		}
	}
	return nil
}

// ValidateStoragePools is the ginkgo spec for validating storage pools
func ValidateStoragePools(contexts []*scheduler.Context) {

	strExpansionEnabled, err := Inst().V.IsStorageExpansionEnabled()
	expect(err).NotTo(haveOccurred())

	if strExpansionEnabled {
		var wSize uint64
		var workloadSizesByPool = make(map[string]uint64)
		log.Debugf("storage expansion enabled on at least one storage pool")
		// for each replica set add the workloadSize of app workload to each storage pool where replica resides on
		for _, ctx := range contexts {
			Step(fmt.Sprintf("get replica sets for app: %s's volumes", ctx.App.Key), func() {
				appVolumes, err := Inst().S.GetVolumes(ctx)
				expect(err).NotTo(haveOccurred())
				expect(appVolumes).NotTo(beEmpty())
				for _, vol := range appVolumes {
					if Inst().S.IsAutopilotEnabledForVolume(vol) {
						replicaSets, err := Inst().V.GetReplicaSets(vol)
						expect(err).NotTo(haveOccurred())
						expect(replicaSets).NotTo(beEmpty())
						for _, poolUUID := range replicaSets[0].PoolUuids {
							wSize, err = Inst().S.GetWorkloadSizeFromAppSpec(ctx)
							expect(err).NotTo(haveOccurred())
							workloadSizesByPool[poolUUID] += wSize
							log.Debugf("pool: %s workloadSize increased by: %d total now: %d", poolUUID, wSize, workloadSizesByPool[poolUUID])
						}
					}
				}
			})
		}

		// update each storage pool with the app workload sizes
		nodes := node.GetWorkerNodes()
		expect(nodes).NotTo(beEmpty())
		for _, n := range nodes {
			for id, sPool := range n.StoragePools {
				if workloadSizeForPool, ok := workloadSizesByPool[sPool.Uuid]; ok {
					n.StoragePools[id].WorkloadSize = workloadSizeForPool
				}

				log.Debugf("pool: %s InitialSize: %d WorkloadSize: %d", sPool.Uuid, sPool.StoragePoolAtInit.TotalSize, n.StoragePools[id].WorkloadSize)
			}
			err = node.UpdateNode(n)
			expect(err).NotTo(haveOccurred())
		}
	}

	err = Inst().V.ValidateStoragePools()
	expect(err).NotTo(haveOccurred())

}

// ValidatePxPodRestartCount validates portworx restart count
func ValidatePxPodRestartCount(ctx *scheduler.Context, errChan ...*chan error) {
	context("Validating portworx pods restart count ...", func() {
		Step("Getting current restart counts for portworx pods and matching", func() {
			pxLabel := make(map[string]string)
			pxLabel[labelNameKey] = defaultStorageProvisioner
			pxPodRestartCountMap, err := Inst().S.GetPodsRestartCount(pxNamespace, pxLabel)
			//Using fatal verification will abort longevity runs
			if err != nil {
				log.Errorf(fmt.Sprintf("Failed to get portworx pod restart count for %v, Err : %v", pxLabel, err))
			}

			// Validate portworx pod restart count after test
			for pod, value := range pxPodRestartCountMap {
				n, err := node.GetNodeByIP(pod.Status.HostIP)
				log.FailOnError(err, "Failed to get node object using IP: %s", pod.Status.HostIP)
				if n.PxPodRestartCount != value {
					log.Warnf("Portworx pods restart count not matches, expected %d actual %d", value, n.PxPodRestartCount)
					if Inst().PortworxPodRestartCheck {
						log.Fatalf("portworx pods restart [%d] times", value)
					}
				}
			}

			// Validate portworx operator pod check
			pxLabel[labelNameKey] = portworxOperatorName
			pxPodRestartCountMap, err = Inst().S.GetPodsRestartCount(pxNamespace, pxLabel)
			//Using fatal verification will abort longevity runs
			if err != nil {
				log.Errorf(fmt.Sprintf("Failed to get portworx pod restart count for %v, Err : %v", pxLabel, err))
			}
			for _, v := range pxPodRestartCountMap {
				if v > 0 {
					log.Warnf("Portworx operator pods restart count %d is greater than 0", v)
					if Inst().PortworxPodRestartCheck {
						log.Fatalf("portworx operator pods restart [%d] times", v)
					}
				}
			}
		})
	})
}

// DescribeNamespace takes in the scheduler contexts and describes each object within the test context.
func DescribeNamespace(contexts []*scheduler.Context) {
	context("generating namespace info...", func() {
		Step(fmt.Sprintf("Describe Namespace objects for test %s \n", ginkgo.CurrentGinkgoTestDescription().TestText), func() {
			for _, ctx := range contexts {
				filename := fmt.Sprintf("%s/%s-%s.namespace.log", defaultBundleLocation, ctx.App.Key, ctx.UID)
				namespaceDescription, err := Inst().S.Describe(ctx)
				if err != nil {
					log.Errorf("failed to describe namespace for [%s] %s. Cause: %v", ctx.UID, ctx.App.Key, err)
				}
				if err = ioutil.WriteFile(filename, []byte(namespaceDescription), 0755); err != nil {
					log.Errorf("failed to save file %s. Cause: %v", filename, err)
				}
			}
		})
	})
}

// ValidateClusterSize validates number of storage nodes in given cluster
// using total cluster size `count` and max_storage_nodes_per_zone
func ValidateClusterSize(count int64) {
	zones, err := Inst().N.GetZones()
	log.FailOnError(err, "Zones empty")
	log.InfoD("ASG is running in [%+v] zones\n", zones)
	perZoneCount := count / int64(len(zones))

	// Validate total node count
	currentNodeCount, err := Inst().N.GetASGClusterSize()
	log.FailOnError(err, "Failed to Get ASG Cluster Size")

	dash.VerifyFatal(currentNodeCount, perZoneCount*int64(len(zones)), "ASG cluster size is as expected?")

	// Validate storage node count
	var expectedStorageNodesPerZone int
	if Inst().MaxStorageNodesPerAZ <= int(perZoneCount) {
		expectedStorageNodesPerZone = Inst().MaxStorageNodesPerAZ
	} else {
		expectedStorageNodesPerZone = int(perZoneCount)
	}
	storageNodes, err := GetStorageNodes()
	log.FailOnError(err, "Storage nodes are empty")

	log.Info("List of storage nodes:[%v]", storageNodes)
	dash.VerifyFatal(len(storageNodes), expectedStorageNodesPerZone*len(zones), "Storage nodes matches the expected number?")
}

// GetStorageNodes get storage nodes in the cluster
func GetStorageNodes() ([]node.Node, error) {

	storageNodes := []node.Node{}
	nodes := node.GetStorageDriverNodes()

	for _, node := range nodes {
		devices, err := Inst().V.GetStorageDevices(node)
		if err != nil {
			return nil, err
		}
		if len(devices) > 0 {
			storageNodes = append(storageNodes, node)
		}
	}
	return storageNodes, nil
}

// CollectSupport creates a support bundle
func CollectSupport() {
	context("generating support bundle...", func() {
		log.InfoD("generating support bundle...")
		skipStr := os.Getenv(envSkipDiagCollection)
		if skipStr != "" {
			if skip, err := strconv.ParseBool(skipStr); err == nil && skip {
				log.Infof("skipping diag collection because env var %s=%s", envSkipDiagCollection, skipStr)
				return
			}
		}
		nodes := node.GetWorkerNodes()
		dash.VerifyFatal(len(nodes) > 0, true, "Worker nodes found ?")

		for _, n := range nodes {
			if !n.IsStorageDriverInstalled {
				continue
			}
			Step(fmt.Sprintf("save all useful logs on node %s", n.SchedulerNodeName), func() {
				log.Infof("save all useful logs on node %s", n.SchedulerNodeName)

				// Moves this out to deal with diag testing.
				r := &volume.DiagRequestConfig{
					DockerHost:    "unix:///var/run/docker.sock",
					OutputFile:    fmt.Sprintf("/var/cores/diags-%s-%d.tar.gz", n.Name, time.Now().Unix()),
					ContainerName: "",
					Profile:       false,
					Live:          false,
					Upload:        false,
					All:           true,
					Force:         true,
					OnHost:        true,
					Extra:         false,
				}

				Inst().V.CollectDiags(n, r, volume.DiagOps{})

				journalCmd := fmt.Sprintf("journalctl -l > %s/all_journal_%v.log", Inst().BundleLocation, time.Now().Format(time.RFC3339))
				runCmd(journalCmd, n)

				runCmd(fmt.Sprintf("journalctl -lu portworx* > %s/portworx.log", Inst().BundleLocation), n)

				Inst().S.SaveSchedulerLogsToFile(n, Inst().BundleLocation)

				runCmd(fmt.Sprintf("dmesg -T > %s/dmesg.log", Inst().BundleLocation), n)

				runCmd(fmt.Sprintf("lsblk > %s/lsblk.log", Inst().BundleLocation), n)

				runCmd(fmt.Sprintf("cat /proc/mounts > %s/mounts.log", Inst().BundleLocation), n)

				// this is a small tweak especially for providers like openshift, aws where oci-mon saves this file
				// with root read permissions only but collect support bundle is a non-root user
				runCmd(fmt.Sprintf("chmod 755 %s/oci.log", Inst().BundleLocation), n)
			})
		}
	})
}

func runCmd(cmd string, n node.Node) error {
	_, err := Inst().N.RunCommand(n, cmd, node.ConnectionOpts{
		Timeout:         defaultCmdTimeout,
		TimeBeforeRetry: defaultCmdRetryInterval,
		Sudo:            true,
	})
	if err != nil {
		log.Warnf("failed to run cmd: %s. err: %v", cmd, err)
	}

	return err

}

func runCmdWithNoSudo(cmd string, n node.Node) error {
	_, err := Inst().N.RunCommand(n, cmd, node.ConnectionOpts{
		Timeout:         defaultCmdTimeout,
		TimeBeforeRetry: defaultCmdRetryInterval,
		Sudo:            false,
	})
	if err != nil {
		log.Warnf("failed to run cmd: %s. err: %v", cmd, err)
	}

	return err

}

// PerformSystemCheck check if core files are present on each node
func PerformSystemCheck() {
	context("checking for core files...", func() {
		log.Info("checking for core files...")
		Step("verifying if core files are present on each node", func() {
			log.InfoD("verifying if core files are present on each node")
			nodes := node.GetNodes()
			expect(nodes).NotTo(beEmpty())
			for _, n := range nodes {
				if !n.IsStorageDriverInstalled {
					continue
				}
				log.InfoD("looking for core files on node %s", n.Name)
				file, err := Inst().N.SystemCheck(n, node.ConnectionOpts{
					Timeout:         2 * time.Minute,
					TimeBeforeRetry: 10 * time.Second,
				})
				if len(file) != 0 || err != nil {
					dash.Errorf("Core file was found on node %s, Core Path: %s", n.Name, file)
					// Collect Support Bundle only once
					CollectSupport()
					log.Fatalf("Core generated, please check logs for more details")
				}
			}
		})
	})
}

// ChangeNamespaces updates the namespace in supplied in-memory contexts.
// It does not apply changes on scheduler
func ChangeNamespaces(contexts []*scheduler.Context,
	namespaceMapping map[string]string) error {

	for _, ctx := range contexts {
		for _, spec := range ctx.App.SpecList {
			err := updateNamespace(spec, namespaceMapping)
			if err != nil {
				return err
			}
		}
	}
	return nil
}

func updateNamespace(in interface{}, namespaceMapping map[string]string) error {
	if specObj, ok := in.(*appsapi.Deployment); ok {
		namespace := namespaceMapping[specObj.GetNamespace()]
		specObj.SetNamespace(namespace)
		return nil
	} else if specObj, ok := in.(*appsapi.StatefulSet); ok {
		namespace := namespaceMapping[specObj.GetNamespace()]
		specObj.SetNamespace(namespace)
		return nil
	} else if specObj, ok := in.(*appsapi.DaemonSet); ok {
		namespace := namespaceMapping[specObj.GetNamespace()]
		specObj.SetNamespace(namespace)
		return nil
	} else if specObj, ok := in.(*v1.Service); ok {
		namespace := namespaceMapping[specObj.GetNamespace()]
		specObj.SetNamespace(namespace)
		return nil
	} else if specObj, ok := in.(*v1.PersistentVolumeClaim); ok {
		namespace := namespaceMapping[specObj.GetNamespace()]
		specObj.SetNamespace(namespace)
		return nil
	} else if specObj, ok := in.(*storageapi.StorageClass); ok {
		namespace := namespaceMapping[specObj.GetNamespace()]
		specObj.SetNamespace(namespace)
		return nil
	} else if specObj, ok := in.(*snapv1.VolumeSnapshot); ok {
		namespace := namespaceMapping[specObj.Metadata.GetNamespace()]
		specObj.Metadata.SetNamespace(namespace)
		return nil
	} else if specObj, ok := in.(*storkapi.GroupVolumeSnapshot); ok {
		namespace := namespaceMapping[specObj.GetNamespace()]
		specObj.SetNamespace(namespace)
		return nil
	} else if specObj, ok := in.(*v1.Secret); ok {
		namespace := namespaceMapping[specObj.GetNamespace()]
		specObj.SetNamespace(namespace)
		return nil
	} else if specObj, ok := in.(*v1.ConfigMap); ok {
		namespace := namespaceMapping[specObj.GetNamespace()]
		specObj.SetNamespace(namespace)
		return nil
	} else if specObj, ok := in.(*storkapi.Rule); ok {
		namespace := namespaceMapping[specObj.GetNamespace()]
		specObj.SetNamespace(namespace)
		return nil
	} else if specObj, ok := in.(*v1.Pod); ok {
		namespace := namespaceMapping[specObj.GetNamespace()]
		specObj.SetNamespace(namespace)
		return nil
	} else if specObj, ok := in.(*storkapi.ClusterPair); ok {
		namespace := namespaceMapping[specObj.GetNamespace()]
		specObj.SetNamespace(namespace)
		return nil
	} else if specObj, ok := in.(*storkapi.Migration); ok {
		namespace := namespaceMapping[specObj.GetNamespace()]
		specObj.SetNamespace(namespace)
		return nil
	} else if specObj, ok := in.(*storkapi.MigrationSchedule); ok {
		namespace := namespaceMapping[specObj.GetNamespace()]
		specObj.SetNamespace(namespace)
		return nil
	} else if specObj, ok := in.(*storkapi.BackupLocation); ok {
		namespace := namespaceMapping[specObj.GetNamespace()]
		specObj.SetNamespace(namespace)
		return nil
	} else if specObj, ok := in.(*storkapi.ApplicationBackup); ok {
		namespace := namespaceMapping[specObj.GetNamespace()]
		specObj.SetNamespace(namespace)
		return nil
	} else if specObj, ok := in.(*storkapi.SchedulePolicy); ok {
		namespace := namespaceMapping[specObj.GetNamespace()]
		specObj.SetNamespace(namespace)
		return nil
	} else if specObj, ok := in.(*storkapi.ApplicationRestore); ok {
		namespace := namespaceMapping[specObj.GetNamespace()]
		specObj.SetNamespace(namespace)
		return nil
	} else if specObj, ok := in.(*storkapi.ApplicationClone); ok {
		namespace := namespaceMapping[specObj.GetNamespace()]
		specObj.SetNamespace(namespace)
		return nil
	} else if specObj, ok := in.(*storkapi.VolumeSnapshotRestore); ok {
		namespace := namespaceMapping[specObj.GetNamespace()]
		specObj.SetNamespace(namespace)
		return nil
	} else if specObj, ok := in.(*apapi.AutopilotRule); ok {
		namespace := namespaceMapping[specObj.GetNamespace()]
		specObj.SetNamespace(namespace)
		return nil
	} else if specObj, ok := in.(*v1.ServiceAccount); ok {
		namespace := namespaceMapping[specObj.GetNamespace()]
		specObj.SetNamespace(namespace)
		return nil
	} else if specObj, ok := in.(*rbacv1.Role); ok {
		namespace := namespaceMapping[specObj.GetNamespace()]
		specObj.SetNamespace(namespace)
		return nil
	} else if specObj, ok := in.(*rbacv1.RoleBinding); ok {
		namespace := namespaceMapping[specObj.GetNamespace()]
		specObj.SetNamespace(namespace)
		return nil
	}

	return fmt.Errorf("unsupported object while setting namespace: %v", reflect.TypeOf(in))
}

// DeleteCloudCredential deletes cloud credentials
func DeleteCloudCredential(name string, orgID string, cloudCredUID string) error {

	backupDriver := Inst().Backup
	credDeleteRequest := &api.CloudCredentialDeleteRequest{
		Name:  name,
		OrgId: orgID,
		Uid:   cloudCredUID,
	}
	ctx, err := backup.GetAdminCtxFromSecret()
	if err != nil {
		return err
	}
	_, err = backupDriver.DeleteCloudCredential(ctx, credDeleteRequest)
	return err
}

// ValidateVolumeParametersGetErr validates volume parameters using volume driver and returns err instead of failing
func ValidateVolumeParametersGetErr(volParam map[string]map[string]string) error {
	var err error
	for vol, params := range volParam {
		if Inst().ConfigMap != "" {
			params["auth-token"], err = Inst().S.GetTokenFromConfigMap(Inst().ConfigMap)
			expect(err).NotTo(haveOccurred())
		}
		Step(fmt.Sprintf("get volume: %s inspected by the volume driver", vol), func() {
			err = Inst().V.ValidateCreateVolume(vol, params)
		})
		if err != nil {
			return err
		}
	}
	return nil
}

// AfterEachTest runs collect support bundle after each test when it fails
func AfterEachTest(contexts []*scheduler.Context, ids ...int) {
	testStatus := "Pass"
	log.Debugf("contexts: %v", &contexts)
	ginkgoTestDescr := ginkgo.CurrentGinkgoTestDescription()
	if ginkgoTestDescr.Failed {
		log.Infof(">>>> FAILED TEST: %s", ginkgoTestDescr.FullTestText)
		CollectSupport()
		DescribeNamespace(contexts)
		testStatus = "Fail"
	}
	if len(ids) >= 1 {
		driverVersion, err := Inst().V.GetDriverVersion()
		if err != nil {
			log.Errorf("Error in getting driver version")
		}
		testrailObject := testrailuttils.Testrail{
			Status:        testStatus,
			TestID:        ids[0],
			RunID:         ids[1],
			DriverVersion: driverVersion,
		}
		testrailuttils.AddTestEntry(testrailObject)
	}
}

// SetClusterContext sets context to clusterConfigPath
func SetClusterContext(clusterConfigPath string) error {
	err := Inst().S.SetConfig(clusterConfigPath)
	if err != nil {
		return fmt.Errorf("Failed to switch to context. Set Config Error: [%v]", err)
	}
	err = Inst().S.RefreshNodeRegistry()
	if err != nil {
		return fmt.Errorf("Failed to switch to context. RefreshNodeRegistry Error: [%v]", err)
	}

	err = Inst().V.RefreshDriverEndpoints()
	if err != nil {
		return fmt.Errorf("Failed to switch to context. RefreshDriverEndpoints Error: [%v]", err)
	}
	return nil
}

// SetSourceKubeConfig sets current context to the kubeconfig passed as source to the torpedo test
func SetSourceKubeConfig() error {
	sourceClusterConfigPath, err := GetSourceClusterConfigPath()
	if err != nil {
		return err
	}
	SetClusterContext(sourceClusterConfigPath)
	return nil
}

// SetDestinationKubeConfig sets current context to the kubeconfig passed as destination to the torpedo test
func SetDestinationKubeConfig() {
	destClusterConfigPath, err := GetDestinationClusterConfigPath()
	expect(err).NotTo(haveOccurred())
	SetClusterContext(destClusterConfigPath)
}

// ScheduleValidateClusterPair Schedule a clusterpair by creating a yaml file and validate it
func ScheduleValidateClusterPair(ctx *scheduler.Context, skipStorage, resetConfig bool, clusterPairDir string, reverse bool) error {
	var kubeConfigPath string
	var err error
	if reverse {
		SetSourceKubeConfig()
		// get the kubeconfig path to get the correct pairing info
		kubeConfigPath, err = GetSourceClusterConfigPath()
		if err != nil {
			return err
		}
	} else {
		SetDestinationKubeConfig()
		// get the kubeconfig path to get the correct pairing info
		kubeConfigPath, err = GetDestinationClusterConfigPath()
		if err != nil {
			return err
		}
	}

	pairInfo, err := Inst().V.GetClusterPairingInfo(kubeConfigPath, "", IsEksPxOperator(), reverse)
	if err != nil {
		log.Errorf("Error writing to clusterpair.yml: %v", err)
		return err
	}

	err = CreateClusterPairFile(pairInfo, skipStorage, resetConfig, clusterPairDir, kubeConfigPath)
	if err != nil {
		log.Errorf("Error creating cluster Spec: %v", err)
		return err
	}
	err = Inst().S.RescanSpecs(Inst().SpecDir, Inst().V.String())
	if err != nil {
		log.Errorf("Unable to parse spec dir: %v", err)
		return err
	}

	// Set the correct cluster context to apply the cluster pair spec
	if reverse {
		SetDestinationKubeConfig()
	} else {
		SetSourceKubeConfig()
	}

	err = Inst().S.AddTasks(ctx,
		scheduler.ScheduleOptions{AppKeys: []string{clusterPairDir}})
	if err != nil {
		log.Errorf("Failed to schedule Cluster Pair Specs: %v", err)
		return err
	}

	err = Inst().S.WaitForRunning(ctx, defaultTimeout, defaultRetryInterval)
	if err != nil {
		log.Errorf("Error waiting to get cluster pair in ready state: %v", err)
		return err
	}

	return nil
}

// CreateClusterPairFile creates a cluster pair yaml file inside the stork test pod in path 'clusterPairDir'
func CreateClusterPairFile(pairInfo map[string]string, skipStorage, resetConfig bool, clusterPairDir string, kubeConfigPath string) error {
	log.Infof("Entering cluster pair")
	err := os.MkdirAll(path.Join(Inst().SpecDir, clusterPairDir), 0777)
	if err != nil {
		log.Errorf("Unable to make directory (%v) for cluster pair spec: %v", Inst().SpecDir+"/"+clusterPairDir, err)
		return err
	}
	clusterPairFileName := path.Join(Inst().SpecDir, clusterPairDir, pairFileName)
	pairFile, err := os.Create(clusterPairFileName)
	if err != nil {
		log.Errorf("Unable to create clusterPair.yaml: %v", err)
		return err
	}
	defer func() {
		err := pairFile.Close()
		if err != nil {
			log.Errorf("Error closing pair file: %v", err)
		}
	}()

	factory := storkctl.NewFactory()
	cmd := storkctl.NewCommand(factory, os.Stdin, pairFile, os.Stderr)
	cmd.SetArgs([]string{"generate", "clusterpair", remotePairName, "--kubeconfig", kubeConfigPath})
	if err := cmd.Execute(); err != nil {
		log.Errorf("Execute storkctl failed: %v", err)
		return err
	}

	truncCmd := `sed -i "$((` + "`wc -l " + clusterPairFileName + "|awk '{print $1}'`" + `-4)),$ d" ` + clusterPairFileName
	log.Infof("trunc cmd: %v", truncCmd)
	err = exec.Command("sh", "-c", truncCmd).Run()
	if err != nil {
		log.Errorf("truncate failed %v", err)
		return err
	}

	if resetConfig {
		// storkctl generate command sets sched-ops to source cluster config
		SetSourceKubeConfig()
	} else {
		// Change kubeconfig to destination cluster config
		SetDestinationKubeConfig()
	}

	if skipStorage {
		log.Info("cluster-pair.yml created")
		return nil
	}

	return addStorageOptions(pairInfo, clusterPairFileName)
}

func addStorageOptions(pairInfo map[string]string, clusterPairFileName string) error {
	file, err := os.OpenFile(clusterPairFileName, os.O_CREATE|os.O_APPEND|os.O_RDWR, 0666)
	if err != nil {
		log.Errorf("Unable to open %v: %v", pairFileName, err)
		return err
	}
	defer func() {
		err := file.Close()
		if err != nil {
			log.Errorf("Error closing pair file: %v", err)
		}
	}()
	w := bufio.NewWriter(file)
	for k, v := range pairInfo {
		if k == "port" {
			// port is integer
			v = "\"" + v + "\""
		}
		_, err = fmt.Fprintf(w, "    %v: %v\n", k, v)
		if err != nil {
			log.Infof("error writing file %v", err)
			return err
		}
	}
	err = w.Flush()
	if err != nil {
		return err
	}

	log.Infof("cluster-pair.yml created with storage options in %s", clusterPairFileName)
	return nil

}

// ValidateRestoredApplicationsGetErr validates applications restored by backup driver and updates errors instead of failing the test
func ValidateRestoredApplicationsGetErr(contexts []*scheduler.Context, volumeParameters map[string]map[string]string, bkpErrors map[string]error) {
	var updatedVolumeParams map[string]map[string]string
	volOptsMap := make(map[string]bool)
	volOptsMap[SkipClusterScopedObjects] = true

	var wg sync.WaitGroup
	for _, ctx := range contexts {
		wg.Add(1)
		go func(wg *sync.WaitGroup, ctx *scheduler.Context) {
			defer wg.Done()
			namespace := ctx.App.SpecList[0].(*v1.PersistentVolumeClaim).Namespace
			if err, ok := bkpErrors[namespace]; ok {
				log.Infof("Skipping validating namespace %s because %s", namespace, err)
			} else {
				ginkgo.Describe(fmt.Sprintf("For validation of %s app", ctx.App.Key), func() {

					Step(fmt.Sprintf("inspect %s app's volumes", ctx.App.Key), func() {
						appScaleFactor := time.Duration(Inst().GlobalScaleFactor)
						volOpts := mapToVolumeOptions(volOptsMap)
						err = Inst().S.ValidateVolumes(ctx, appScaleFactor*defaultTimeout, defaultRetryInterval, volOpts)
					})
					if err != nil {
						bkpErrors[namespace] = err
						log.Errorf("Failed to validate [%s] app. Error: [%v]", ctx.App.Key, err)
						return
					}

					Step(fmt.Sprintf("wait for %s app to start running", ctx.App.Key), func() {
						appScaleFactor := time.Duration(Inst().GlobalScaleFactor)
						err = Inst().S.WaitForRunning(ctx, appScaleFactor*defaultTimeout, defaultRetryInterval)
					})
					if err != nil {
						bkpErrors[namespace] = err
						log.Errorf("Failed to validate [%s] app. Error: [%v]", ctx.App.Key, err)
						return
					}

					updatedVolumeParams = UpdateVolumeInVolumeParameters(volumeParameters)
					log.Infof("Updated parameter list: [%+v]\n", updatedVolumeParams)
					err = ValidateVolumeParametersGetErr(updatedVolumeParams)
					if err != nil {
						bkpErrors[namespace] = err
						log.Errorf("Failed to validate [%s] app. Error: [%v]", ctx.App.Key, err)
						return
					}

					Step(fmt.Sprintf("validate if %s app's volumes are setup", ctx.App.Key), func() {
						var vols []*volume.Volume
						vols, err = Inst().S.GetVolumes(ctx)
						log.Infof("List of volumes from scheduler driver :[%+v] \n for context : [%+v]\n", vols, ctx)
						if err != nil {
							bkpErrors[namespace] = err
							log.Errorf("Failed to validate [%s] app. Error: [%v]", ctx.App.Key, err)
						}

						for _, vol := range vols {
							Step(fmt.Sprintf("validate if %s app's volume: %v is setup", ctx.App.Key, vol), func() {
								err = Inst().V.ValidateVolumeSetup(vol)
								if err != nil {
									bkpErrors[namespace] = err
									log.Errorf("Failed to validate [%s] app. Error: [%v]", ctx.App.Key, err)
								}
							})
						}
					})
				})
			}
		}(&wg, ctx)
	}
	wg.Wait()
}

// CreateBackupGetErr creates backup without ending the test if it errors
func CreateBackupGetErr(backupName string, clusterName string, bLocation string, bLocationUID string,
	namespaces []string, labelSelectors map[string]string, orgID string) (err error) {

	Step(fmt.Sprintf("Create backup [%s] in org [%s] from cluster [%s]",
		backupName, orgID, clusterName), func() {

		backupDriver := Inst().Backup
		bkpCreateRequest := &api.BackupCreateRequest{
			CreateMetadata: &api.CreateMetadata{
				Name:  backupName,
				OrgId: orgID,
			},
			BackupLocationRef: &api.ObjectRef{
				Name: bLocation,
				Uid:  bLocationUID,
			},
			Cluster:        SourceClusterName,
			Namespaces:     namespaces,
			LabelSelectors: labelSelectors,
		}
		ctx, err := backup.GetAdminCtxFromSecret()
		expect(err).NotTo(haveOccurred(),
			fmt.Sprintf("Failed to fetch px-central-admin ctx: [%v]",
				err))
		_, err = backupDriver.CreateBackup(ctx, bkpCreateRequest)
		if err != nil {
			log.Errorf("Failed to create backup [%s] in org [%s]. Error: [%v]",
				backupName, orgID, err)
		}
	})

	return err
}

// CreateScheduledBackup creates a scheduled backup with time interval
func CreateScheduledBackup(backupScheduleName, backupScheduleUID, schedulePolicyName, schedulePolicyUID string,
	interval time.Duration, namespaces []string) (err error) {
	var ctx context1.Context
	labelSelectors := make(map[string]string)
	Step(fmt.Sprintf("Create scheduled backup %s of namespaces %v on cluster %s in organization %s",
		backupScheduleNamePrefix+backupScheduleName, namespaces, SourceClusterName, OrgID), func() {
		backupDriver := Inst().Backup

		// Create a schedule policy
		schedulePolicyCreateRequest := &api.SchedulePolicyCreateRequest{
			CreateMetadata: &api.CreateMetadata{
				Name:  schedulePolicyName,
				Uid:   schedulePolicyUID,
				OrgId: OrgID,
			},

			SchedulePolicy: &api.SchedulePolicyInfo{
				Interval: &api.SchedulePolicyInfo_IntervalPolicy{
					// Retain 5 backups at a time for ease of inspection
					Retain:  5,
					Minutes: int64(interval / time.Minute),
					IncrementalCount: &api.SchedulePolicyInfo_IncrementalCount{
						Count: 0,
					},
				},
			},
		}
		//ctx, err = backup.GetPxCentralAdminCtx()
		ctx, err = backup.GetAdminCtxFromSecret()
		if err != nil {
			return
		}
		_, err = backupDriver.CreateSchedulePolicy(ctx, schedulePolicyCreateRequest)
		if err != nil {
			return
		}

		// Create a backup schedule
		bkpScheduleCreateRequest := &api.BackupScheduleCreateRequest{
			CreateMetadata: &api.CreateMetadata{
				Name:  backupScheduleNamePrefix + backupScheduleName,
				Uid:   backupScheduleUID,
				OrgId: OrgID,
			},

			Namespaces: namespaces,

			ReclaimPolicy: api.BackupScheduleInfo_Delete,
			// Name of Cluster
			Cluster: SourceClusterName,
			// Label selectors to choose resources
			LabelSelectors: labelSelectors,

			SchedulePolicyRef: &api.ObjectRef{
				Name: schedulePolicyName,
				Uid:  schedulePolicyUID,
			},
			BackupLocationRef: &api.ObjectRef{
				Name: backupLocationNameConst,
				Uid:  BackupLocationUID,
			},
		}
		//ctx, err = backup.GetPxCentralAdminCtx()
		ctx, err = backup.GetAdminCtxFromSecret()
		if err != nil {
			return
		}
		_, err = backupDriver.CreateBackupSchedule(ctx, bkpScheduleCreateRequest)
		if err != nil {
			return
		}
	})
	return err
}

// DeleteNamespace tears down the last nginx app
func DeleteNamespace() error {
	sourceClusterConfigPath, err := GetSourceClusterConfigPath()
	if err != nil {
		return err
	}
	SetClusterContext(sourceClusterConfigPath)
	if len(contextsCreated) == 0 {
		log.Infof("No namespace to delete")
		return nil
	}
	TearDownContext(contextsCreated[0], map[string]bool{
		SkipClusterScopedObjects:                    true,
		scheduler.OptionsWaitForResourceLeakCleanup: true,
		scheduler.OptionsWaitForDestroy:             true,
	})
	contextsCreated = contextsCreated[1:]

	SetClusterContext(sourceClusterConfigPath)
	newNamespaceCounter++

	return nil
}

// CreateNamespace creates a new nginx app
func CreateNamespace(appKeys []string) error {
	volumeParams := make(map[string]map[string]string)
	taskName := fmt.Sprintf("new-%s-%d", Inst().InstanceID, newNamespaceCounter)
	sourceClusterConfigPath, err := GetSourceClusterConfigPath()
	if err != nil {
		return err
	}
	SetClusterContext(sourceClusterConfigPath)

	contexts, err := Inst().S.Schedule(taskName, scheduler.ScheduleOptions{
		AppKeys:            appKeys,
		StorageProvisioner: Inst().Provisioner,
	})
	if err != nil {
		return err
	}
	// Skip volume validation until other volume providers are implemented.
	for _, ctx := range contexts {
		ctx.SkipVolumeValidation = true
	}

	ValidateApplications(contexts)
	for _, ctx := range contexts {
		for vol, params := range GetVolumeParameters(ctx) {
			volumeParams[vol] = params
		}
	}

	SetClusterContext(sourceClusterConfigPath)
	contextsCreated = append(contextsCreated, contexts...)
	newNamespaceCounter++

	return nil
}

// ObjectExists returns whether err is from an object not being found by a backup api call
func ObjectExists(err error) bool {
	return err != nil && strings.Contains(err.Error(), "object not found")
}

// GetBackupCreateRequest returns a backupcreaterequest
func GetBackupCreateRequest(backupName string, clusterName string, bLocation string, bLocationUID string,
	namespaces []string, labelSelectors map[string]string, orgID string) *api.BackupCreateRequest {
	return &api.BackupCreateRequest{
		CreateMetadata: &api.CreateMetadata{
			Name:  backupName,
			OrgId: orgID,
		},
		BackupLocationRef: &api.ObjectRef{
			Name: bLocation,
			Uid:  bLocationUID,
		},
		Cluster:        clusterName,
		Namespaces:     namespaces,
		LabelSelectors: labelSelectors,
	}
}

// CreateBackupFromRequest creates a backup using a provided request
func CreateBackupFromRequest(backupName string, orgID string, request *api.BackupCreateRequest) (err error) {
	ctx, err := backup.GetAdminCtxFromSecret()
	expect(err).NotTo(haveOccurred(),
		fmt.Sprintf("Failed to fetch px-central-admin ctx: [%v]", err))
	backupDriver := Inst().Backup
	_, err = backupDriver.CreateBackup(ctx, request)
	if err != nil {
		log.Errorf("Failed to create backup [%s] in org [%s]. Error: [%v]",
			backupName, orgID, err)
	}
	return err
}

// InspectBackup inspects the backup name passed in
func InspectBackup(backupName string) (bkpInspectResponse *api.BackupInspectResponse, err error) {
	var ctx context1.Context

	Step(fmt.Sprintf("Inspect backup %s in org %s",
		backupName, OrgID), func() {
		backupDriver := Inst().Backup

		bkpInspectRequest := &api.BackupInspectRequest{
			OrgId: OrgID,
			Name:  backupName,
		}
		//ctx, err = backup.GetPxCentralAdminCtx()
		ctx, err = backup.GetAdminCtxFromSecret()
		if err != nil {
			return
		}
		bkpInspectResponse, err = backupDriver.InspectBackup(ctx, bkpInspectRequest)
		if err != nil {
			return
		}
	})
	return bkpInspectResponse, err
}

// WaitForScheduledBackup waits until a new backup is taken from scheduled backup with UID backupScheduleUID
func WaitForScheduledBackup(backupScheduleName string, retryInterval time.Duration, timeout time.Duration) (*api.BackupObject, error) {
	beginTime := time.Now()
	beginTimeSec := beginTime.Unix()

	t := func() (interface{}, bool, error) {
		log.Infof("Enumerating backups")
		bkpEnumerateReq := &api.BackupEnumerateRequest{
			OrgId: OrgID}
		ctx, err := backup.GetAdminCtxFromSecret()
		if err != nil {
			return nil, true, err
		}
		curBackups, err := Inst().Backup.EnumerateBackup(ctx, bkpEnumerateReq)
		if err != nil {
			return nil, true, err
		}
		for _, bkp := range curBackups.GetBackups() {
			createTime := bkp.GetCreateTime()
			if beginTimeSec > createTime.GetSeconds() {
				break
			}
			if (bkp.GetStatus().GetStatus() == api.BackupInfo_StatusInfo_Success ||
				bkp.GetStatus().GetStatus() == api.BackupInfo_StatusInfo_PartialSuccess) &&
				bkp.GetBackupSchedule().GetName() == backupScheduleName {
				return bkp, false, nil
			}
		}
		err = fmt.Errorf("unable to find backup from backup schedule with name %s after time %v",
			backupScheduleName, beginTime)
		return nil, true, err
	}

	bkpInterface, err := task.DoRetryWithTimeout(t, timeout, retryInterval)
	if err != nil {
		return nil, err
	}
	bkp := bkpInterface.(*api.BackupObject)
	return bkp, nil

}

// InspectScheduledBackup inspects the scheduled backup
func InspectScheduledBackup(backupScheduleName, backupScheduleUID string) (bkpScheduleInspectResponse *api.BackupScheduleInspectResponse, err error) {
	var ctx context1.Context

	Step(fmt.Sprintf("Inspect scheduled backup %s of all namespaces on cluster %s in organization %s",
		backupScheduleNamePrefix, SourceClusterName, OrgID), func() {
		backupDriver := Inst().Backup

		bkpScheduleInspectRequest := &api.BackupScheduleInspectRequest{
			OrgId: OrgID,
			Name:  backupScheduleNamePrefix + backupScheduleName,
			Uid:   backupScheduleUID,
		}
		//ctx, err = backup.GetPxCentralAdminCtx()
		ctx, err = backup.GetAdminCtxFromSecret()
		if err != nil {
			return
		}
		bkpScheduleInspectResponse, err = backupDriver.InspectBackupSchedule(ctx, bkpScheduleInspectRequest)
		if err != nil {
			return
		}
	})
	return bkpScheduleInspectResponse, err
}

// DeleteLabelFromResource deletes a label by key from some resource and doesn't error if something doesn't exist
func DeleteLabelFromResource(spec interface{}, key string) {
	if obj, ok := spec.(*v1.PersistentVolumeClaim); ok {
		if obj.Labels != nil {
			_, ok := obj.Labels[key]
			if ok {
				log.Infof("Deleting label with key [%s] from PVC %s", key, obj.Name)
				delete(obj.Labels, key)
				core.Instance().UpdatePersistentVolumeClaim(obj)
			}
		}
	} else if obj, ok := spec.(*v1.ConfigMap); ok {
		if obj.Labels != nil {
			_, ok := obj.Labels[key]
			if ok {
				log.Infof("Deleting label with key [%s] from ConfigMap %s", key, obj.Name)
				delete(obj.Labels, key)
				core.Instance().UpdateConfigMap(obj)
			}
		}
	} else if obj, ok := spec.(*v1.Secret); ok {
		if obj.Labels != nil {
			_, ok := obj.Labels[key]
			if ok {
				log.Infof("Deleting label with key [%s] from Secret %s", key, obj.Name)
				delete(obj.Labels, key)
				core.Instance().UpdateSecret(obj)
			}
		}
	}
}

// DeleteBackupAndDependencies deletes backup and dependent backups
func DeleteBackupAndDependencies(backupName string, backupUID string, orgID string, clusterName string) error {
	ctx, err := backup.GetAdminCtxFromSecret()

	backupDeleteRequest := &api.BackupDeleteRequest{
		Name:    backupName,
		Uid:     backupUID,
		OrgId:   orgID,
		Cluster: clusterName,
	}
	_, err = Inst().Backup.DeleteBackup(ctx, backupDeleteRequest)
	if err != nil {
		return err
	}

	backupInspectRequest := &api.BackupInspectRequest{
		Name:  backupName,
		Uid:   backupUID,
		OrgId: orgID,
	}
	resp, err := Inst().Backup.InspectBackup(ctx, backupInspectRequest)
	if err != nil {
		return err
	}

	backupDelStatus := resp.GetBackup().GetStatus()
	if backupDelStatus.GetStatus() == api.BackupInfo_StatusInfo_DeletePending {
		reason := strings.Split(backupDelStatus.GetReason(), ": ")
		dependency := reason[len(reason)-1]
		err = DeleteBackupAndDependencies(dependency, backupUID, orgID, clusterName)
		if err != nil {
			return err
		}
	}

	err = Inst().Backup.WaitForBackupDeletion(ctx, backupName, orgID, defaultTimeout, defaultRetryInterval)
	if err != nil {
		return err
	}

	return nil
}

// DeleteRestore creates restore
func DeleteRestore(restoreName string, orgID string, ctx context1.Context) error {
	backupDriver := Inst().Backup
	dash.VerifyFatal(backupDriver != nil, true, "Getting the backup driver")
	deleteRestoreReq := &api.RestoreDeleteRequest{
		OrgId: orgID,
		Name:  restoreName,
	}
	_, err := backupDriver.DeleteRestore(ctx, deleteRestoreReq)
	return err
	// TODO: validate createClusterResponse also
}

// DeleteBackup deletes backup
func DeleteBackup(backupName string, backupUID string, orgID string, ctx context1.Context) (*api.BackupDeleteResponse, error) {
	var err error
	var backupDeleteResponse *api.BackupDeleteResponse

	Step(fmt.Sprintf("Delete backup [%s] in org [%s]",
		backupName, orgID), func() {
		backupDriver := Inst().Backup
		bkpDeleteRequest := &api.BackupDeleteRequest{
			Name:  backupName,
			OrgId: orgID,
			Uid:   backupUID,
		}
		backupDeleteResponse, err = backupDriver.DeleteBackup(ctx, bkpDeleteRequest)
		// Best effort cleanup, dont fail test, if deletion fails
		//expect(err).NotTo(haveOccurred(),
		//	fmt.Sprintf("Failed to delete backup [%s] in org [%s]", backupName, orgID))
		// TODO: validate createClusterResponse also
	})
	return backupDeleteResponse, err
}

// DeleteCluster deletes/de-registers cluster from px-backup
func DeleteCluster(name string, orgID string, ctx context1.Context) error {

	backupDriver := Inst().Backup
	clusterDeleteReq := &api.ClusterDeleteRequest{
		OrgId: orgID,
		Name:  name,
	}
	_, err := backupDriver.DeleteCluster(ctx, clusterDeleteReq)
	return err
}

// DeleteBackupLocation deletes backup location
func DeleteBackupLocation(name string, backupLocationUID string, orgID string) error {

	backupDriver := Inst().Backup
	bLocationDeleteReq := &api.BackupLocationDeleteRequest{
		Name:          name,
		OrgId:         orgID,
		DeleteBackups: true,
		Uid:           backupLocationUID,
	}
	ctx, err := backup.GetAdminCtxFromSecret()
	if err != nil {
		return err
	}
	_, err = backupDriver.DeleteBackupLocation(ctx, bLocationDeleteReq)
	if err != nil {
		return err
	}
	// TODO: validate createBackupLocationResponse also
	return nil

}

// DeleteSchedule deletes backup schedule
func DeleteSchedule(backupScheduleName, backupScheduleUID, schedulePolicyName, schedulePolicyUID, OrgID string) error {
	backupDriver := Inst().Backup
	bkpScheduleDeleteRequest := &api.BackupScheduleDeleteRequest{
		OrgId: OrgID,
		Name:  backupScheduleName,
		// DeleteBackups indicates whether the cloud backup files need to
		// be deleted or retained.
		DeleteBackups: true,
		Uid:           backupScheduleUID,
	}
	ctx, err := backup.GetPxCentralAdminCtx()
	if err != nil {
		return err
	}
	_, err = backupDriver.DeleteBackupSchedule(ctx, bkpScheduleDeleteRequest)
	if err != nil {
		return err
	}
	clusterReq := &api.ClusterInspectRequest{OrgId: OrgID, Name: SourceClusterName, IncludeSecrets: true}
	clusterResp, err := backupDriver.InspectCluster(ctx, clusterReq)
	if err != nil {
		return err
	}
	clusterObj := clusterResp.GetCluster()
	namespace := "*"
	err = backupDriver.WaitForBackupScheduleDeletion(ctx, backupScheduleName, namespace, OrgID,
		clusterObj,
		BackupRestoreCompletionTimeoutMin*time.Minute,
		RetrySeconds*time.Second)
	if err != nil {
		return err
	}
	schedulePolicyDeleteRequest := &api.SchedulePolicyDeleteRequest{
		OrgId: OrgID,
		Name:  schedulePolicyName,
		Uid:   schedulePolicyUID,
	}
	ctx, err = backup.GetPxCentralAdminCtx()
	if err != nil {
		return err
	}
	_, err = backupDriver.DeleteSchedulePolicy(ctx, schedulePolicyDeleteRequest)
	if err != nil {
		return err
	}
	return nil
}

// CreateSourceAndDestClusters creates source and destination cluster
// 1st cluster in KUBECONFIGS ENV var is source cluster while
// 2nd cluster is destination cluster
func CreateSourceAndDestClusters(orgID string, cloudName string, uid string, ctx context1.Context) error {
	// TODO: Add support for adding multiple clusters from
	// comma separated list of kubeconfig files
	kubeconfigs := os.Getenv("KUBECONFIGS")
	dash.VerifyFatal(kubeconfigs != "", true, "Getting KUBECONFIGS Environment variable")
	kubeconfigList := strings.Split(kubeconfigs, ",")
	// Validate user has provided at least 2 kubeconfigs for source and destination cluster
	if len(kubeconfigList) != 2 {
		return fmt.Errorf("2 kubeconfigs are required for source and destination cluster")
	}
	err := dumpKubeConfigs(configMapName, kubeconfigList)
	if err != nil {
		return err
	}
	// Register source cluster with backup driver
	log.InfoD("Create cluster [%s] in org [%s]", SourceClusterName, orgID)
	srcClusterConfigPath, err := GetSourceClusterConfigPath()
	if err != nil {
		return err
	}
	log.Infof("Save cluster %s kubeconfig to %s", SourceClusterName, srcClusterConfigPath)

	sourceClusterStatus := func() (interface{}, bool, error) {
		err = CreateCluster(SourceClusterName, srcClusterConfigPath, orgID, cloudName, uid, ctx)
		if err != nil && !strings.Contains(err.Error(), "already exists with status: Online") {
			return "", true, err
		}
		return "", false, nil
	}
	_, err = task.DoRetryWithTimeout(sourceClusterStatus, clusterCreationTimeout, clusterCreationRetryTime)
	if err != nil {
		return err
	}
	// Register destination cluster with backup driver
	log.InfoD("Create cluster [%s] in org [%s]", destinationClusterName, orgID)
	dstClusterConfigPath, err := GetDestinationClusterConfigPath()
	if err != nil {
		return err
	}
	log.Infof("Save cluster %s kubeconfig to %s", destinationClusterName, dstClusterConfigPath)
	destClusterStatus := func() (interface{}, bool, error) {
		err = CreateCluster(destinationClusterName, dstClusterConfigPath, orgID, cloudName, uid, ctx)
		if err != nil && !strings.Contains(err.Error(), "already exists with status: Online") {
			return "", true, err
		}
		return "", false, nil
	}
	_, err = task.DoRetryWithTimeout(destClusterStatus, clusterCreationTimeout, clusterCreationRetryTime)
	if err != nil {
		return err
	}
	return nil
}

// CreateBackupLocation creates backup location
func CreateBackupLocation(provider, name, uid, credName, credUID, bucketName, orgID string, encryptionKey string) error {
	var err error
	switch provider {
	case drivers.ProviderAws:
		err = CreateS3BackupLocation(name, uid, credName, credUID, bucketName, orgID, encryptionKey)
	case drivers.ProviderAzure:
		err = CreateAzureBackupLocation(name, uid, credName, CloudCredUID, bucketName, orgID)
	}
	return err
}

// CreateCluster creates/registers cluster with px-backup
func CreateCluster(name string, kubeconfigPath string, orgID string, cloud_name string, uid string, ctx context1.Context) error {
	var clusterCreateReq *api.ClusterCreateRequest

	log.InfoD("Create cluster [%s] in org [%s]", name, orgID)
	backupDriver := Inst().Backup
	kubeconfigRaw, err := ioutil.ReadFile(kubeconfigPath)
	if err != nil {
		return err
	}
	if cloud_name != "" {
		clusterCreateReq = &api.ClusterCreateRequest{
			CreateMetadata: &api.CreateMetadata{
				Name:  name,
				OrgId: orgID,
			},
			Kubeconfig: base64.StdEncoding.EncodeToString(kubeconfigRaw),
			CloudCredentialRef: &api.ObjectRef{
				Name: cloud_name,
				Uid:  uid,
			},
		}
	} else {
		clusterCreateReq = &api.ClusterCreateRequest{
			CreateMetadata: &api.CreateMetadata{
				Name:  name,
				OrgId: orgID,
			},
			Kubeconfig: base64.StdEncoding.EncodeToString(kubeconfigRaw),
		}
	}
	_, err = backupDriver.CreateCluster(ctx, clusterCreateReq)
	if err != nil {
		return err
	}
	return nil
}

// CreateCloudCredential creates cloud credetials
func CreateCloudCredential(provider, name string, uid, orgID string) {
	Step(fmt.Sprintf("Create cloud credential [%s] in org [%s]", name, orgID), func() {
		log.Infof("Create credential name %s for org %s provider %s", name, orgID, provider)
		backupDriver := Inst().Backup
		switch provider {
		case drivers.ProviderAws:
			log.Infof("Create creds for aws")
			id := os.Getenv("AWS_ACCESS_KEY_ID")
			expect(id).NotTo(equal(""),
				"AWS_ACCESS_KEY_ID Environment variable should not be empty")

			secret := os.Getenv("AWS_SECRET_ACCESS_KEY")
			expect(secret).NotTo(equal(""),
				"AWS_SECRET_ACCESS_KEY Environment variable should not be empty")

			credCreateRequest := &api.CloudCredentialCreateRequest{
				CreateMetadata: &api.CreateMetadata{
					Name:  name,
					Uid:   uid,
					OrgId: orgID,
				},
				CloudCredential: &api.CloudCredentialInfo{
					Type: api.CloudCredentialInfo_AWS,
					Config: &api.CloudCredentialInfo_AwsConfig{
						AwsConfig: &api.AWSConfig{
							AccessKey: id,
							SecretKey: secret,
						},
					},
				},
			}

			ctx, err := backup.GetAdminCtxFromSecret()
			log.FailOnError(err, fmt.Sprintf("Failed to fetch px-central-admin ctx: [%v]", err))

			_, err = backupDriver.CreateCloudCredential(ctx, credCreateRequest)
			if err != nil && strings.Contains(err.Error(), "already exists") {
				return
			}
			expect(err).NotTo(haveOccurred(),
				fmt.Sprintf("Failed to create cloud credential [%s] in org [%s]", name, orgID))
		// TODO: validate CreateCloudCredentialResponse also
		case drivers.ProviderAzure:
			log.Infof("Create creds for azure")
			tenantID, clientID, clientSecret, subscriptionID, accountName, accountKey := GetAzureCredsFromEnv()
			credCreateRequest := &api.CloudCredentialCreateRequest{
				CreateMetadata: &api.CreateMetadata{
					Name:  name,
					Uid:   uid,
					OrgId: orgID,
				},
				CloudCredential: &api.CloudCredentialInfo{
					Type: api.CloudCredentialInfo_Azure,
					Config: &api.CloudCredentialInfo_AzureConfig{
						AzureConfig: &api.AzureConfig{
							TenantId:       tenantID,
							ClientId:       clientID,
							ClientSecret:   clientSecret,
							AccountName:    accountName,
							AccountKey:     accountKey,
							SubscriptionId: subscriptionID,
						},
					},
				},
			}
			ctx, err := backup.GetAdminCtxFromSecret()
			expect(err).NotTo(haveOccurred(),
				fmt.Sprintf("Failed to fetch px-central-admin ctx: [%v]",
					err))
			_, err = backupDriver.CreateCloudCredential(ctx, credCreateRequest)
			if err != nil && strings.Contains(err.Error(), "already exists") {
				return
			}
			expect(err).NotTo(haveOccurred(),
				fmt.Sprintf("Failed to create cloud credential [%s] in org [%s]", name, orgID))
			// TODO: validate CreateCloudCredentialResponse also
		}
	})
}

// CreateCloudCredential creates cloud credetials
func CreateCloudCredentialNonAdminUser(provider, name string, uid, orgID string, ctx context1.Context) error {
	log.Infof("Create credential name %s for org %s provider %s", name, orgID, provider)
	backupDriver := Inst().Backup
	switch provider {
	case drivers.ProviderAws:
		log.Infof("Create creds for aws")
		id := os.Getenv("AWS_ACCESS_KEY_ID")
		if id == "" {
			return fmt.Errorf("AWS_ACCESS_KEY_ID Environment variable should not be empty")
		}
		secret := os.Getenv("AWS_SECRET_ACCESS_KEY")
		if secret == "" {
			return fmt.Errorf("AWS_SECRET_ACCESS_KEY Environment variable should not be empty")
		}
		credCreateRequest := &api.CloudCredentialCreateRequest{
			CreateMetadata: &api.CreateMetadata{
				Name:  name,
				Uid:   uid,
				OrgId: orgID,
			},
			CloudCredential: &api.CloudCredentialInfo{
				Type: api.CloudCredentialInfo_AWS,
				Config: &api.CloudCredentialInfo_AwsConfig{
					AwsConfig: &api.AWSConfig{
						AccessKey: id,
						SecretKey: secret,
					},
				},
			},
		}
		_, err := backupDriver.CreateCloudCredential(ctx, credCreateRequest)
		if err != nil && strings.Contains(err.Error(), "already exists") {
			return nil
		}
		return err
	// TODO: validate CreateCloudCredentialResponse also
	case drivers.ProviderAzure:
		log.Infof("Create creds for azure")
		tenantID, clientID, clientSecret, subscriptionID, accountName, accountKey := GetAzureCredsFromEnv()
		credCreateRequest := &api.CloudCredentialCreateRequest{
			CreateMetadata: &api.CreateMetadata{
				Name:  name,
				Uid:   uid,
				OrgId: orgID,
			},
			CloudCredential: &api.CloudCredentialInfo{
				Type: api.CloudCredentialInfo_Azure,
				Config: &api.CloudCredentialInfo_AzureConfig{
					AzureConfig: &api.AzureConfig{
						TenantId:       tenantID,
						ClientId:       clientID,
						ClientSecret:   clientSecret,
						AccountName:    accountName,
						AccountKey:     accountKey,
						SubscriptionId: subscriptionID,
					},
				},
			},
		}

		_, err := backupDriver.CreateCloudCredential(ctx, credCreateRequest)
		if err != nil && strings.Contains(err.Error(), "already exists") {
			return nil
		}
		return err
	}
	return nil
}

// CreateS3BackupLocation creates backuplocation for S3
func CreateS3BackupLocation(name string, uid, cloudCred string, cloudCredUID string, bucketName string, orgID string, encryptionKey string) error {
	time.Sleep(60 * time.Second)
	backupDriver := Inst().Backup
	_, _, endpoint, region, disableSSLBool := s3utils.GetAWSDetailsFromEnv()
	bLocationCreateReq := &api.BackupLocationCreateRequest{
		CreateMetadata: &api.CreateMetadata{
			Name:  name,
			OrgId: orgID,
			Uid:   uid,
		},
		BackupLocation: &api.BackupLocationInfo{
			Path:          bucketName,
			EncryptionKey: encryptionKey,
			CloudCredentialRef: &api.ObjectRef{
				Name: cloudCred,
				Uid:  cloudCredUID,
			},
			Type: api.BackupLocationInfo_S3,
			Config: &api.BackupLocationInfo_S3Config{
				S3Config: &api.S3Config{
					Endpoint:   endpoint,
					Region:     region,
					DisableSsl: disableSSLBool,
				},
			},
		},
	}

	ctx, err := backup.GetAdminCtxFromSecret()
	if err != nil {
		return err
	}

	_, err = backupDriver.CreateBackupLocation(ctx, bLocationCreateReq)
	if err != nil {
		return fmt.Errorf("failed to create backup location: %v", err)
	}
	return nil
}

// CreateS3BackupLocationNonAdminUser creates backuplocation for S3
func CreateS3BackupLocationNonAdminUser(name string, uid, cloudCred string, cloudCredUID string, bucketName string, orgID string, encryptionKey string, ctx context1.Context) error {
	backupDriver := Inst().Backup
	_, _, endpoint, region, disableSSLBool := s3utils.GetAWSDetailsFromEnv()
	bLocationCreateReq := &api.BackupLocationCreateRequest{
		CreateMetadata: &api.CreateMetadata{
			Name:  name,
			OrgId: orgID,
			Uid:   uid,
		},
		BackupLocation: &api.BackupLocationInfo{
			Path:          bucketName,
			EncryptionKey: encryptionKey,
			CloudCredentialRef: &api.ObjectRef{
				Name: cloudCred,
				Uid:  cloudCredUID,
			},
			Type: api.BackupLocationInfo_S3,
			Config: &api.BackupLocationInfo_S3Config{
				S3Config: &api.S3Config{
					Endpoint:   endpoint,
					Region:     region,
					DisableSsl: disableSSLBool,
				},
			},
		},
	}

	_, err := backupDriver.CreateBackupLocation(ctx, bLocationCreateReq)
	if err != nil {
		return err
	}
	return nil
}

// CreateAzureBackupLocation creates backuplocation for Azure
func CreateAzureBackupLocation(name string, uid string, cloudCred string, cloudCredUID string, bucketName string, orgID string) error {
	backupDriver := Inst().Backup
	encryptionKey := "torpedo"
	bLocationCreateReq := &api.BackupLocationCreateRequest{
		CreateMetadata: &api.CreateMetadata{
			Name:  name,
			OrgId: orgID,
			Uid:   uid,
		},
		BackupLocation: &api.BackupLocationInfo{
			Path:          bucketName,
			EncryptionKey: encryptionKey,
			CloudCredentialRef: &api.ObjectRef{
				Name: cloudCred,
				Uid:  cloudCredUID,
			},
			Type: api.BackupLocationInfo_Azure,
		},
	}
	ctx, err := backup.GetAdminCtxFromSecret()
	if err != nil {
		return err
	}
	_, err = backupDriver.CreateBackupLocation(ctx, bLocationCreateReq)
	if err != nil {
		return fmt.Errorf("failed to create backup location Error: %v", err)
	}
	return nil
}

// GetProvider validates and return object store provider
func GetProvider() string {
	provider, ok := os.LookupEnv("OBJECT_STORE_PROVIDER")
	expect(ok).To(beTrue(), fmt.Sprintf("No environment variable 'PROVIDER' supplied. Valid values are: %s, %s, %s",
		drivers.ProviderAws, drivers.ProviderAzure, drivers.ProviderGke))
	switch provider {
	case drivers.ProviderAws, drivers.ProviderAzure, drivers.ProviderGke:
	default:
		fail(fmt.Sprintf("Valid values for 'PROVIDER' environment variables are: %s, %s, %s",
			drivers.ProviderAws, drivers.ProviderAzure, drivers.ProviderGke))
	}
	return provider
}

// CreateOrganization creates org on px-backup
func CreateOrganization(orgID string) {
	Step(fmt.Sprintf("Create organization [%s]", orgID), func() {
		backupDriver := Inst().Backup
		req := &api.OrganizationCreateRequest{
			CreateMetadata: &api.CreateMetadata{
				Name: orgID,
			},
		}
		ctx, err := backup.GetAdminCtxFromSecret()
		expect(err).NotTo(haveOccurred(),
			fmt.Sprintf("Failed to fetch px-central-admin ctx: [%v]",
				err))
		_, err = backupDriver.CreateOrganization(ctx, req)
		//expect(err).NotTo(haveOccurred(),
		//	fmt.Sprintf("Failed to create organization [%s]. Error: [%v]",
		//		orgID, err))
	})
}

// UpdateScheduledBackup updates the scheduled backup with time interval from global vars
func UpdateScheduledBackup(schedulePolicyName, schedulePolicyUID string, ScheduledBackupInterval time.Duration) (err error) {
	var ctx context1.Context

	Step(fmt.Sprintf("Update schedule policy %s", schedulePolicyName), func() {
		backupDriver := Inst().Backup

		// Create a backup schedule
		schedulePolicyUpdateRequest := &api.SchedulePolicyUpdateRequest{
			CreateMetadata: &api.CreateMetadata{
				Name:  schedulePolicyName,
				Uid:   schedulePolicyUID,
				OrgId: OrgID,
			},

			SchedulePolicy: &api.SchedulePolicyInfo{
				Interval: &api.SchedulePolicyInfo_IntervalPolicy{
					// Retain 5 backups at a time for ease of inspection
					Retain:  5,
					Minutes: int64(ScheduledBackupInterval / time.Minute),
					IncrementalCount: &api.SchedulePolicyInfo_IncrementalCount{
						Count: 0,
					},
				},
			},
		}
		//ctx, err = backup.GetPxCentralAdminCtx()
		ctx, err = backup.GetAdminCtxFromSecret()
		if err != nil {
			return
		}
		_, err = backupDriver.UpdateSchedulePolicy(ctx, schedulePolicyUpdateRequest)
		if err != nil {
			return
		}
	})
	return err
}

// DeleteScheduledBackup deletes the scheduled backup and schedule policy from the CreateScheduledBackup
func DeleteScheduledBackup(backupScheduleName, backupScheduleUID, schedulePolicyName, schedulePolicyUID string) (err error) {
	var ctx context1.Context

	Step(fmt.Sprintf("Delete scheduled backup %s of all namespaces on cluster %s in organization %s",
		backupScheduleName, SourceClusterName, OrgID), func() {
		backupDriver := Inst().Backup

		bkpScheduleDeleteRequest := &api.BackupScheduleDeleteRequest{
			OrgId: OrgID,
			Name:  backupScheduleName,
			// delete_backups indicates whether the cloud backup files need to
			// be deleted or retained.
			DeleteBackups: true,
			Uid:           backupScheduleUID,
		}
		ctx, err = backup.GetPxCentralAdminCtx()
		if err != nil {
			return
		}
		_, err = backupDriver.DeleteBackupSchedule(ctx, bkpScheduleDeleteRequest)
		if err != nil {
			return
		}

		clusterReq := &api.ClusterInspectRequest{OrgId: OrgID, Name: SourceClusterName, IncludeSecrets: true}
		clusterResp, err := backupDriver.InspectCluster(ctx, clusterReq)
		if err != nil {
			return
		}
		clusterObj := clusterResp.GetCluster()

		namespace := "*"
		err = backupDriver.WaitForBackupScheduleDeletion(ctx, backupScheduleName, namespace, OrgID,
			clusterObj,
			BackupRestoreCompletionTimeoutMin*time.Minute,
			RetrySeconds*time.Second)

		schedulePolicyDeleteRequest := &api.SchedulePolicyDeleteRequest{
			OrgId: OrgID,
			Name:  schedulePolicyName,
			Uid:   schedulePolicyUID,
		}
		ctx, err = backup.GetPxCentralAdminCtx()
		if err != nil {
			return
		}
		_, err = backupDriver.DeleteSchedulePolicy(ctx, schedulePolicyDeleteRequest)
		if err != nil {
			return
		}
	})
	return err
}

// AddLabelToResource adds a label to a resource and errors if the resource type is not implemented
func AddLabelToResource(spec interface{}, key string, val string) error {
	if obj, ok := spec.(*v1.PersistentVolumeClaim); ok {
		if obj.Labels == nil {
			obj.Labels = make(map[string]string)
		}
		log.Infof("Adding label [%s=%s] to PVC %s", key, val, obj.Name)
		obj.Labels[key] = val
		core.Instance().UpdatePersistentVolumeClaim(obj)
		return nil
	} else if obj, ok := spec.(*v1.ConfigMap); ok {
		if obj.Labels == nil {
			obj.Labels = make(map[string]string)
		}
		log.Infof("Adding label [%s=%s] to ConfigMap %s", key, val, obj.Name)
		obj.Labels[key] = val
		core.Instance().UpdateConfigMap(obj)
		return nil
	} else if obj, ok := spec.(*v1.Secret); ok {
		if obj.Labels == nil {
			obj.Labels = make(map[string]string)
		}
		log.Infof("Adding label [%s=%s] to Secret %s", key, val, obj.Name)
		obj.Labels[key] = val
		core.Instance().UpdateSecret(obj)
		return nil
	}
	return fmt.Errorf("spec is of unknown resource type")
}

// GetSourceClusterConfigPath returns kubeconfig for source
func GetSourceClusterConfigPath() (string, error) {
	kubeconfigs := os.Getenv("KUBECONFIGS")
	if kubeconfigs == "" {
		return "", fmt.Errorf("Failed to get source config path. Empty KUBECONFIGS environment variable")
	}

	kubeconfigList := strings.Split(kubeconfigs, ",")
	if len(kubeconfigList) < 2 {
		return "", fmt.Errorf(`Failed to get source config path.
				At least minimum two kubeconfigs required but has %d`, len(kubeconfigList))
	}

	log.Infof("Source config path: %s", fmt.Sprintf("%s/%s", KubeconfigDirectory, kubeconfigList[0]))
	return fmt.Sprintf("%s/%s", KubeconfigDirectory, kubeconfigList[0]), nil
}

// GetDestinationClusterConfigPath get cluster config of destination cluster
func GetDestinationClusterConfigPath() (string, error) {
	kubeconfigs := os.Getenv("KUBECONFIGS")
	if kubeconfigs == "" {
		return "", fmt.Errorf("empty KUBECONFIGS environment variable")
	}

	kubeconfigList := strings.Split(kubeconfigs, ",")
	if len(kubeconfigList) < 2 {
		return "", fmt.Errorf(`Failed to get source config path.
				At least minimum two kubeconfigs required but has %d`, len(kubeconfigList))
	}

	log.Infof("Destination config path: %s", fmt.Sprintf("%s/%s", KubeconfigDirectory, kubeconfigList[1]))
	return fmt.Sprintf("%s/%s", KubeconfigDirectory, kubeconfigList[1]), nil
}

// GetAzureCredsFromEnv get creds for azure
func GetAzureCredsFromEnv() (tenantID, clientID, clientSecret, subscriptionID, accountName, accountKey string) {
	accountName = os.Getenv("AZURE_ACCOUNT_NAME")
	expect(accountName).NotTo(equal(""),
		"AZURE_ACCOUNT_NAME Environment variable should not be empty")

	accountKey = os.Getenv("AZURE_ACCOUNT_KEY")
	expect(accountKey).NotTo(equal(""),
		"AZURE_ACCOUNT_KEY Environment variable should not be empty")

	log.Infof("Create creds for azure")
	tenantID = os.Getenv("AZURE_TENANT_ID")
	expect(tenantID).NotTo(equal(""),
		"AZURE_TENANT_ID Environment variable should not be empty")

	clientID = os.Getenv("AZURE_CLIENT_ID")
	expect(clientID).NotTo(equal(""),
		"AZURE_CLIENT_ID Environment variable should not be empty")

	clientSecret = os.Getenv("AZURE_CLIENT_SECRET")
	expect(clientSecret).NotTo(equal(""),
		"AZURE_CLIENT_SECRET Environment variable should not be empty")

	subscriptionID = os.Getenv("AZURE_SUBSCRIPTION_ID")
	expect(clientSecret).NotTo(equal(""),
		"AZURE_SUBSCRIPTION_ID Environment variable should not be empty")

	return tenantID, clientID, clientSecret, subscriptionID, accountName, accountKey
}

// SetScheduledBackupInterval sets scheduled backup interval
func SetScheduledBackupInterval(interval time.Duration, triggerType string) {
	scheduledBackupInterval := interval

	var schedulePolicyName string
	var schedulePolicyUID string
	if triggerType == BackupScheduleAllName {
		schedulePolicyName = SchedulePolicyAllName
		schedulePolicyUID = SchedulePolicyAllUID
		ScheduledBackupAllNamespacesInterval = scheduledBackupInterval
	} else {
		schedulePolicyName = SchedulePolicyScaleName
		schedulePolicyUID = SchedulePolicyScaleUID
		ScheduledBackupScaleInterval = scheduledBackupInterval
	}
	_, err := InspectScheduledBackup(schedulePolicyName, schedulePolicyUID)
	if ObjectExists(err) {
		UpdateScheduledBackup(schedulePolicyName, schedulePolicyUID, scheduledBackupInterval)
	}
}

// DeleteS3Bucket deletes bucket in S3
func DeleteS3Bucket(bucketName string) {
	id, secret, endpoint, s3Region, disableSSLBool := s3utils.GetAWSDetailsFromEnv()
	sess, err := session.NewSession(&aws.Config{
		Endpoint:         aws.String(endpoint),
		Credentials:      credentials.NewStaticCredentials(id, secret, ""),
		Region:           aws.String(s3Region),
		DisableSSL:       aws.Bool(disableSSLBool),
		S3ForcePathStyle: aws.Bool(true),
	},
	)
	expect(err).NotTo(haveOccurred(),
		fmt.Sprintf("Failed to get S3 session to create bucket. Error: [%v]", err))

	S3Client := s3.New(sess)

	iter := s3manager.NewDeleteListIterator(S3Client, &s3.ListObjectsInput{
		Bucket: aws.String(bucketName),
	})

	err = s3manager.NewBatchDeleteWithClient(S3Client).Delete(aws.BackgroundContext(), iter)
	expect(err).NotTo(haveOccurred(),
		fmt.Sprintf("Unable to delete objects from bucket %q, %v", bucketName, err))

	_, err = S3Client.DeleteBucket(&s3.DeleteBucketInput{
		Bucket: aws.String(bucketName),
	})
	expect(err).NotTo(haveOccurred(),
		fmt.Sprintf("Failed to delete bucket [%v]. Error: [%v]", bucketName, err))
}

// DeleteAzureBucket delete bucket in azure
func DeleteAzureBucket(bucketName string) {
	// From the Azure portal, get your Storage account blob service URL endpoint.
	_, _, _, _, accountName, accountKey := GetAzureCredsFromEnv()

	urlStr := fmt.Sprintf("https://%s.blob.core.windows.net/%s", accountName, bucketName)
	log.Infof("Delete container url %s", urlStr)
	// Create a ContainerURL object that wraps a soon-to-be-created container's URL and a default pipeline.
	u, _ := url.Parse(urlStr)
	credential, err := azblob.NewSharedKeyCredential(accountName, accountKey)
	expect(err).NotTo(haveOccurred(),
		fmt.Sprintf("Failed to create shared key credential [%v]", err))

	containerURL := azblob.NewContainerURL(*u, azblob.NewPipeline(credential, azblob.PipelineOptions{}))
	ctx := context1.Background() // This example uses a never-expiring context

	_, err = containerURL.Delete(ctx, azblob.ContainerAccessConditions{})

	expect(err).NotTo(haveOccurred(),
		fmt.Sprintf("Failed to delete container. Error: [%v]", err))
}

// DeleteBucket deletes bucket from the cloud
func DeleteBucket(provider string, bucketName string) {
	Step(fmt.Sprintf("Delete bucket [%s]", bucketName), func() {
		switch provider {
		// TODO(stgleb): PTX-2359 Add DeleteAzureBucket
		case drivers.ProviderAws:
			DeleteS3Bucket(bucketName)
		case drivers.ProviderAzure:
			DeleteAzureBucket(bucketName)
		}
	})
}

// HaIncreaseRebootTargetNode repl increase and reboot target node
func HaIncreaseRebootTargetNode(event *EventRecord, ctx *scheduler.Context, v *volume.Volume, storageNodeMap map[string]node.Node) {

	stepLog := fmt.Sprintf("repl increase volume driver %s on app %s's volume: %v and reboot target node",
		Inst().V.String(), ctx.App.Key, v)

	Step(stepLog,
		func() {
			log.InfoD(stepLog)
			currRep, err := Inst().V.GetReplicationFactor(v)

			if err != nil {
				err = fmt.Errorf("error getting replication factor for volume %s, Error: %v", v.Name, err)
				log.Error(err)
				UpdateOutcome(event, err)
				return
			}
			//if repl is 3 cannot increase repl for the volume
			if currRep == 3 {
				err = fmt.Errorf("cannot perform repl incease as current repl factor is %d", currRep)
				log.Warn(err)
				UpdateOutcome(event, err)
				return
			}

			replicaSets, err := Inst().V.GetReplicaSets(v)
			if err == nil {
				replicaNodes := replicaSets[0].Nodes
				log.InfoD("Current replica nodes of volume %v are %v", v.Name, replicaNodes)
				var newReplID string
				var newReplNode node.Node

				//selecting the target node for repl increase
				for nID, node := range storageNodeMap {
					nExist := false
					for _, id := range replicaNodes {
						if nID == id {
							nExist = true
							break
						}
					}
					if !nExist {
						newReplID = nID
						newReplNode = node
						poolsUsedSize, err := Inst().V.GetPoolsUsedSize(&newReplNode)
						if err != nil {
							UpdateOutcome(event, err)
							return
						}
						pools, err := Inst().V.ListStoragePools(metav1.LabelSelector{})
						if err != nil {
							UpdateOutcome(event, err)
							return
						}
						for p, u := range poolsUsedSize {
							listPool := pools[p]
							usedSize, err := strconv.ParseUint(u, 10, 64)
							if err != nil {
								UpdateOutcome(event, err)
								return
							}
							freeSize := listPool.TotalSize - usedSize
							vol, err := Inst().V.InspectVolume(v.ID)
							if err != nil {
								UpdateOutcome(event, err)
								return
							}
							if freeSize >= vol.Usage {
								break
							}
						}
					}
				}
				if newReplID != "" {

					stepLog = fmt.Sprintf("repl increase volume driver %s on app %s's volume: %v",
						Inst().V.String(), ctx.App.Key, v)
					Step(stepLog,
						func() {
							log.InfoD(stepLog)
							if strings.Contains(ctx.App.Key, fastpathAppName) {
								defer Inst().S.RemoveLabelOnNode(newReplNode, k8s.NodeType)
								Inst().S.AddLabelOnNode(newReplNode, k8s.NodeType, k8s.FastpathNodeType)

							}
							log.InfoD("Increasing repl with target node  [%v]", newReplID)
							err = Inst().V.SetReplicationFactor(v, currRep+1, []string{newReplID}, nil, false)
							if err != nil {
								log.Errorf("There is an error increasing repl [%v]", err.Error())
								UpdateOutcome(event, err)
							}
						})

					if err == nil {
						stepLog = fmt.Sprintf("reboot target node %s while repl increase is in-progres",
							newReplNode.Hostname)
						Step(stepLog,
							func() {
								log.InfoD(stepLog)
								log.Info("Waiting for 10 seconds for re-sync to initialize before target node reboot")
								time.Sleep(10 * time.Second)

								err = Inst().N.RebootNode(newReplNode, node.RebootNodeOpts{
									Force: true,
									ConnectionOpts: node.ConnectionOpts{
										Timeout:         1 * time.Minute,
										TimeBeforeRetry: 5 * time.Second,
									},
								})
								if err != nil {
									log.Errorf("error rebooting node %v, Error: %v", newReplNode.Name, err)
									UpdateOutcome(event, err)
								}

								err = ValidateReplFactorUpdate(v, currRep+1)
								if err != nil {
									err = fmt.Errorf("error in ha-increse after  target node reboot. Error: %v", err)
									log.Error(err)
									UpdateOutcome(event, err)
								} else {
									dash.VerifySafely(true, true, fmt.Sprintf("repl successfully increased to %d", currRep+1))
								}
								if strings.Contains(ctx.App.Key, fastpathAppName) {
									err := ValidateFastpathVolume(ctx, opsapi.FastpathStatus_FASTPATH_INACTIVE)
									UpdateOutcome(event, err)
									err = Inst().V.SetReplicationFactor(v, currRep-1, nil, nil, true)
								}
							})
					}
				} else {
					UpdateOutcome(event, fmt.Errorf("no node identified to repl increase for vol: %s", v.Name))
				}
			} else {
				log.Error(err)
				UpdateOutcome(event, err)

			}
		})
}

// HaIncreaseRebootSourceNode repl increase and reboot source node
func HaIncreaseRebootSourceNode(event *EventRecord, ctx *scheduler.Context, v *volume.Volume, storageNodeMap map[string]node.Node) {
	stepLog := fmt.Sprintf("repl increase volume driver %s on app %s's volume: %v and reboot source node",
		Inst().V.String(), ctx.App.Key, v)
	Step(stepLog,
		func() {
			log.InfoD(stepLog)
			currRep, err := Inst().V.GetReplicationFactor(v)
			if err != nil {
				err = fmt.Errorf("error getting replication factor for volume %s, Error: %v", v.Name, err)
				log.Error(err)
				UpdateOutcome(event, err)
				return
			}

			//if repl is 3 cannot increase repl for the volume
			if currRep == 3 {
				err = fmt.Errorf("cannot perform repl incease as current repl factor is %d", currRep)
				log.Warn(err)
				UpdateOutcome(event, err)
				return
			}

			if err == nil {
				stepLog = fmt.Sprintf("repl increase volume driver %s on app %s's volume: %v",
					Inst().V.String(), ctx.App.Key, v)
				Step(stepLog,
					func() {
						log.InfoD(stepLog)
						replicaSets, err := Inst().V.GetReplicaSets(v)
						if err == nil {
							replicaNodes := replicaSets[0].Nodes
							if strings.Contains(ctx.App.Key, fastpathAppName) {
								newFastPathNode, err := AddFastPathLabel(ctx)
								if err == nil {
									defer Inst().S.RemoveLabelOnNode(*newFastPathNode, k8s.NodeType)
								}
								UpdateOutcome(event, err)
							}
							err = Inst().V.SetReplicationFactor(v, currRep+1, nil, nil, false)
							if err != nil {
								log.Errorf("There is an error increasing repl [%v]", err.Error())
								UpdateOutcome(event, err)
							} else {
								log.Info("Waiting for 10 seconds for re-sync to initialize before source nodes reboot")
								time.Sleep(10 * time.Second)
								//rebooting source nodes one by one
								for _, nID := range replicaNodes {
									replNodeToReboot := storageNodeMap[nID]
									err = Inst().N.RebootNode(replNodeToReboot, node.RebootNodeOpts{
										Force: true,
										ConnectionOpts: node.ConnectionOpts{
											Timeout:         1 * time.Minute,
											TimeBeforeRetry: 5 * time.Second,
										},
									})
									if err != nil {
										log.Errorf("error rebooting node %v, Error: %v", replNodeToReboot.Name, err)
										UpdateOutcome(event, err)
									}
								}
								err = ValidateReplFactorUpdate(v, currRep+1)
								if err != nil {
									err = fmt.Errorf("error in ha-increse after  source node reboot. Error: %v", err)
									log.Error(err)
									UpdateOutcome(event, err)
								} else {
									dash.VerifySafely(true, true, fmt.Sprintf("repl successfully increased to %d", currRep+1))
								}
								if strings.Contains(ctx.App.Key, fastpathAppName) {
									err := ValidateFastpathVolume(ctx, opsapi.FastpathStatus_FASTPATH_INACTIVE)
									UpdateOutcome(event, err)
									err = Inst().V.SetReplicationFactor(v, currRep-1, nil, nil, true)
								}
							}
						} else {
							err = fmt.Errorf("error getting relicasets for volume %s, Error: %v", v.Name, err)
							log.Error(err)
							UpdateOutcome(event, err)
						}

					})
			} else {
				err = fmt.Errorf("error getting current replication factor for volume %s, Error: %v", v.Name, err)
				log.Error(err)
				UpdateOutcome(event, err)
			}

		})
}

func AddFastPathLabel(ctx *scheduler.Context) (*node.Node, error) {
	sNodes := node.GetStorageDriverNodes()
	appNodes, err := Inst().S.GetNodesForApp(ctx)
	if err == nil {
		appNode := appNodes[0]
		for _, n := range sNodes {
			if n.Name != appNode.Name {
				Inst().S.AddLabelOnNode(n, k8s.NodeType, k8s.FastpathNodeType)
				return &n, nil
			}
		}
	}
	return nil, err
}

func ValidateReplFactorUpdate(v *volume.Volume, expaectedReplFactor int64) error {
	t := func() (interface{}, bool, error) {
		err := Inst().V.WaitForReplicationToComplete(v, expaectedReplFactor, validateReplicationUpdateTimeout)
		if err != nil {
			statusErr, _ := status.FromError(err)
			if statusErr.Code() == codes.NotFound || strings.Contains(err.Error(), "code = NotFound") {
				return nil, false, err
			}
			return nil, true, err
		}
		return 0, false, nil
	}
	if _, err := task.DoRetryWithTimeout(t, validateReplicationUpdateTimeout, defaultRetryInterval); err != nil {
		return fmt.Errorf("failed to set replication factor of the volume: %v due to err: %v", v.Name, err.Error())
	}
	return nil
}

// CreateBucket creates bucket on the appropriate cloud platform
func CreateBucket(provider string, bucketName string) {
	Step(fmt.Sprintf("Create bucket [%s]", bucketName), func() {
		switch provider {
		case drivers.ProviderAws:
			CreateS3Bucket(bucketName, false, 0, "")
		case drivers.ProviderAzure:
			CreateAzureBucket(bucketName)
		}
	})
}

// CreateS3Bucket creates bucket in S3
func CreateS3Bucket(bucketName string, objectLock bool, retainCount int64, objectLockMode string) error {
	id, secret, endpoint, s3Region, disableSSLBool := s3utils.GetAWSDetailsFromEnv()
	sess, err := session.NewSession(&aws.Config{
		Endpoint:         aws.String(endpoint),
		Credentials:      credentials.NewStaticCredentials(id, secret, ""),
		Region:           aws.String(s3Region),
		DisableSSL:       aws.Bool(disableSSLBool),
		S3ForcePathStyle: aws.Bool(true),
	},
	)
	expect(err).NotTo(haveOccurred(),
		fmt.Sprintf("Failed to get S3 session to create bucket. Error: [%v]", err))

	S3Client := s3.New(sess)

	if retainCount > 0 && objectLock == true {
		// Create object locked bucket
		_, err = S3Client.CreateBucket(&s3.CreateBucketInput{
			Bucket:                     aws.String(bucketName),
			ObjectLockEnabledForBucket: aws.Bool(true),
		})
	} else {
		// Create standard bucket
		_, err = S3Client.CreateBucket(&s3.CreateBucketInput{
			Bucket: aws.String(bucketName),
		})
	}
	expect(err).NotTo(haveOccurred(),
		fmt.Sprintf("Failed to create bucket [%v]. Error: [%v]", bucketName, err))

	err = S3Client.WaitUntilBucketExists(&s3.HeadBucketInput{
		Bucket: aws.String(bucketName),
	})
	expect(err).NotTo(haveOccurred(),
		fmt.Sprintf("Failed to wait for bucket [%v] to get created. Error: [%v]", bucketName, err))

	if retainCount > 0 && objectLock == true {
		// Update ObjectLockConfigureation to bucket
		enabled := "Enabled"
		_, err = S3Client.PutObjectLockConfiguration(&s3.PutObjectLockConfigurationInput{
			Bucket: aws.String(bucketName),
			ObjectLockConfiguration: &s3.ObjectLockConfiguration{
				ObjectLockEnabled: aws.String(enabled),
				Rule: &s3.ObjectLockRule{
					DefaultRetention: &s3.DefaultRetention{
						Days: aws.Int64(retainCount),
						Mode: aws.String(objectLockMode)}}}})
		if err != nil {
			err = fmt.Errorf("Failed to update Objectlock config with Retain Count [%v] and Mode [%v]. Error: [%v]", retainCount, objectLockMode, err)
		}
	}
	return err
}

// CreateAzureBucket creates bucket in Azure
func CreateAzureBucket(bucketName string) {
	// From the Azure portal, get your Storage account blob service URL endpoint.
	_, _, _, _, accountName, accountKey := GetAzureCredsFromEnv()

	urlStr := fmt.Sprintf("https://%s.blob.core.windows.net/%s", accountName, bucketName)
	log.Infof("Create container url %s", urlStr)
	// Create a ContainerURL object that wraps a soon-to-be-created container's URL and a default pipeline.
	u, _ := url.Parse(urlStr)
	credential, err := azblob.NewSharedKeyCredential(accountName, accountKey)
	expect(err).NotTo(haveOccurred(),
		fmt.Sprintf("Failed to create shared key credential [%v]", err))

	containerURL := azblob.NewContainerURL(*u, azblob.NewPipeline(credential, azblob.PipelineOptions{}))
	ctx := context1.Background() // This example uses a never-expiring context

	_, err = containerURL.Create(ctx, azblob.Metadata{}, azblob.PublicAccessNone)

	expect(err).NotTo(haveOccurred(),
		fmt.Sprintf("Failed to create container. Error: [%v]", err))
}

func dumpKubeConfigs(configObject string, kubeconfigList []string) error {
	log.Infof("dump kubeconfigs to file system")
	cm, err := core.Instance().GetConfigMap(configObject, "default")
	if err != nil {
		log.Errorf("Error reading config map: %v", err)
		return err
	}
	log.Infof("Get over kubeconfig list %v", kubeconfigList)
	for _, kubeconfig := range kubeconfigList {
		config := cm.Data[kubeconfig]
		if len(config) == 0 {
			configErr := fmt.Sprintf("Error reading kubeconfig: found empty %s in config map %s",
				kubeconfig, configObject)
			return fmt.Errorf(configErr)
		}
		filePath := fmt.Sprintf("%s/%s", KubeconfigDirectory, kubeconfig)
		log.Infof("Save kubeconfig to %s", filePath)
		err := ioutil.WriteFile(filePath, []byte(config), 0644)
		if err != nil {
			return err
		}
	}
	return nil
}

// DumpKubeconfigs gets kubeconfigs from configmap
func DumpKubeconfigs(kubeconfigList []string) {
	err := dumpKubeConfigs(configMapName, kubeconfigList)
	expect(err).NotTo(haveOccurred(),
		fmt.Sprintf("Failed to get kubeconfigs [%v] from configmap [%s]", kubeconfigList, configMapName))
}

// Inst returns the Torpedo instances
func Inst() *Torpedo {
	return instance
}

var instance *Torpedo
var once sync.Once

// Torpedo is the torpedo testsuite
type Torpedo struct {
	InstanceID                          string
	S                                   scheduler.Driver
	V                                   volume.Driver
	N                                   node.Driver
	M                                   monitor.Driver
	SpecDir                             string
	AppList                             []string
	SecureAppList                       []string
	LogLoc                              string
	LogLevel                            string
	Logger                              *logrus.Logger
	GlobalScaleFactor                   int
	StorageDriverUpgradeEndpointURL     string
	StorageDriverUpgradeEndpointVersion string
	UpgradeStorageDriverEndpointList    string
	EnableStorkUpgrade                  bool
	MinRunTimeMins                      int
	ChaosLevel                          int
	Provisioner                         string
	MaxStorageNodesPerAZ                int
	DestroyAppTimeout                   time.Duration
	DriverStartTimeout                  time.Duration
	AutoStorageNodeRecoveryTimeout      time.Duration
	LicenseExpiryTimeoutHours           time.Duration
	MeteringIntervalMins                time.Duration
	ConfigMap                           string
	BundleLocation                      string
	CustomAppConfig                     map[string]scheduler.AppConfig
	TopologyLabels                      []map[string]string
	Backup                              backup.Driver
	SecretType                          string
	PureVolumes                         bool
	PureSANType                         string
	RunCSISnapshotAndRestoreManyTest    bool
	VaultAddress                        string
	VaultToken                          string
	SchedUpgradeHops                    string
	AutopilotUpgradeImage               string
	CsiGenericDriverConfigMap           string
	HelmValuesConfigMap                 string
	IsHyperConverged                    bool
	Dash                                *aetosutil.Dashboard
	JobName                             string
	JobType                             string
	PortworxPodRestartCheck             bool
}

// ParseFlags parses command line flags
func ParseFlags() {
	var err error

	var s, m, n, v, backupDriverName, specDir, logLoc, logLevel, appListCSV, secureAppsCSV, repl1AppsCSV, provisionerName, configMapName string
	var schedulerDriver scheduler.Driver
	var volumeDriver volume.Driver
	var nodeDriver node.Driver
	var monitorDriver monitor.Driver
	var backupDriver backup.Driver
	var appScaleFactor int
	var volUpgradeEndpointURL string
	var volUpgradeEndpointVersion string
	var upgradeStorageDriverEndpointList string
	var minRunTimeMins int
	var chaosLevel int
	var storageNodesPerAZ int
	var destroyAppTimeout time.Duration
	var driverStartTimeout time.Duration
	var autoStorageNodeRecoveryTimeout time.Duration
	var licenseExpiryTimeoutHours time.Duration
	var meteringIntervalMins time.Duration
	var bundleLocation string
	var customConfigPath string
	var hyperConverged bool
	var enableDash bool
	var pxPodRestartCheck bool

	// TODO: We rely on the customAppConfig map to be passed into k8s.go and stored there.
	// We modify this map from the tests and expect that the next RescanSpecs will pick up the new custom configs.
	// We should make this more robust.
	var customAppConfig map[string]scheduler.AppConfig = make(map[string]scheduler.AppConfig)

	var enableStorkUpgrade bool
	var secretType string
	var pureVolumes bool
	var pureSANType string
	var runCSISnapshotAndRestoreManyTest bool
	var vaultAddress string
	var vaultToken string
	var schedUpgradeHops string
	var autopilotUpgradeImage string
	var csiGenericDriverConfigMapName string
	//dashboard fields
	var user, testBranch, testProduct, testType, testDescription, testTags string
	var testsetID int
	var torpedoJobName string
	var torpedoJobType string

	flag.StringVar(&s, schedulerCliFlag, defaultScheduler, "Name of the scheduler to use")
	flag.StringVar(&n, nodeDriverCliFlag, defaultNodeDriver, "Name of the node driver to use")
	flag.StringVar(&m, monitorDriverCliFlag, defaultMonitorDriver, "Name of the prometheus driver to use")
	flag.StringVar(&v, storageDriverCliFlag, defaultStorageDriver, "Name of the storage driver to use")
	flag.StringVar(&torpedoJobName, torpedoJobNameFlag, defaultTorpedoJob, "Name of the torpedo job")
	flag.StringVar(&torpedoJobType, torpedoJobTypeFlag, defaultTorpedoJobType, "Type of torpedo job")
	flag.StringVar(&backupDriverName, backupCliFlag, "", "Name of the backup driver to use")
	flag.StringVar(&specDir, specDirCliFlag, defaultSpecsRoot, "Root directory containing the application spec files")
	flag.StringVar(&logLoc, logLocationCliFlag, defaultLogLocation,
		"Path to save logs/artifacts upon failure. Default: /mnt/torpedo_support_dir")
	flag.StringVar(&logLevel, logLevelCliFlag, defaultLogLevel, "Log level")
	flag.IntVar(&appScaleFactor, scaleFactorCliFlag, defaultAppScaleFactor, "Factor by which to scale applications")
	flag.IntVar(&minRunTimeMins, minRunTimeMinsFlag, defaultMinRunTimeMins, "Minimum Run Time in minutes for appliation deletion tests")
	flag.IntVar(&chaosLevel, chaosLevelFlag, defaultChaosLevel, "Application deletion frequency in minutes")
	flag.StringVar(&volUpgradeEndpointURL, storageUpgradeEndpointURLCliFlag, defaultStorageUpgradeEndpointURL,
		"Endpoint URL link which will be used for upgrade storage driver")
	flag.StringVar(&volUpgradeEndpointVersion, storageUpgradeEndpointVersionCliFlag, defaultStorageUpgradeEndpointVersion,
		"Endpoint version which will be used for checking version after upgrade storage driver")
	flag.StringVar(&upgradeStorageDriverEndpointList, upgradeStorageDriverEndpointListFlag, "", "Comma separated list of Spec Generator URLs for performing upgrade hops for StorageCluster")
	flag.BoolVar(&enableStorkUpgrade, enableStorkUpgradeFlag, false, "Enable stork upgrade during storage driver upgrade")
	flag.StringVar(&appListCSV, appListCliFlag, "", "Comma-separated list of apps to run as part of test. The names should match directories in the spec dir.")
	flag.StringVar(&secureAppsCSV, secureAppsCliFlag, "", "Comma-separated list of apps to deploy with secure volumes using storage class. The names should match directories in the spec dir.")
	flag.StringVar(&repl1AppsCSV, repl1AppsCliFlag, "", "Comma-separated list of apps to deploy with repl 1 volumes. The names should match directories in the spec dir.")
	flag.StringVar(&provisionerName, provisionerFlag, defaultStorageProvisioner, "Name of the storage provisioner Portworx or CSI.")
	flag.IntVar(&storageNodesPerAZ, storageNodesPerAZFlag, defaultStorageNodesPerAZ, "Maximum number of storage nodes per availability zone")
	flag.DurationVar(&destroyAppTimeout, "destroy-app-timeout", defaultTimeout, "Maximum ")
	flag.DurationVar(&driverStartTimeout, "driver-start-timeout", defaultDriverStartTimeout, "Maximum wait volume driver startup")
	flag.DurationVar(&autoStorageNodeRecoveryTimeout, "storagenode-recovery-timeout", defaultAutoStorageNodeRecoveryTimeout, "Maximum wait time in minutes for storageless nodes to transition to storagenodes in case of ASG")
	flag.DurationVar(&licenseExpiryTimeoutHours, licenseExpiryTimeoutHoursFlag, defaultLicenseExpiryTimeoutHours, "Maximum wait time in hours after which force expire license")
	flag.DurationVar(&meteringIntervalMins, meteringIntervalMinsFlag, defaultMeteringIntervalMins, "Metering interval in minutes for metering agent")
	flag.StringVar(&configMapName, configMapFlag, "", "Name of the config map to be used.")
	flag.StringVar(&bundleLocation, "bundle-location", defaultBundleLocation, "Path to support bundle output files")
	flag.StringVar(&customConfigPath, "custom-config", "", "Path to custom configuration files")
	flag.StringVar(&secretType, "secret-type", scheduler.SecretK8S, "Path to custom configuration files")
	flag.BoolVar(&pureVolumes, "pure-volumes", false, "To enable using Pure backend for shared volumes")
	flag.StringVar(&pureSANType, "pure-san-type", "ISCSI", "If using Pure volumes, which SAN type is being used. ISCSI, FC, and NVMEOF-RDMA are all valid values.")
	flag.BoolVar(&runCSISnapshotAndRestoreManyTest, "pure-fa-snapshot-restore-to-many-test", false, "If using Pure volumes, to enable Pure clone many tests")
	flag.StringVar(&vaultAddress, "vault-addr", "", "Path to custom configuration files")
	flag.StringVar(&vaultToken, "vault-token", "", "Path to custom configuration files")
	flag.StringVar(&schedUpgradeHops, "sched-upgrade-hops", "", "Comma separated list of versions scheduler upgrade to take hops")
	flag.StringVar(&autopilotUpgradeImage, autopilotUpgradeImageCliFlag, "", "Autopilot version which will be used for checking version after upgrade autopilot")
	flag.StringVar(&csiGenericDriverConfigMapName, csiGenericDriverConfigMapFlag, "", "Name of config map that stores provisioner details when CSI generic driver is being used")
	flag.StringVar(&testrailuttils.MilestoneName, milestoneFlag, "", "Testrail milestone name")
	flag.StringVar(&testrailuttils.RunName, testrailRunNameFlag, "", "Testrail run name, this run will be updated in testrail")
	flag.StringVar(&testrailuttils.JobRunID, testrailRunIDFlag, "", "Run ID for the testrail run")
	flag.StringVar(&testrailuttils.JenkinsBuildURL, testrailJenkinsBuildURLFlag, "", "Jenins job url for testrail update")
	flag.StringVar(&testRailHostname, testRailHostFlag, "", "Testrail server hostname")
	flag.StringVar(&testRailUsername, testRailUserNameFlag, "", "Username to be used for adding entries to testrail")
	flag.StringVar(&testRailPassword, testRailPasswordFlag, "", "Password to be used for testrail update")
	flag.StringVar(&jiraUserName, jiraUserNameFlag, "", "Username to be used for JIRA client")
	flag.StringVar(&jiraToken, jiraTokenFlag, "", "API token for accessing the JIRA")
	flag.StringVar(&jirautils.AccountID, jiraAccountIDFlag, "", "AccountID for issue assignment")
	flag.BoolVar(&hyperConverged, hyperConvergedFlag, true, "To enable/disable hyper-converged type of deployment")
	flag.BoolVar(&enableDash, enableDashBoardFlag, true, "To enable/disable aetos dashboard reporting")
	flag.StringVar(&user, userFlag, "nouser", "user name running the tests")
	flag.StringVar(&testDescription, testDescriptionFlag, "Torpedo Workflows", "test suite description")
	flag.StringVar(&testType, testTypeFlag, "system-test", "test types like system-test,functional,integration")
	flag.StringVar(&testTags, testTagsFlag, "", "tags running the tests. Eg: key1:val1,key2:val2")
	flag.IntVar(&testsetID, testSetIDFlag, 0, "testset id to post the results")
	flag.StringVar(&testBranch, testBranchFlag, "master", "branch of the product")
	flag.StringVar(&testProduct, testProductFlag, "PxEnp", "Portworx product under test")
	flag.StringVar(&pxRuntimeOpts, "px-runtime-opts", "", "comma separated list of run time options for cluster update")
	flag.BoolVar(&pxPodRestartCheck, failOnPxPodRestartCount, false, "Set it true for px pods restart check during test")
	flag.Parse()

	log.SetLoglevel(logLevel)
	tpLogPath = fmt.Sprintf("%s/%s", logLoc, "torpedo.log")
	suiteLogger = CreateLogger(tpLogPath)
	log.SetTorpedoFileOutput(suiteLogger)

	appList, err := splitCsv(appListCSV)
	if err != nil {
		log.Fatalf("failed to parse app list: %v. err: %v", appListCSV, err)
	}

	secureAppList := make([]string, 0)

	if secureAppsCSV == "all" {
		secureAppList = append(secureAppList, appList...)
	} else if len(secureAppsCSV) > 0 {
		apl, err := splitCsv(secureAppsCSV)
		log.FailOnError(err, fmt.Sprintf("failed to parse secure app list: %v", secureAppsCSV))
		secureAppList = append(secureAppList, apl...)
		log.Infof("Secure apps : %+v", secureAppList)
		//Adding secure apps as part of app list for deployment
		appList = append(appList, secureAppList...)
	}

	repl1AppList := make([]string, 0)

	if repl1AppsCSV == "all" {
		repl1AppList = append(repl1AppList, appList...)
	} else if len(repl1AppsCSV) > 0 {
		apl, err := splitCsv(repl1AppsCSV)
		log.FailOnError(err, fmt.Sprintf("failed to parse secure app list: %v", repl1AppsCSV))
		repl1AppList = append(repl1AppList, apl...)
		log.Infof("volume repl 1  apps : %+v", secureAppList)
		//Adding repl 1 apps as part of app list for deployment
		appList = append(appList, repl1AppList...)
	}

	sched.Init(time.Second)

	if schedulerDriver, err = scheduler.Get(s); err != nil {
		log.Fatalf("Cannot find scheduler driver for %v. Err: %v\n", s, err)
	} else if volumeDriver, err = volume.Get(v); err != nil {
		log.Fatalf("Cannot find volume driver for %v. Err: %v\n", v, err)
	} else if nodeDriver, err = node.Get(n); err != nil {
		log.Fatalf("Cannot find node driver for %v. Err: %v\n", n, err)
	} else if monitorDriver, err = monitor.Get(m); err != nil {
		log.Fatalf("Cannot find monitor driver for %v. Err: %v\n", m, err)
	} else if err = os.MkdirAll(logLoc, os.ModeDir); err != nil {
		log.Fatalf("Cannot create path %s for saving support bundle. Error: %v", logLoc, err)
	} else {
		if _, err = os.Stat(customConfigPath); err == nil {
			var data []byte

			log.Infof("Using custom app config file %s", customConfigPath)
			data, err = ioutil.ReadFile(customConfigPath)
			if err != nil {
				log.Fatalf("Cannot read file %s. Error: %v", customConfigPath, err)
			}
			err = yaml.Unmarshal(data, &customAppConfig)
			if err != nil {
				log.Fatalf("Cannot unmarshal yml %s. Error: %v", customConfigPath, err)
			}
			log.Infof("Parsed custom app config file: %+v", customAppConfig)
		}
		if len(repl1AppList) > 0 {
			for _, app := range repl1AppList {
				if appConfig, ok := customAppConfig[app]; ok {
					appConfig.Repl = "1"
				} else {
					var config = scheduler.AppConfig{Repl: "1"}
					customAppConfig[app] = config
				}
			}
		}
		log.Infof("Backup driver name %s", backupDriverName)
		if backupDriverName != "" {
			if backupDriver, err = backup.Get(backupDriverName); err != nil {
				log.Fatalf("cannot find backup driver for %s. Err: %v\n", backupDriverName, err)
			} else {
				log.Infof("Backup driver found %v", backupDriver)
			}
		}
		dash = aetosutil.Get()
		if enableDash && !isDashboardReachable() {
			enableDash = false
			log.Infof("Aetos Dashboard is not reachable. Disabling dashboard reporting.")
		}

		dash.IsEnabled = enableDash
		testSet := aetosutil.TestSet{
			User:        user,
			Product:     testProduct,
			Description: testDescription,
			Branch:      testBranch,
			TestType:    testType,
			Tags:        make(map[string]string),
			Status:      aetosutil.NOTSTARTED,
		}
		if testTags != "" {
			tags, err := splitCsv(testTags)
			if err != nil {
				log.Fatalf("failed to parse tags: %v. err: %v", testTags, err)
			} else {
				for _, tag := range tags {
					var key, value string
					if !strings.Contains(tag, ":") {
						log.Info("Invalid tag %s. Please provide tag in key:value format skipping provided tag", tag)
					} else {
						key = strings.SplitN(tag, ":", 2)[0]
						value = strings.SplitN(tag, ":", 2)[1]
						testSet.Tags[key] = value
					}
				}
			}
		}

		/*
			Get TestSetID based on below precedence
			1. Check if user has passed in command line and use
			2. Check if user has set it has an env variable and use
			3. Check if build.properties available with TestSetID
			4. If not present create a new one
		*/
		val, ok := os.LookupEnv("DASH_UID")
		if testsetID != 0 {
			dash.TestSetID = testsetID
		} else if ok && (val != "" && val != "0") {
			testsetID, err = strconv.Atoi(val)
			log.Infof(fmt.Sprintf("Using TestSetID: %s set as enviornment variable", val))
			if err != nil {
				log.Warnf("Failed to convert environment testset id  %v to int, err: %v", val, err)
			}
		} else {
			fileName := "/build.properties"
			readFile, err := os.Open(fileName)
			if err == nil {
				fileScanner := bufio.NewScanner(readFile)
				fileScanner.Split(bufio.ScanLines)
				for fileScanner.Scan() {
					line := fileScanner.Text()
					if strings.Contains(line, "DASH_UID") {
						testsetToUse := strings.Split(line, "=")[1]
						log.Infof("Using TestSetID: %s found in build.properties", testsetToUse)
						dash.TestSetID, err = strconv.Atoi(testsetToUse)
						if err != nil {
							log.Errorf("Error in getting DASH_UID variable, %v", err)
						}
						break
					}
				}
			}
		}
		if testsetID != 0 {
			dash.TestSetID = testsetID
			os.Setenv("DASH_UID", fmt.Sprint(testsetID))
		}

		dash.TestSet = &testSet

		once.Do(func() {
			instance = &Torpedo{
				InstanceID:                          time.Now().Format("01-02-15h04m05s"),
				S:                                   schedulerDriver,
				V:                                   volumeDriver,
				N:                                   nodeDriver,
				M:                                   monitorDriver,
				SpecDir:                             specDir,
				LogLoc:                              logLoc,
				LogLevel:                            logLevel,
				Logger:                              log.GetLogInstance(),
				GlobalScaleFactor:                   appScaleFactor,
				MinRunTimeMins:                      minRunTimeMins,
				ChaosLevel:                          chaosLevel,
				StorageDriverUpgradeEndpointURL:     volUpgradeEndpointURL,
				StorageDriverUpgradeEndpointVersion: volUpgradeEndpointVersion,
				UpgradeStorageDriverEndpointList:    upgradeStorageDriverEndpointList,
				EnableStorkUpgrade:                  enableStorkUpgrade,
				AppList:                             appList,
				SecureAppList:                       secureAppList,
				Provisioner:                         provisionerName,
				MaxStorageNodesPerAZ:                storageNodesPerAZ,
				DestroyAppTimeout:                   destroyAppTimeout,
				DriverStartTimeout:                  driverStartTimeout,
				AutoStorageNodeRecoveryTimeout:      autoStorageNodeRecoveryTimeout,
				ConfigMap:                           configMapName,
				BundleLocation:                      bundleLocation,
				CustomAppConfig:                     customAppConfig,
				Backup:                              backupDriver,
				SecretType:                          secretType,
				PureVolumes:                         pureVolumes,
				PureSANType:                         pureSANType,
				RunCSISnapshotAndRestoreManyTest:    runCSISnapshotAndRestoreManyTest,
				VaultAddress:                        vaultAddress,
				VaultToken:                          vaultToken,
				SchedUpgradeHops:                    schedUpgradeHops,
				AutopilotUpgradeImage:               autopilotUpgradeImage,
				CsiGenericDriverConfigMap:           csiGenericDriverConfigMapName,
				LicenseExpiryTimeoutHours:           licenseExpiryTimeoutHours,
				MeteringIntervalMins:                meteringIntervalMins,
				IsHyperConverged:                    hyperConverged,
				Dash:                                dash,
				JobName:                             torpedoJobName,
				JobType:                             torpedoJobType,
				PortworxPodRestartCheck:             pxPodRestartCheck,
			}
		})
	}
	printFlags()
}

func printFlags() {

	log.Info("********Torpedo Command********")
	log.Info(strings.Join(os.Args, " "))
	log.Info("******************************")

	log.Info("*********Parsed Args**********")
	flag.VisitAll(func(f *flag.Flag) {
		log.Infof("   %s: %s", f.Name, f.Value)
	})
	log.Info("******************************")
}

func isDashboardReachable() bool {
	timeout := 15 * time.Second
	client := http.Client{
		Timeout: timeout,
	}
	aboutURL := strings.Replace(aetosutil.DashBoardBaseURL, "dashboard", "datamodel/about", -1)
	log.Infof("Checking URL: %s", aboutURL)
	response, err := client.Get(aboutURL)

	if err != nil {
		log.Warn(err.Error())
		return false
	}
	if response.StatusCode == 200 {
		return true
	}
	return false
}

// CreateLogFile creates file and return the file object
func CreateLogFile(filename string) *os.File {
	var filePath string
	if strings.Contains(filename, "/") {
		filePath = "filename"
	} else {
		filePath = fmt.Sprintf("%s/%s", Inst().LogLoc, filename)
	}

	f, err := os.OpenFile(filePath, os.O_WRONLY|os.O_CREATE|os.O_APPEND, 0644)
	if err != nil {
		fmt.Println("Failed to create logfile torpedo.log")
		fmt.Println("Error: ", err)
	}
	return f

}

// CreateLogger creates file and return the file object
func CreateLogger(filename string) *lumberjack.Logger {
	var filePath string
	if strings.Contains(filename, "/") {
		filePath = filename
	} else {
		filePath = fmt.Sprintf("%s/%s", Inst().LogLoc, filename)
	}
	_, err := os.Create(filePath)
	if err != nil {
		log.Infof("Error creating log file. Err: %v", err)
		return nil
	}

	logger := &lumberjack.Logger{
		Filename:   filePath,
		MaxSize:    10, // megabytes
		MaxBackups: 10,
		MaxAge:     30,   //days
		Compress:   true, // disabled by default
		LocalTime:  true,
	}

	return logger

}

// CloseLogger ends testcase file object
func CloseLogger(testLogger *lumberjack.Logger) {
	if testLogger != nil {
		testLogger.Close()
		//Below steps are performed to remove current file from log output
		log.SetDefaultOutput(suiteLogger)
	}

}

func splitCsv(in string) ([]string, error) {
	r := csv.NewReader(strings.NewReader(in))
	r.TrimLeadingSpace = true
	records, err := r.ReadAll()
	if err != nil || len(records) < 1 {
		return []string{}, err
	} else if len(records) > 1 {
		return []string{}, fmt.Errorf("multiline CSV not supported")
	}
	return records[0], err
}

func mapToVolumeOptions(options map[string]bool) *scheduler.VolumeOptions {
	if val, ok := options[SkipClusterScopedObjects]; ok {
		return &scheduler.VolumeOptions{
			SkipClusterScopedObjects: val,
		}
	}

	return &scheduler.VolumeOptions{
		SkipClusterScopedObjects: false,
	}
}

func init() {
	logrus.SetLevel(logrus.InfoLevel)
	logrus.StandardLogger().Hooks.Add(log.NewHook())
	logrus.SetOutput(os.Stdout)
}

// CreateJiraIssueWithLogs creates a jira issue and copy logs to nfs mount
func CreateJiraIssueWithLogs(issueDescription, issueSummary string) {
	issueKey, err := jirautils.CreateIssue(issueDescription, issueSummary)
	if err == nil && issueKey != "" {
		collectAndCopyDiagsOnWorkerNodes(issueKey)
		collectAndCopyStorkLogs(issueKey)
		collectAndCopyOperatorLogs(issueKey)
		collectAndCopyAutopilotLogs(issueKey)

	}

}

func collectAndCopyDiagsOnWorkerNodes(issueKey string) {
	isIssueDirCreated := false
	for _, currNode := range node.GetWorkerNodes() {
		err := runCmd("pwd", currNode)
		if err == nil {
			log.Infof("Creating directors logs in the node %v", currNode.Name)
			runCmd(fmt.Sprintf("mkdir -p %v", rootLogDir), currNode)
			log.Info("Mounting nfs diags directory")
			runCmd(fmt.Sprintf("mount -t nfs %v %v", diagsDirPath, rootLogDir), currNode)
			if !isIssueDirCreated {
				log.Infof("Creating PTX %v directory in the node %v", issueKey, currNode.Name)
				runCmd(fmt.Sprintf("mkdir -p %v/%v", rootLogDir, issueKey), currNode)
				isIssueDirCreated = true
			}

			log.Infof("collect diags on node: %s", currNode.Name)

			filePath := fmt.Sprintf("/var/cores/%s-diags-*.tar.gz", currNode.Name)

			config := &torpedovolume.DiagRequestConfig{
				DockerHost:    "unix:///var/run/docker.sock",
				OutputFile:    filePath,
				ContainerName: "",
				Profile:       false,
				Live:          false,
				Upload:        false,
				All:           true,
				Force:         true,
				OnHost:        true,
				Extra:         false,
			}
			err = Inst().V.CollectDiags(currNode, config, torpedovolume.DiagOps{Validate: false, Async: true})

			if err == nil {
				log.Infof("copying logs %v  on node: %s", filePath, currNode.Name)
				runCmd(fmt.Sprintf("cp %v %v/%v/", filePath, rootLogDir, issueKey), currNode)
			} else {
				log.Warnf("Error collecting diags on node: %v, Error: %v", currNode.Name, err)
			}

		}
	}
}

func collectAndCopyStorkLogs(issueKey string) {

	storkLabel := make(map[string]string)
	storkLabel["name"] = "stork"
	podList, err := core.Instance().GetPods(pxNamespace, storkLabel)
	if err == nil {
		logsByPodName := map[string]string{}
		for _, p := range podList.Items {
			logOptions := corev1.PodLogOptions{
				// Getting 250 lines from the pod logs to get the io_bytes
				TailLines: getInt64Address(250),
			}
			log.Info("Collecting stork logs")
			output, err := core.Instance().GetPodLog(p.Name, p.Namespace, &logOptions)
			if err != nil {
				log.Error(fmt.Errorf("failed to get logs for the pod %s/%s: %w", p.Namespace, p.Name, err))
			}
			logsByPodName[p.Name] = output
		}
		masterNode := node.GetMasterNodes()[0]
		err = runCmd("pwd", masterNode)
		if err == nil {
			log.Infof("Creating directors logs in the node %v", masterNode.Name)
			runCmd(fmt.Sprintf("mkdir -p %v", rootLogDir), masterNode)
			log.Info("Mounting nfs diags directory")
			runCmd(fmt.Sprintf("mount -t nfs %v %v", diagsDirPath, rootLogDir), masterNode)

			for k, v := range logsByPodName {
				cmnd := fmt.Sprintf("echo '%v' > /root/%v.log", v, k)
				runCmdWithNoSudo(cmnd, masterNode)
				runCmd(fmt.Sprintf("cp /root/%v.log %v/%v/", k, rootLogDir, issueKey), masterNode)
			}
		}

	} else {
		log.Errorf("Error in getting stork pods, Err: %v", err.Error())
	}

}

func collectAndCopyOperatorLogs(issueKey string) {
	podLabel := make(map[string]string)
	podLabel["name"] = "portworx-operator"
	podList, err := core.Instance().GetPods(pxNamespace, podLabel)
	if err == nil {
		logsByPodName := map[string]string{}
		for _, p := range podList.Items {
			logOptions := corev1.PodLogOptions{
				// Getting 250 lines from the pod logs to get the io_bytes
				TailLines: getInt64Address(250),
			}
			log.Info("Collecting portworx operator logs")
			output, err := core.Instance().GetPodLog(p.Name, p.Namespace, &logOptions)
			if err != nil {
				log.Error(fmt.Errorf("failed to get logs for the pod %s/%s: %w", p.Namespace, p.Name, err))
			}
			logsByPodName[p.Name] = output
		}
		masterNode := node.GetMasterNodes()[0]
		err = runCmd("pwd", masterNode)
		if err == nil {
			for k, v := range logsByPodName {
				cmnd := fmt.Sprintf("echo '%v' > /root/%v.log", v, k)
				runCmdWithNoSudo(cmnd, masterNode)
				runCmd(fmt.Sprintf("cp /root/%v.log %v/%v/", k, rootLogDir, issueKey), masterNode)
			}
		}

	} else {
		log.Errorf("Error in getting portworx-operator pods, Err: %v", err.Error())
	}

}

func collectAndCopyAutopilotLogs(issueKey string) {
	podLabel := make(map[string]string)
	podLabel["name"] = "autopilot"
	podList, err := core.Instance().GetPods(pxNamespace, podLabel)
	if err == nil {
		logsByPodName := map[string]string{}
		for _, p := range podList.Items {
			logOptions := corev1.PodLogOptions{
				// Getting 250 lines from the pod logs to get the io_bytes
				TailLines: getInt64Address(250),
			}
			log.Info("Collecting autopilot logs")
			output, err := core.Instance().GetPodLog(p.Name, p.Namespace, &logOptions)
			if err != nil {
				log.Error(fmt.Errorf("failed to get logs for the pod %s/%s: %w", p.Namespace, p.Name, err))
			}
			logsByPodName[p.Name] = output
		}
		masterNode := node.GetMasterNodes()[0]

		err = runCmd("pwd", masterNode)
		if err == nil {
			for k, v := range logsByPodName {
				cmnd := fmt.Sprintf("echo '%v' > /root/%v.log", v, k)
				runCmdWithNoSudo(cmnd, masterNode)
				runCmd(fmt.Sprintf("cp /root/%v.log %v/%v/", k, rootLogDir, issueKey), masterNode)
			}
		}
	} else {
		log.Errorf("Error in getting autopilot pods, Err: %v", err.Error())
	}

}

func getInt64Address(x int64) *int64 {
	return &x
}

// IsCloudDriveInitialised checks if cloud drive is initialised in the PX cluster
func IsCloudDriveInitialised(n node.Node) (bool, error) {

	_, err := Inst().N.RunCommandWithNoRetry(n, pxctlCDListCmd, node.ConnectionOpts{
		Timeout:         2 * time.Minute,
		TimeBeforeRetry: 10 * time.Second,
	})

	if err != nil && strings.Contains(err.Error(), "Cloud Drive is not initialized") {
		log.Warnf("cd list error : %v", err)
		return false, nil
	}
	if err == nil {
		return true, nil
	}
	return false, err
}

// WaitForExpansionToStart waits for pool expansion to trigger
func WaitForExpansionToStart(poolID string) error {
	f := func() (interface{}, bool, error) {
		expandedPool, err := GetStoragePoolByUUID(poolID)

		if err != nil {
			return nil, false, err
		}
		if expandedPool.LastOperation != nil {
			if expandedPool.LastOperation.Status == opsapi.SdkStoragePool_OPERATION_FAILED {
				return nil, false, fmt.Errorf("PoolResize has failed. Error: %s", expandedPool.LastOperation)
			}

			if expandedPool.LastOperation.Status == opsapi.SdkStoragePool_OPERATION_PENDING {
				return nil, true, fmt.Errorf("PoolResize is in pending state [%s]", expandedPool.LastOperation)
			}

			if expandedPool.LastOperation.Status == opsapi.SdkStoragePool_OPERATION_IN_PROGRESS {
				// storage pool resize has been triggered
				log.InfoD("Pool %s expansion started", poolID)
				return nil, false, nil
			}

		}
		return nil, true, fmt.Errorf("pool %s resize not triggered ", poolID)
	}

	_, err := task.DoRetryWithTimeout(f, 2*time.Minute, 10*time.Second)
	return err
}

// RebootNodeAndWait reboots node and waits for to be up
func RebootNodeAndWait(n node.Node) error {

	if &n == nil {
		return fmt.Errorf("no Node is provided to reboot")
	}

	err := Inst().N.RebootNode(n, node.RebootNodeOpts{
		Force: true,
		ConnectionOpts: node.ConnectionOpts{
			Timeout:         1 * time.Minute,
			TimeBeforeRetry: 5 * time.Second,
		},
	})

	if err != nil {
		return err
	}
	err = Inst().N.TestConnection(n, node.ConnectionOpts{
		Timeout:         15 * time.Minute,
		TimeBeforeRetry: 10 * time.Second,
	})
	if err != nil {
		return err
	}
	err = Inst().V.WaitDriverDownOnNode(n)
	if err != nil {
		return err
	}
	err = Inst().S.IsNodeReady(n)
	if err != nil {
		return err
	}
	err = Inst().V.WaitDriverUpOnNode(n, Inst().DriverStartTimeout)
	if err != nil {
		return err
	}

	return nil

}

// GetNodeWithGivenPoolID returns node having pool id
func GetNodeWithGivenPoolID(poolID string) (*node.Node, error) {
	if err := Inst().V.RefreshDriverEndpoints(); err != nil {
		return nil, err
	}

	pxNodes, err := GetStorageNodes()
	if err != nil {
		return nil, err
	}

	for _, n := range pxNodes {
		pools := n.Pools
		for _, p := range pools {
			if poolID == p.Uuid {
				return &n, nil
			}
		}
	}

	return nil, fmt.Errorf("no storage node found with given Pool UUID : %s", poolID)
}

// GetStoragePoolByUUID reruns storage pool based on ID
func GetStoragePoolByUUID(poolUUID string) (*opsapi.StoragePool, error) {
	pools, err := Inst().V.ListStoragePools(metav1.LabelSelector{})
	if err != nil {
		return nil, err
	}

	if len(pools) == 0 {
		return nil, fmt.Errorf("Got 0 pools listed")
	}

	pool := pools[poolUUID]
	if pool == nil {
		return nil, fmt.Errorf("unable to find pool with given ID: %s", poolUUID)
	}

	return pool, nil
}

// ValidateUserRole will validate if a given user has the provided PxBackupRole mapped to it
func ValidateUserRole(userName string, role backup.PxBackupRole) (bool, error) {
	roleMapping, err := backup.GetRolesForUser(userName)
	log.FailOnError(err, "Failed to get roles for user")
	roleID, err := backup.GetRoleID(role)
	log.FailOnError(err, "Failed to get role ID")
	for _, r := range roleMapping {
		if r.ID == roleID {
			break
		}
	}
	return true, nil
}

func Contains(app_list []string, app string) bool {
	for _, v := range app_list {
		if v == app {
			return true
		}
	}
	return false
}

// ValidatePoolRebalance checks rebalnce state of pools if running
func ValidatePoolRebalance(stNode node.Node, poolID int32) error {

	rebalanceFunc := func() (interface{}, bool, error) {

		rebalanceJobs, err := Inst().V.GetRebalanceJobs()
		if err != nil {
			return nil, true, err
		}

		for _, job := range rebalanceJobs {
			jobResponse, err := Inst().V.GetRebalanceJobStatus(job.GetId())

			if err != nil {
				return nil, true, err
			}

			previousDone := uint64(0)
			jobState := jobResponse.GetJob().GetState()
			if jobState == opsapi.StorageRebalanceJobState_CANCELLED {
				return nil, false, fmt.Errorf("job %v has cancelled, Summary: %+v", job.GetId(), jobResponse.GetSummary().GetWorkSummary())
			}

			if jobState == opsapi.StorageRebalanceJobState_PAUSED || jobState == opsapi.StorageRebalanceJobState_PENDING {
				return nil, true, fmt.Errorf("Job %v is in paused/pending state", job.GetId())
			}

			if jobState == opsapi.StorageRebalanceJobState_DONE {
				log.InfoD("Job %v is in DONE state", job.GetId())
				return nil, false, nil
			}

			if jobState == opsapi.StorageRebalanceJobState_RUNNING {
				log.InfoD("Job %v is in Running state", job.GetId())

				currentDone, total := getReblanceWorkSummary(jobResponse)
				//checking for rebalance progress
				for currentDone < total && previousDone < currentDone {
					time.Sleep(2 * time.Minute)
					log.InfoD("Waiting for job %v to complete current state: %v, checking again in 2 minutes", job.GetId(), jobState)
					jobResponse, err = Inst().V.GetRebalanceJobStatus(job.GetId())
					if err != nil {
						return nil, true, err
					}
					previousDone = currentDone
					currentDone, total = getReblanceWorkSummary(jobResponse)
				}

				if previousDone == currentDone {
					return nil, false, fmt.Errorf("job %v is in running state but not progressing further", job.GetId())
				}
				if currentDone == total {
					log.InfoD("Rebalance for job %v completed", job.GetId())
					return nil, false, nil
				}
			}
		}
		return nil, false, nil
	}

	_, err := task.DoRetryWithTimeout(rebalanceFunc, time.Minute*60, time.Minute*2)
	if err != nil {
		return err
	}

	nodePoolsToValidate := make([]node.StoragePool, 0)
	if poolID != -1 {
		for _, p := range stNode.StoragePools {
			if p.ID == poolID {
				nodePoolsToValidate = append(nodePoolsToValidate, p)
				break
			}
		}
	} else {
		//A new pool might be created due to add drive,hence 2 min wait for pool to associate with node
		time.Sleep(2 * time.Minute)
		err = Inst().V.RefreshDriverEndpoints()
		log.FailOnError(err, "error refreshing end points")
		for _, n := range node.GetStorageNodes() {
			if n.Id == stNode.Id {
				stNode = n
				break
			}
		}
		nodePoolsToValidate = append(nodePoolsToValidate, stNode.StoragePools...)

	}

	for _, nodePool := range nodePoolsToValidate {
		currentLastMsg := ""
		f := func() (interface{}, bool, error) {
			expandedPool, err := GetStoragePoolByUUID(nodePool.Uuid)
			if err != nil {
				return nil, true, fmt.Errorf("error getting pool by using id %s from node %s", nodePool.Uuid, stNode.Name)
			}

			if expandedPool == nil {
				return nil, false, fmt.Errorf("expanded pool value is nil")
			}
			if expandedPool.LastOperation != nil {
				log.Infof("Node [%s] Pool [%s] Status : %v, Message : %s", stNode.Name, nodePool.Uuid, expandedPool.LastOperation.Status, expandedPool.LastOperation.Msg)
				if expandedPool.LastOperation.Status == opsapi.SdkStoragePool_OPERATION_FAILED {
					return nil, false, fmt.Errorf("Pool is failed state. Error: %s", expandedPool.LastOperation)
				}
				if expandedPool.LastOperation.Status == opsapi.SdkStoragePool_OPERATION_IN_PROGRESS {
					if strings.Contains(expandedPool.LastOperation.Msg, "Rebalance in progress") || strings.Contains(expandedPool.LastOperation.Msg, "rebalance is running") {
						if currentLastMsg == expandedPool.LastOperation.Msg {
							return nil, false, fmt.Errorf("pool reblance is not progressing")
						} else {
							currentLastMsg = expandedPool.LastOperation.Msg
							return nil, true, fmt.Errorf("wait for pool rebalance to complete")
						}
					}
					if strings.Contains(expandedPool.LastOperation.Msg, "No pending operation pool status: Maintenance") {
						return nil, false, nil
					}
				}
			}
			return nil, false, nil
		}
		_, err = task.DoRetryWithTimeout(f, time.Minute*180, time.Minute*2)
	}
	return err
}

func getReblanceWorkSummary(jobResponse *opsapi.SdkGetRebalanceJobStatusResponse) (uint64, uint64) {
	status := jobResponse.GetJob().GetStatus()
	if status != "" {
		log.Infof(" Job Status: %s", status)
	}

	currentDone := uint64(0)
	currentPending := uint64(0)
	total := uint64(0)
	rebalWorkSummary := jobResponse.GetSummary().GetWorkSummary()

	for _, summary := range rebalWorkSummary {
		currentDone += summary.GetDone()
		currentPending += summary.GetPending()
		log.Infof("WorkSummary --> Type: %v,Done : %v, Pending: %v", summary.GetType(), currentDone, currentPending)

	}
	total = currentDone + currentPending

	return currentDone, total
}

func updatePxRuntimeOpts() error {
	if pxRuntimeOpts != "" {
		log.InfoD("Setting run time options: %s", pxRuntimeOpts)
		optionsMap := make(map[string]string)
		runtimeOpts, err := splitCsv(pxRuntimeOpts)
		log.FailOnError(err, "Error parsing run time options")

		for _, opt := range runtimeOpts {
			if !strings.Contains(opt, "=") {
				log.Fatalf("Given run time option is not in expected format key=val, Actual : %v", opt)
			}
			optArr := strings.Split(opt, "=")
			optionsMap[optArr[0]] = optArr[1]
		}
		currNode := node.GetWorkerNodes()[0]
		return Inst().V.SetClusterRunTimeOpts(currNode, optionsMap)
	} else {
		log.Info("No run time options provided to update")
	}
	return nil

}

// GetCloudDriveDeviceSpecs returns Cloud drive specs on the storage cluster
func GetCloudDriveDeviceSpecs() ([]string, error) {
	log.InfoD("Getting cloud drive specs")
	deviceSpecs := make([]string, 0)
	IsOperatorBasedInstall, err := Inst().V.IsOperatorBasedInstall()
	if err != nil {
		return deviceSpecs, err
	}

	if !IsOperatorBasedInstall {
		return deviceSpecs, fmt.Errorf("it is not operator based install, cannot get device spec")
	}
	stc, err := Inst().V.GetDriver()
	if err != nil {
		return deviceSpecs, err
	}
	deviceSpecs = *stc.Spec.CloudStorage.DeviceSpecs
	return deviceSpecs, nil
}

// StartTorpedoTest starts the logging for torpedo test
func StartTorpedoTest(testName, testDescription string, tags map[string]string, testRepoID int) {
	TestLogger = CreateLogger(fmt.Sprintf("%s.log", testName))
	log.SetTorpedoFileOutput(TestLogger)
	if tags == nil {
		tags = make(map[string]string, 0)
	}
	tags["apps"] = strings.Join(Inst().AppList, ",")
	tags["storageProvisioner"] = Inst().Provisioner
	tags["pureVolume"] = fmt.Sprintf("%t", Inst().PureVolumes)
	tags["pureSANType"] = Inst().PureSANType
	dash.TestCaseBegin(testName, testDescription, strconv.Itoa(testRepoID), tags)
}

// enableAutoFSTrim on supported PX version.
func EnableAutoFSTrim() {
	nodes := node.GetWorkerNodes()
	var isPXNodeAvailable bool
	for _, pxNode := range nodes {
		isPxInstalled, err := Inst().V.IsDriverInstalled(pxNode)
		if err != nil {
			log.Debugf("Could not get PX status on %s", pxNode.Name)
		}
		if isPxInstalled {
			isPXNodeAvailable = true
			pxVersion, err := Inst().V.GetDriverVersionOnNode(pxNode)

			log.FailOnError(err, "Unable to get driver version on node [%s]", pxNode.Name)
			log.Infof("PX version %s", pxVersion)
			pxVersionList := []string{}
			pxVersionList = strings.Split(pxVersion, ".")
			majorVer, err := strconv.Atoi(pxVersionList[0])
			minorVer, err := strconv.Atoi(pxVersionList[1])
			if majorVer < 2 || (majorVer == 2 && minorVer < 10) {
				log.Warnf("Auto FSTrim cannot be enabled on PX version %s", pxVersion)
			} else {
				err = Inst().V.SetClusterOpts(pxNode, map[string]string{
					"--auto-fstrim": "on"})
				log.FailOnError(err, "Autofstrim is enabled on the cluster ?")
				log.Infof("Auto FSTrim enabled on the cluster")
			}
			break
		}
	}
	dash.VerifyFatal(isPXNodeAvailable, true, "No PX node available in the cluster")
}

// EndTorpedoTest ends the logging for torpedo test
func EndTorpedoTest() {
	CloseLogger(TestLogger)
	dash.TestCaseEnd()
}

func CreateMultiVolumesAndAttach(wg *sync.WaitGroup, count int, nodeName string) (map[string]string, error) {
	createdVolIDs := make(map[string]string)
	defer wg.Done()
	for count > 0 {
		volName := fmt.Sprintf("%s-%d", VolumeCreatePxRestart, count)
		log.Infof("Creating volume : %s", volName)
		volCreateRequest := &opsapi.SdkVolumeCreateRequest{
			Name: volName,
			Spec: &opsapi.VolumeSpec{
				Size:    1000,
				HaLevel: 1,
				Format:  opsapi.FSType_FS_TYPE_EXT4,
				ReplicaSet: &opsapi.ReplicaSet{
					Nodes: []string{nodeName},
				},
			}}
		t := func() (interface{}, bool, error) {
			out, err := Inst().V.CreateVolumeUsingRequest(volCreateRequest)
			return out, true, err
		}

		out, err := task.DoRetryWithTimeout(t, 5*time.Minute, 30*time.Second)

		var volPath string
		var volId string
		if err == nil {
			volId = fmt.Sprintf("%v", out)
			log.Infof("Volume %s created", volId)
			t := func() (interface{}, bool, error) {
				out, err := Inst().V.AttachVolume(volId)
				return out, true, err
			}
			out, err = task.DoRetryWithTimeout(t, 5*time.Minute, 30*time.Second)
		}
		if err != nil {
			return createdVolIDs, fmt.Errorf("failed to creared volume %s, due to error : %v ", volName, err)
		}
		volPath = fmt.Sprintf("%v", out)
		createdVolIDs[volId] = volPath
		log.Infof("Volume %s attached to path %s", volId, volPath)
		count--
	}
	return createdVolIDs, nil
}

// GetPoolIDWithIOs returns the pools with IOs happening
func GetPoolIDWithIOs(contexts []*scheduler.Context) (string, error) {
	// pick a  pool doing some IOs from a pools list
	var err error
	err = Inst().V.RefreshDriverEndpoints()
	if err != nil {
		return "", err
	}

	for _, ctx := range contexts {
		vols, err := Inst().S.GetVolumes(ctx)
		if err != nil {
			return "", err
<<<<<<< HEAD
		}

		node := node.GetStorageDriverNodes()[0]
		for _, vol := range vols {
			appVol, err := Inst().V.InspectVolume(vol.ID)
			if err != nil {
				return "", err
			}
			isIOsInProgress, err := Inst().V.IsIOsInProgressForTheVolume(&node, appVol.Id)
			if err != nil {
				return "", err
			}
			if isIOsInProgress {
				log.Infof("IOs are in progress for [%v]", vol.Name)
				poolUuids := appVol.ReplicaSets[0].PoolUuids
				for _, p := range poolUuids {
					n, err := GetNodeWithGivenPoolID(p)
					if err != nil {
						return "", err
					}
					eligibilityMap, err := GetPoolExpansionEligibility(n)
					if err != nil {
						return "", err
					}
					if eligibilityMap[n.Id] && eligibilityMap[p] {
						return p, nil
					}

				}
			}
		}

=======
		}

		node := node.GetStorageDriverNodes()[0]
		for _, vol := range vols {
			appVol, err := Inst().V.InspectVolume(vol.ID)
			if err != nil {
				return "", err
			}
			isIOsInProgress, err := Inst().V.IsIOsInProgressForTheVolume(&node, appVol.Id)
			if err != nil {
				return "", err
			}
			if isIOsInProgress {
				log.Infof("IOs are in progress for [%v]", vol.Name)
				poolUuids := appVol.ReplicaSets[0].PoolUuids
				for _, p := range poolUuids {
					n, err := GetNodeWithGivenPoolID(p)
					if err != nil {
						return "", err
					}
					eligibilityMap, err := GetPoolExpansionEligibility(n)
					if err != nil {
						return "", err
					}
					if eligibilityMap[n.Id] && eligibilityMap[p] {
						return p, nil
					}

				}
			}
		}

>>>>>>> b9cdb67a
	}

	return "", fmt.Errorf("no pools have IOs running,Err: %v", err)
}

// GetPoolWithIOsInGivenNode returns the poolID in the given node with IOs happening
func GetPoolWithIOsInGivenNode(stNode node.Node, contexts []*scheduler.Context) (*opsapi.StoragePool, error) {

	eligibilityMap, err := GetPoolExpansionEligibility(&stNode)
	if err != nil {
		return nil, err
	}

	if !eligibilityMap[stNode.Id] {
		return nil, fmt.Errorf("node [%s] is not eligible for expansion", stNode.Name)
	}
	nodePools := make([]string, 0)
	for _, np := range stNode.StoragePools {
		nodePools = append(nodePools, np.Uuid)
	}

	var selectedNodePoolID string
	var selectedPool *opsapi.StoragePool

outer:
	for _, ctx := range contexts {
		vols, err := Inst().S.GetVolumes(ctx)
		if err != nil {
			return nil, err
		}

		for _, vol := range vols {
			appVol, err := Inst().V.InspectVolume(vol.ID)
			if err != nil {
				return nil, err
			}
			isIOsInProgress, err := Inst().V.IsIOsInProgressForTheVolume(&stNode, appVol.Id)
			if err != nil {
				return nil, err
			}
			if isIOsInProgress {
				log.Infof("IOs are in progress for [%v]", vol.Name)
				poolUuids := appVol.ReplicaSets[0].PoolUuids
				for _, p := range poolUuids {
					if Contains(nodePools, p) && eligibilityMap[p] {
						selectedNodePoolID = p
						break outer
					}
				}
			}
		}
	}

	selectedPool, err = GetStoragePoolByUUID(selectedNodePoolID)

	if err != nil {
		return nil, err
	}
	return selectedPool, nil
}

// GetRandomNodeWithPoolIOs returns node with IOs running
func GetRandomNodeWithPoolIOs(contexts []*scheduler.Context) (node.Node, error) {
	// pick a storage node with pool having IOs

	poolID, err := GetPoolIDWithIOs(contexts)
	if err != nil {
		return node.Node{}, err
	}

	n, err := GetNodeWithGivenPoolID(poolID)
	return *n, err
}

func GetRandomStorageLessNode(slNodes []node.Node) node.Node {
	// pick a random storageless node
	randomIndex := rand.Intn(len(slNodes))
	for _, slNode := range slNodes {
		if randomIndex == 0 {
			return slNode
		}
		randomIndex--
	}
	return node.Node{}
}

// GetPoolIDsFromVolName returns list of pool IDs associated with a given volume name
func GetPoolIDsFromVolName(volName string) ([]string, error) {
	var poolUuids []string
	volDetails, err := Inst().V.InspectVolume(volName)
	if err != nil {
		return nil, err
	}
	for _, each := range volDetails.ReplicaSets {
		for _, uuids := range each.PoolUuids {
			if len(poolUuids) == 0 {
				poolUuids = append(poolUuids, uuids)
			} else {
				isPresent := false
				for i := 0; i < len(poolUuids); i++ {
					if uuids == poolUuids[i] {
						isPresent = true
					}
				}
				if isPresent == false {
					poolUuids = append(poolUuids, uuids)
				}
			}
		}

	}
	return poolUuids, err
}

// GetPoolExpansionEligibility identifying the nodes and pools in it if they are eligible for expansion
func GetPoolExpansionEligibility(stNode *node.Node) (map[string]bool, error) {
	var err error

	namespace, err := Inst().V.GetVolumeDriverNamespace()
	if err != nil {
		return nil, err
	}

	var maxCloudDrives int32

	if _, err := core.Instance().GetSecret(PX_VSPHERE_SCERET_NAME, namespace); err == nil {
		maxCloudDrives = VSPHERE_MAX_CLOUD_DRIVES
	} else if _, err := core.Instance().GetSecret(PX_PURE_SECRET_NAME, namespace); err == nil {
		maxCloudDrives = FA_MAX_CLOUD_DRIVES
	} else {
		maxCloudDrives = CLOUD_PROVIDER_MAX_CLOUD_DRIVES
	}

	if err != nil {
		return nil, err
	}

	systemOpts := node.SystemctlOpts{
		ConnectionOpts: node.ConnectionOpts{
			Timeout:         2 * time.Minute,
			TimeBeforeRetry: defaultRetryInterval,
		},
		Action: "start",
	}
	drivesMap, err := Inst().N.GetBlockDrives(*stNode, systemOpts)
	if err != nil {
		return nil, fmt.Errorf("error getting block drives from node %s, Err :%v", stNode.Name, err)
	}
	var currentNodeDrives int32

	driveCountMap := make(map[string]int32, 0)

	for _, b := range drivesMap {
		labels := b.Labels
		for k, v := range labels {
			if k == "pxpool" {
				if c, ok := driveCountMap[v]; ok {
					driveCountMap[v] += c
				} else {
					driveCountMap[v] = 1
				}
			}
		}
	}

	for _, vals := range driveCountMap {
		currentNodeDrives += vals
	}
	eligibilityMap := make(map[string]bool)

	log.Infof("Node %s has total drives %d", stNode.Name, currentNodeDrives)
	eligibilityMap[stNode.Id] = true
	if currentNodeDrives == maxCloudDrives {
		eligibilityMap[stNode.Id] = false
	}

	for _, pool := range stNode.StoragePools {
		eligibilityMap[pool.Uuid] = true

		d := driveCountMap[fmt.Sprintf("%d", pool.ID)]
		log.Infof("pool %s has %d drives", pool.Uuid, d)
		if d == POOL_MAX_CLOUD_DRIVES {
			eligibilityMap[pool.Uuid] = false
		}
	}

	return eligibilityMap, nil
}

// WaitTillEnterMaintenanceMode wait until the node enters maintenance mode
func WaitTillEnterMaintenanceMode(n node.Node) error {
	t := func() (interface{}, bool, error) {
		nodeState, err := Inst().V.IsNodeInMaintenance(n)
		if err != nil {
			return nil, false, err
		}
		if nodeState == true {
			return nil, true, nil
		}
		return nil, false, fmt.Errorf("Not in Maintenance mode")
	}

	_, err := task.DoRetryWithTimeout(t, 20*time.Minute, 2*time.Minute)
	if err != nil {
		return err
	}
	return nil
}

// ExitFromMaintenanceMode wait until the node exits from maintenance mode
func ExitFromMaintenanceMode(n node.Node) error {
	log.InfoD("Exiting maintenance mode on Node %s", n.Name)
	t := func() (interface{}, bool, error) {
		if err := Inst().V.ExitMaintenance(n); err != nil {
			nodeState, err := Inst().V.IsNodeInMaintenance(n)
			if err != nil {
				return nil, false, err
			}
			if nodeState == true {
				return nil, true, nil
			}
			return nil, true, err
		}
		return nil, false, nil
	}
	_, err := task.DoRetryWithTimeout(t, 15*time.Minute, 2*time.Minute)
	if err != nil {
		return err
	}
	return nil
}

// ExitNodesFromMaintenanceMode waits till all nodes to exit from maintenance mode
// Checks for all the storage nodes present in the cluster, in case if any node is in maintenance mode
// Function will attempt bringing back the node out of maintenance
func ExitNodesFromMaintenanceMode() error {
	Nodes := node.GetStorageNodes()
	for _, eachNode := range Nodes {
		nodeState, err := Inst().V.IsNodeInMaintenance(eachNode)
		if err == nil && nodeState == true {
			errExit := ExitFromMaintenanceMode(eachNode)
			if errExit != nil {
				return errExit
			}
		}
	}
	return nil
}

// GetPoolsDetailsOnNode returns all pools present in the Nodes
func GetPoolsDetailsOnNode(n node.Node) ([]*opsapi.StoragePool, error) {
	var poolDetails []*opsapi.StoragePool

	if node.IsStorageNode(n) == false {
		return nil, fmt.Errorf("Node [%s] is not Storage Node", n.Id)
	}

	nodes := node.GetStorageNodes()

	for _, eachNode := range nodes {
		if eachNode.Id == n.Id {
			for _, eachPool := range eachNode.Pools {
				poolInfo, err := GetStoragePoolByUUID(eachPool.Uuid)
				if err != nil {
					return nil, err
				}
				poolDetails = append(poolDetails, poolInfo)
			}
		}
	}
	return poolDetails, nil
}

// IsEksPxOperator returns true if current operator installation is on an EKS cluster
func IsEksPxOperator() bool {
	if stc, err := Inst().V.GetDriver(); err == nil {
		if oputil.IsEKS(stc) {
			logrus.Infof("EKS installation with PX operator detected.")
			return true
		}
	}
	return false
}

/*
 * GetSubsetOfSlice selects a random subset of unique items from the input slice,
 * with the given length. It returns a new slice with the selected items in random order.
 * If length is zero or negative or greater than the length of the input slice, it also returns an error.
 *
 * Parameters:
 * - items: a slice of any type to select from.
 * - length: the number of items to select from the input slice.
 *
 * Returns:
 * - a new slice of type T with the selected items in random order.
 * - an error if the length parameter is zero or negative, or if it is greater than the length of the input slice.
 */
func GetSubsetOfSlice[T any](items []T, length int) ([]T, error) {
	if length <= 0 {
		return nil, fmt.Errorf("length must be greater than zero")
	}
	if length > len(items) {
		return nil, fmt.Errorf("length cannot be greater than the length of the input items")
	}
	randomItems := make([]T, length)
	selected := make(map[int]bool)
	for i := 0; i < length; i++ {
		j := rand.Intn(len(items))
		for selected[j] {
			j = rand.Intn(len(items))
		}
		selected[j] = true
		randomItems[i] = items[j]
	}
	return randomItems, nil
}

<<<<<<< HEAD
// MakeStoragetoStoragelessNode returns true on converting Storage Node to Storageless Node
func MakeStoragetoStoragelessNode(n node.Node) error {
	storageLessNodeBeforePoolDelete := node.GetStorageLessNodes()
	// Get total list of pools present on the node
	poolList, err := GetPoolsDetailsOnNode(n)
	if err != nil {
		return err
	}

	lenPools := len(poolList)
	log.InfoD("total number of Pools present on the Node [%v] is [%d]", n.Name, lenPools)

	// Enter pool maintenance mode before deleting the pools from the cluster
	err = Inst().V.EnterPoolMaintenance(n)
	if err != nil {
		return fmt.Errorf("failed to set pool maintenance mode on node %s : Error [%v]", n.Name, err)
	}

	time.Sleep(1 * time.Minute)
	expectedStatus := "In Maintenance"
	err = WaitForPoolStatusToUpdate(n, expectedStatus)
	if err != nil {
		return fmt.Errorf("node [%s] pools are not in status [%s] : Error [%v]", n.Name, expectedStatus, err)
	}

	// Delete all the pools present on the Node
	for i := 0; i < lenPools; i++ {
		err := Inst().V.DeletePool(n, strconv.Itoa(i))
		if err != nil {
			return err
		}
	}

	err = Inst().V.ExitPoolMaintenance(n)
	if err != nil {
		return fmt.Errorf("failed to exit pool maintenance mode on node [%s] Error: [%v]", n.Name, err)
	}

	err = Inst().V.WaitDriverUpOnNode(n, 5*time.Minute)
	if err != nil {
		return fmt.Errorf("volume driver down on node %s with Error: [%v]", n.Name, err)
	}
	expectedStatus = "Online"
	err = WaitForPoolStatusToUpdate(n, expectedStatus)
	if err != nil {
		return fmt.Errorf("node %s pools are not in status %s with Error: [%v]", n.Name, expectedStatus, err)
	}

	storageLessNodeAfterPoolDelete := node.GetStorageLessNodes()
	if len(storageLessNodeBeforePoolDelete) <= len(storageLessNodeAfterPoolDelete) {
		return fmt.Errorf("making storage node to storagelessnode failed")
	}
	return nil
}

// IsPksCluster returns true if current operator installation is on an EKS cluster
func IsPksCluster() bool {
	if stc, err := Inst().V.GetDriver(); err == nil {
		if oputil.IsPKS(stc) {
			logrus.Infof("PKS installation with PX operator detected.")
			return true
		}
	}
	return false
}

// IsOkeCluster returns true if current operator installation is on an EKS cluster
func IsOkeCluster() bool {
	if stc, err := Inst().V.GetDriver(); err == nil {
		if oputil.IsOKE(stc) {
			logrus.Infof("OKE installation with PX operator detected.")
			return true
		}
	}
	return false
}

// IsAksCluster returns true if current operator installation is on an EKS cluster
func IsAksCluster() bool {
	if stc, err := Inst().V.GetDriver(); err == nil {
		if oputil.IsAKS(stc) {
			logrus.Infof("AKS installation with PX operator detected.")
			return true
		}
	}
	return false
}

// IsIksCluster returns true if current operator installation is on an EKS cluster
func IsIksCluster() bool {
	if stc, err := Inst().V.GetDriver(); err == nil {
		if oputil.IsIKS(stc) {
			logrus.Infof("IKS installation with PX operator detected.")
			return true
		}
	}
	return false
}

// IsOpenShift returns true if current operator installation is on an EKS cluster
func IsOpenShift() bool {
	if stc, err := Inst().V.GetDriver(); err == nil {
		if oputil.IsOpenshift(stc) {
			logrus.Infof("OpenShift installation with PX operator detected.")
			return true
		}
	}
	return false
}

// IsLocalCluster returns true if the cluster used is local cluster from vsphere
func IsLocalCluster(n node.Node) bool {
	response, err := IsCloudDriveInitialised(n)
	if err != nil || response == false {
		return false
	}
	return true
}

// IsPoolInMaintenance returns true if pool in maintenance
func IsPoolInMaintenance(n node.Node) bool {
	expectedStatus := "In Maintenance"
	poolsStatus, err := Inst().V.GetNodePoolsStatus(n)
	if err != nil || poolsStatus == nil {
		return false
	}

	for _, v := range poolsStatus {
		if v == expectedStatus {
			return true
		}
	}
	return false
}

func GetPoolIDFromPoolUUID(poolUuid string) (int32, error) {
	nodesPresent := node.GetStorageNodes()
	for _, each := range nodesPresent {
		poolsPresent, err := GetPoolsDetailsOnNode(each)
		if err != nil {
			return -1, err
		}
		for _, eachPool := range poolsPresent {
			if eachPool.Uuid == poolUuid {
				return eachPool.ID, nil
			}
		}
	}
	return -1, nil
=======
func GetAutoFsTrimStatusForCtx(ctx *scheduler.Context) (map[string]opsapi.FilesystemTrim_FilesystemTrimStatus, error) {

	appVolumes, err := Inst().S.GetVolumes(ctx)
	if err != nil {
		return nil, err
	}

	ctxAutoFsTrimStatus := make(map[string]opsapi.FilesystemTrim_FilesystemTrimStatus)

	for _, v := range appVolumes {
		// Skip autofs trim status on Pure DA volumes
		isPureVol, err := Inst().V.IsPureVolume(v)
		if err != nil {
			return nil, err
		}
		if isPureVol {
			return nil, fmt.Errorf("autofstrim is not supported for Pure DA volume")
		}
		//skipping fstrim check for log PVCs
		if strings.Contains(v.Name, "log") {
			continue
		}
		log.Infof("inspecting volume [%s]", v.Name)
		appVol, err := Inst().V.InspectVolume(v.ID)
		if err != nil {
			return nil, fmt.Errorf("error inspecting volume: %v", err)
		}
		attachedNode := appVol.AttachedOn
		fsTrimStatuses, err := Inst().V.GetAutoFsTrimStatus(attachedNode)
		if err != nil {
			return nil, err
		}

		val, ok := fsTrimStatuses[appVol.Id]
		var fsTrimStatus opsapi.FilesystemTrim_FilesystemTrimStatus

		if !ok {
			fsTrimStatus, err = waitForFsTrimStatus(nil, attachedNode, appVol.Id)
			if err != nil {
				return nil, err
			}
		} else {
			fsTrimStatus = val
		}

		if fsTrimStatus != -1 {
			ctxAutoFsTrimStatus[appVol.Id] = fsTrimStatus
		} else {
			return nil, fmt.Errorf("autofstrim for volume [%v] not started on node [%s]", v.ID, attachedNode)
		}

	}
	return ctxAutoFsTrimStatus, nil
}

func GetAutoFstrimUsageForCtx(ctx *scheduler.Context) (map[string]*opsapi.FstrimVolumeUsageInfo, error) {
	appVolumes, err := Inst().S.GetVolumes(ctx)
	if err != nil {
		return nil, err
	}

	ctxAutoFsTrimStatus := make(map[string]*opsapi.FstrimVolumeUsageInfo)

	for _, v := range appVolumes {
		// Skip autofs trim status on Pure DA volumes
		isPureVol, err := Inst().V.IsPureVolume(v)
		if err != nil {
			return nil, err
		}
		if isPureVol {
			return nil, fmt.Errorf("autofstrim is not supported for Pure DA volume")
		}
		//skipping fstrim check for log PVCs
		if strings.Contains(v.Name, "log") {
			continue
		}
		log.Infof("Getting info: %s", v.ID)
		appVol, err := Inst().V.InspectVolume(v.ID)
		if err != nil {
			return nil, fmt.Errorf("error inspecting volume: %v", err)
		}
		attachedNode := appVol.AttachedOn
		fsTrimUsages, err := Inst().V.GetAutoFsTrimUsage(attachedNode)
		if err != nil {
			return nil, err
		}

		val, ok := fsTrimUsages[appVol.Id]
		var fsTrimStatus *opsapi.FstrimVolumeUsageInfo

		if !ok {
			log.Errorf("usage not found for %s", appVol.Id)
		} else {
			fsTrimStatus = val
		}

		if fsTrimStatus != nil {
			ctxAutoFsTrimStatus[appVol.Id] = fsTrimStatus
		} else {
			return nil, fmt.Errorf("autofstrim for volume [%v] has no usage on node [%s]", v.ID, attachedNode)
		}

	}
	return ctxAutoFsTrimStatus, nil
}

// WaitForPoolStatusToUpdate returns true when pool status updated to expected status
func WaitForPoolStatusToUpdate(nodeSelected node.Node, expectedStatus string) error {
	t := func() (interface{}, bool, error) {
		poolsStatus, err := Inst().V.GetNodePoolsStatus(nodeSelected)
		if err != nil {
			return nil, true,
				fmt.Errorf("error getting pool status on node %s,err: %v", nodeSelected.Name, err)
		}
		if poolsStatus == nil {
			return nil,
				false, fmt.Errorf("pools status is nil")
		}
		for k, v := range poolsStatus {
			if v != expectedStatus {
				return nil, true,
					fmt.Errorf("pool %s is not %s, current status : %s", k, expectedStatus, v)
			}
		}
		return nil, false, nil
	}
	_, err := task.DoRetryWithTimeout(t, 10*time.Minute, 1*time.Minute)
	return err
}

// RandomString generates a random lowercase string of length characters.
func RandomString(length int) string {
	rand.Seed(time.Now().UnixNano())
	const letters = "abcdefghijklmnopqrstuvwxyz"
	randomBytes := make([]byte, length)
	for i := range randomBytes {
		randomBytes[i] = letters[rand.Intn(len(letters))]
	}
	randomString := string(randomBytes)
	return randomString
>>>>>>> b9cdb67a
}<|MERGE_RESOLUTION|>--- conflicted
+++ resolved
@@ -4968,7 +4968,6 @@
 		vols, err := Inst().S.GetVolumes(ctx)
 		if err != nil {
 			return "", err
-<<<<<<< HEAD
 		}
 
 		node := node.GetStorageDriverNodes()[0]
@@ -5001,40 +5000,6 @@
 			}
 		}
 
-=======
-		}
-
-		node := node.GetStorageDriverNodes()[0]
-		for _, vol := range vols {
-			appVol, err := Inst().V.InspectVolume(vol.ID)
-			if err != nil {
-				return "", err
-			}
-			isIOsInProgress, err := Inst().V.IsIOsInProgressForTheVolume(&node, appVol.Id)
-			if err != nil {
-				return "", err
-			}
-			if isIOsInProgress {
-				log.Infof("IOs are in progress for [%v]", vol.Name)
-				poolUuids := appVol.ReplicaSets[0].PoolUuids
-				for _, p := range poolUuids {
-					n, err := GetNodeWithGivenPoolID(p)
-					if err != nil {
-						return "", err
-					}
-					eligibilityMap, err := GetPoolExpansionEligibility(n)
-					if err != nil {
-						return "", err
-					}
-					if eligibilityMap[n.Id] && eligibilityMap[p] {
-						return p, nil
-					}
-
-				}
-			}
-		}
-
->>>>>>> b9cdb67a
 	}
 
 	return "", fmt.Errorf("no pools have IOs running,Err: %v", err)
@@ -5352,7 +5317,6 @@
 	return randomItems, nil
 }
 
-<<<<<<< HEAD
 // MakeStoragetoStoragelessNode returns true on converting Storage Node to Storageless Node
 func MakeStoragetoStoragelessNode(n node.Node) error {
 	storageLessNodeBeforePoolDelete := node.GetStorageLessNodes()
@@ -5502,7 +5466,8 @@
 		}
 	}
 	return -1, nil
-=======
+}
+
 func GetAutoFsTrimStatusForCtx(ctx *scheduler.Context) (map[string]opsapi.FilesystemTrim_FilesystemTrimStatus, error) {
 
 	appVolumes, err := Inst().S.GetVolumes(ctx)
@@ -5643,5 +5608,4 @@
 	}
 	randomString := string(randomBytes)
 	return randomString
->>>>>>> b9cdb67a
 }