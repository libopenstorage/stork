--- conflicted
+++ resolved
@@ -106,7 +106,6 @@
 			testPxctlCmdForIPv6()
 		})
 
-<<<<<<< HEAD
 		// test ip address from pxctl service kvdb endpoints
 		Context("{PxctlServiceKvdbEndpoints}", func() {
 
@@ -131,7 +130,7 @@
 			testPxctlCmdForIPv6()
 		})
 
-		// test ip address from pxctl service kvdb members
+		// test ip address from pxctl service kvdb Alerts
 		Context("{IPv6PxctlAlertsDescription}", func() {
 
 			JustBeforeEach(func() {
@@ -173,7 +172,8 @@
 				})
 
 			})
-=======
+		})
+
 		// test ip address from pxctl cluster inspect
 		Context("{PxctlVolumeCommands}", func() {
 			var volumeID string
@@ -214,8 +214,6 @@
 				})
 				testPxctlCmdForIPv6()
 			})
-
->>>>>>> 7eb2145d
 		})
 	})
 
