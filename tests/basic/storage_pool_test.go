package tests

import (
	"fmt"
	"math/rand"
	"reflect"
	"regexp"

	"github.com/google/uuid"
	"github.com/portworx/torpedo/drivers/node"
	"github.com/portworx/torpedo/drivers/scheduler/k8s"
	"github.com/portworx/torpedo/drivers/volume"

	"github.com/portworx/torpedo/pkg/log"

	"strconv"
	"strings"
	"time"

	"github.com/portworx/torpedo/pkg/testrailuttils"

	"github.com/libopenstorage/openstorage/api"
	. "github.com/onsi/ginkgo"
	"github.com/portworx/sched-ops/task"
	"github.com/portworx/torpedo/drivers/scheduler"
	"github.com/portworx/torpedo/pkg/units"
	. "github.com/portworx/torpedo/tests"
	metav1 "k8s.io/apimachinery/pkg/apis/meta/v1"
)

const (
	replicationUpdateTimeout = 4 * time.Hour
	poolResizeTimeout        = time.Minute * 360
	retryTimeout             = time.Minute * 2
	addDriveUpTimeOut        = time.Minute * 15
)

var _ = Describe("{StoragePoolExpandDiskResize}", func() {
	JustBeforeEach(func() {
		StartTorpedoTest("StoragePoolExpandDiskResize", "Validate storage pool expansion using resize-disk option", nil, 0)
	})

	var contexts []*scheduler.Context
	stepLog := "has to schedule apps, and expand it by resizing a disk"
	It(stepLog, func() {
		log.InfoD(stepLog)
		contexts = make([]*scheduler.Context, 0)

		for i := 0; i < Inst().GlobalScaleFactor; i++ {
			contexts = append(contexts, ScheduleApplications(fmt.Sprintf("poolexpand-%d", i))...)
		}

		ValidateApplications(contexts)
		defer appsValidateAndDestroy(contexts)

		var poolIDToResize string

		pools, err := Inst().V.ListStoragePools(metav1.LabelSelector{})
		log.FailOnError(err, "Failed to list storage pools")
		dash.VerifyFatal(len(pools) > 0, true, " Storage pools exist?")

		// pick a pool from a pools list and resize it
		poolIDToResize, err = GetPoolIDWithIOs()
		log.FailOnError(err, "error identifying pool to run test")
		dash.VerifyFatal(len(poolIDToResize) > 0, true, fmt.Sprintf("Expected poolIDToResize to not be empty, pool id to resize %s", poolIDToResize))

		poolToBeResized := pools[poolIDToResize]
		dash.VerifyFatal(poolToBeResized != nil, true, "Pool to be resized exist?")

		// px will put a new request in a queue, but in this case we can't calculate the expected size,
		// so need to wain until the ongoing operation is completed
		time.Sleep(time.Second * 60)
		stepLog = "Verify that pool resize is not in progress"
		Step(stepLog, func() {
			log.InfoD(stepLog)
			if poolResizeIsInProgress(poolToBeResized) {
				// wait until resize is completed and get the updated pool again
				poolToBeResized, err = GetStoragePoolByUUID(poolIDToResize)
				log.FailOnError(err, fmt.Sprintf("Failed to get pool using UUID %s", poolIDToResize))
			}
		})

		var expectedSize uint64
		var expectedSizeWithJournal uint64
		stepLog = "Calculate expected pool size and trigger pool resize"
		Step(stepLog, func() {

			expectedSize = poolToBeResized.TotalSize * 2 / units.GiB

			isjournal, err := isJournalEnabled()
			log.FailOnError(err, "Failed to check if Journal enabled")

			//To-Do Need to handle the case for multiple pools
			expectedSizeWithJournal = expectedSize
			if isjournal {
				expectedSizeWithJournal = expectedSizeWithJournal - 3
			}

			log.InfoD("Current Size of the pool %s is %d", poolIDToResize, poolToBeResized.TotalSize/units.GiB)

			err = Inst().V.ExpandPool(poolIDToResize, api.SdkStoragePool_RESIZE_TYPE_RESIZE_DISK, expectedSize)
			dash.VerifyFatal(err, nil, "Pool expansion init successful?")

			resizeErr := waitForPoolToBeResized(expectedSize, poolIDToResize, isjournal)
			dash.VerifyFatal(resizeErr, nil, fmt.Sprintf("Expected new size to be '%d' or '%d'", expectedSize, expectedSizeWithJournal))
		})

		stepLog = "Ensure that new pool has been expanded to the expected size"
		Step(stepLog, func() {
			log.InfoD(stepLog)
			ValidateApplications(contexts)

			resizedPool, err := GetStoragePoolByUUID(poolIDToResize)
			log.FailOnError(err, fmt.Sprintf("Failed to get pool using UUID %s", poolIDToResize))
			newPoolSize := resizedPool.TotalSize / units.GiB
			isExpansionSuccess := false
			if newPoolSize >= expectedSizeWithJournal {
				isExpansionSuccess = true
			}
			dash.VerifyFatal(isExpansionSuccess, true, fmt.Sprintf("Expected new pool size to be %v or %v, got %v", expectedSize, expectedSizeWithJournal, newPoolSize))
		})

	})
	JustAfterEach(func() {
		defer EndTorpedoTest()
		AfterEachTest(contexts)
	})
})

var _ = Describe("{StoragePoolExpandDiskAdd}", func() {
	JustBeforeEach(func() {
		StartTorpedoTest("StoragePoolExpandDiskAdd", "Validate storage pool expansion using add-disk option", nil, 0)
	})
	var contexts []*scheduler.Context

	stepLog := "should get the existing pool and expand it by adding a disk"
	It(stepLog, func() {
		log.InfoD(stepLog)
		contexts = make([]*scheduler.Context, 0)

		for i := 0; i < Inst().GlobalScaleFactor; i++ {
			contexts = append(contexts, ScheduleApplications(fmt.Sprintf("pooladddisk-%d", i))...)
		}

		ValidateApplications(contexts)
		defer appsValidateAndDestroy(contexts)

		var poolIDToResize string

		pools, err := Inst().V.ListStoragePools(metav1.LabelSelector{})
		log.FailOnError(err, "Failed to list storage pools")
		dash.VerifyFatal(len(pools) > 0, true, "Storage pools exist ?")

		// pick a pool from a pools list and resize it
		poolIDToResize, err = GetPoolIDWithIOs()
		log.FailOnError(err, "error identifying pool to run test")
		dash.VerifyFatal(len(poolIDToResize) > 0, true, fmt.Sprintf("Expected poolIDToResize to not be empty, pool id to resize %s", poolIDToResize))

		poolToBeResized := pools[poolIDToResize]
		dash.VerifyFatal(poolToBeResized != nil, true, "Pool to be resized exist?")

		// px will put a new request in a queue, but in this case we can't calculate the expected size,
		// so need to wain until the ongoing operation is completed
		stepLog = "Verify that pool resize is not in progress"
		Step(stepLog, func() {
			log.InfoD(stepLog)
			if poolResizeIsInProgress(poolToBeResized) {
				// wait until resize is completed and get the updated pool again
				poolToBeResized, err = GetStoragePoolByUUID(poolIDToResize)
				log.FailOnError(err, fmt.Sprintf("Failed to get pool using UUID %s", poolIDToResize))
			}
		})

		var expectedSize uint64
		var expectedSizeWithJournal uint64

		stepLog = "Calculate expected pool size and trigger pool resize"
		Step(stepLog, func() {
			log.InfoD(stepLog)
			expectedSize = poolToBeResized.TotalSize * 2 / units.GiB
			expectedSize = roundUpValue(expectedSize)
			isjournal, err := isJournalEnabled()
			log.FailOnError(err, "Failed to check is Journal enabled")

			//To-Do Need to handle the case for multiple pools
			expectedSizeWithJournal = expectedSize
			if isjournal {
				expectedSizeWithJournal = expectedSizeWithJournal - 3
			}

			log.InfoD("Current Size of the pool %s is %d", poolIDToResize, poolToBeResized.TotalSize/units.GiB)

			err = Inst().V.ExpandPool(poolIDToResize, api.SdkStoragePool_RESIZE_TYPE_ADD_DISK, expectedSize)
			dash.VerifyFatal(err, nil, "Pool expansion init successful?")

			resizeErr := waitForPoolToBeResized(expectedSize, poolIDToResize, isjournal)
			dash.VerifyFatal(resizeErr, nil, fmt.Sprintf("Expected new size to be '%d' or '%d' if pool has journal", expectedSize, expectedSizeWithJournal))
		})

		Step("Ensure that new pool has been expanded to the expected size", func() {
			ValidateApplications(contexts)

			resizedPool, err := GetStoragePoolByUUID(poolIDToResize)
			log.FailOnError(err, fmt.Sprintf("Failed to get pool using UUID %s", poolIDToResize))
			newPoolSize := resizedPool.TotalSize / units.GiB
			isExpansionSuccess := false
			if newPoolSize >= expectedSizeWithJournal {
				isExpansionSuccess = true
			}
			dash.VerifyFatal(isExpansionSuccess, true,
				fmt.Sprintf("expected new pool size to be %v or %v if pool has journal, got %v", expectedSize, expectedSizeWithJournal, newPoolSize))
		})
	})
	JustAfterEach(func() {
		defer EndTorpedoTest()
		AfterEachTest(contexts)
	})
})

var _ = Describe("{StoragePoolExpandDiskAuto}", func() {
	JustBeforeEach(func() {
		StartTorpedoTest("StoragePoolExpandDiskAuto", "Validate storage pool expansion using auto option", nil, 0)
	})

	var contexts []*scheduler.Context
	stepLog := "has to schedule apps, and expand it by resizing a disk"
	It(stepLog, func() {
		log.InfoD(stepLog)
		contexts = make([]*scheduler.Context, 0)

		for i := 0; i < Inst().GlobalScaleFactor; i++ {
			contexts = append(contexts, ScheduleApplications(fmt.Sprintf("poolexpandauto-%d", i))...)
		}

		ValidateApplications(contexts)
		defer appsValidateAndDestroy(contexts)

		var poolIDToResize string

		pools, err := Inst().V.ListStoragePools(metav1.LabelSelector{})
		log.FailOnError(err, "Failed to list storage pools")
		dash.VerifyFatal(len(pools) > 0, true, " Storage pools exist?")

		// pick a pool from a pools list and resize it
		poolIDToResize, err = GetPoolIDWithIOs()
		log.FailOnError(err, "error identifying pool to run test")
		dash.VerifyFatal(len(poolIDToResize) > 0, true, fmt.Sprintf("Expected poolIDToResize to not be empty, pool id to resize %s", poolIDToResize))

		poolToBeResized := pools[poolIDToResize]
		dash.VerifyFatal(poolToBeResized != nil, true, "Pool to be resized exist?")

		// px will put a new request in a queue, but in this case we can't calculate the expected size,
		// so need to wain until the ongoing operation is completed
		time.Sleep(time.Second * 60)
		stepLog = "Verify that pool resize is not in progress"
		Step(stepLog, func() {
			log.InfoD(stepLog)
			if poolResizeIsInProgress(poolToBeResized) {
				// wait until resize is completed and get the updated pool again
				poolToBeResized, err = GetStoragePoolByUUID(poolIDToResize)
				log.FailOnError(err, fmt.Sprintf("Failed to get pool using UUID %s", poolIDToResize))
			}
		})

		var expectedSize uint64
		var expectedSizeWithJournal uint64
		stepLog = "Calculate expected pool size and trigger pool resize"
		Step(stepLog, func() {
			expectedSize = poolToBeResized.TotalSize * 2 / units.GiB

			isjournal, err := isJournalEnabled()
			log.FailOnError(err, "Failed to check if Journal enabled")

			//To-Do Need to handle the case for multiple pools
			expectedSizeWithJournal = expectedSize
			if isjournal {
				expectedSizeWithJournal = expectedSizeWithJournal - 3
			}
			log.InfoD("Current Size of the pool %s is %d", poolIDToResize, poolToBeResized.TotalSize/units.GiB)
			err = Inst().V.ExpandPool(poolIDToResize, api.SdkStoragePool_RESIZE_TYPE_AUTO, expectedSize)
			dash.VerifyFatal(err, nil, "Pool expansion init successful?")

			resizeErr := waitForPoolToBeResized(expectedSize, poolIDToResize, isjournal)
			dash.VerifyFatal(resizeErr, nil, fmt.Sprintf("Expected new size to be '%d' or '%d'", expectedSize, expectedSizeWithJournal))
		})

		stepLog = "Ensure that new pool has been expanded to the expected size"
		Step(stepLog, func() {
			log.InfoD(stepLog)
			ValidateApplications(contexts)

			resizedPool, err := GetStoragePoolByUUID(poolIDToResize)
			log.FailOnError(err, fmt.Sprintf("Failed to get pool using UUID %s", poolIDToResize))
			newPoolSize := resizedPool.TotalSize / units.GiB
			isExpansionSuccess := false
			if newPoolSize >= expectedSizeWithJournal {
				isExpansionSuccess = true
			}
			dash.VerifyFatal(isExpansionSuccess, true, fmt.Sprintf("Expected new pool size to be %v or %v, got %v", expectedSize, expectedSizeWithJournal, newPoolSize))

		})

	})
	JustAfterEach(func() {
		defer EndTorpedoTest()
		AfterEachTest(contexts)
	})
})

var _ = Describe("{PoolResizeDiskReboot}", func() {

	/*
		1. Initiate pool expansion using resize-disk
		2. Reboot the node where pool is present
		3.Validate pool expansion
	*/

	var testrailID = 51309
	// testrailID corresponds to: https://portworx.testrail.net/index.php?/cases/view/51309
	var runID int
	JustBeforeEach(func() {
		StartTorpedoTest("PoolResizeDiskReboot", "Initiate pool expansion using resize-disk and reboot node", nil, testrailID)
		runID = testrailuttils.AddRunsToMilestone(testrailID)
	})

	var contexts []*scheduler.Context

	stepLog := "has to schedule apps, and expand it by resizing a disk"
	It(stepLog, func() {
		contexts = make([]*scheduler.Context, 0)

		for i := 0; i < Inst().GlobalScaleFactor; i++ {
			contexts = append(contexts, ScheduleApplications(fmt.Sprintf("poolresizediskreboot-%d", i))...)
		}

		ValidateApplications(contexts)
		defer appsValidateAndDestroy(contexts)

		var poolIDToResize string

		pools, err := Inst().V.ListStoragePools(metav1.LabelSelector{})
		dash.VerifyFatal(err, nil, "Validate list storage pools")
		dash.VerifyFatal(len(pools) > 0, true, "Validate storage pools exist")

		// pick a pool from a pools list and resize it
		poolIDToResize, err = GetPoolIDWithIOs()
		log.FailOnError(err, "error identifying pool to run test")
		dash.VerifyFatal(len(poolIDToResize) > 0, true, fmt.Sprintf("Expected poolIDToResize to not be empty, pool id to resize %s", poolIDToResize))

		poolToBeResized := pools[poolIDToResize]
		dash.VerifyFatal(poolToBeResized != nil, true, "Pool to be resized exist?")

		// px will put a new request in a queue, but in this case we can't calculate the expected size,
		// so need to wain until the ongoing operation is completed
		time.Sleep(time.Second * 60)
		stepLog = "Verify that pool resize is not in progress"
		Step(stepLog, func() {
			log.InfoD(stepLog)
			if poolResizeIsInProgress(poolToBeResized) {
				// wait until resize is completed and get the updated pool again
				poolToBeResized, err = GetStoragePoolByUUID(poolIDToResize)
				log.FailOnError(err, fmt.Sprintf("Failed to get pool using UUID %s", poolIDToResize))
			}
		})

		var expectedSize uint64
		var expectedSizeWithJournal uint64

		stepLog = "Calculate expected pool size and trigger pool resize"
		Step(stepLog, func() {
			log.InfoD(stepLog)
			drvSize, err := getPoolDiskSize(poolToBeResized)
			log.FailOnError(err, "error getting drive size for pool [%s]", poolToBeResized.Uuid)
			expectedSize = (poolToBeResized.TotalSize / units.GiB) + drvSize

			isjournal, err := isJournalEnabled()
			log.FailOnError(err, "Failed to check is journal enabled")

			//To-Do Need to handle the case for multiple pools
			expectedSizeWithJournal = expectedSize
			if isjournal {
				expectedSizeWithJournal = expectedSizeWithJournal - 3
			}
			log.InfoD("Current Size of the pool %s is %d", poolIDToResize, poolToBeResized.TotalSize/units.GiB)
			err = Inst().V.ExpandPool(poolIDToResize, api.SdkStoragePool_RESIZE_TYPE_RESIZE_DISK, expectedSize)
			dash.VerifyFatal(err, nil, "Pool expansion init successful ?")

			err = WaitForExpansionToStart(poolIDToResize)
			log.FailOnError(err, "Expansion is not started")

			storageNode, err := GetNodeWithGivenPoolID(poolIDToResize)
			log.FailOnError(err, fmt.Sprintf("Failed to get pool using UUID %s", poolIDToResize))
			err = RebootNodeAndWait(*storageNode)
			log.FailOnError(err, "Failed to reboot node and wait till it is up")
			resizeErr := waitForPoolToBeResized(expectedSize, poolIDToResize, isjournal)
			dash.VerifyFatal(resizeErr, nil, fmt.Sprintf("Expected new size to be '%d' or '%d'", expectedSize, expectedSizeWithJournal))
		})

		stepLog = "Ensure that new pool has been expanded to the expected size"
		Step(stepLog, func() {
			log.InfoD(stepLog)
			ValidateApplications(contexts)

			resizedPool, err := GetStoragePoolByUUID(poolIDToResize)
			log.FailOnError(err, fmt.Sprintf("Failed to get pool using UUID %s", poolIDToResize))
			newPoolSize := resizedPool.TotalSize / units.GiB
			isExpansionSuccess := false
			if newPoolSize >= expectedSizeWithJournal {
				isExpansionSuccess = true
			}
			dash.VerifyFatal(isExpansionSuccess, true,
				fmt.Sprintf("Expected new pool size to be %v or %v, got %v", expectedSize, expectedSizeWithJournal, newPoolSize))
		})

	})
	JustAfterEach(func() {
		defer EndTorpedoTest()
		AfterEachTest(contexts, testrailID, runID)
	})
})

var _ = Describe("{PoolAddDiskReboot}", func() {
	/*
		1. Initiate pool expansion using add-disk
		2. Trigger node reboot while expansion is in-progress
		3. Validate pool expansion once node and PX are up
	*/
	var testrailID = 51440
	// testrailID corresponds to: https://portworx.testrail.net/index.php?/cases/view/51440
	var runID int
	JustBeforeEach(func() {
		StartTorpedoTest("PoolAddDiskReboot", "Initiate pool expansion using add-disk and reboot node", nil, testrailID)
		runID = testrailuttils.AddRunsToMilestone(testrailID)
	})
	var contexts []*scheduler.Context

	stepLog := "should get the existing pool and expand it by adding a disk"

	It(stepLog, func() {
		log.InfoD(stepLog)
		contexts = make([]*scheduler.Context, 0)

		for i := 0; i < Inst().GlobalScaleFactor; i++ {
			contexts = append(contexts, ScheduleApplications(fmt.Sprintf("pooladddiskreboot-%d", i))...)
		}

		ValidateApplications(contexts)
		defer appsValidateAndDestroy(contexts)

		var poolIDToResize string

		pools, err := Inst().V.ListStoragePools(metav1.LabelSelector{})
		log.FailOnError(err, "Failed to list storage pools")
		dash.VerifyFatal(len(pools) > 0, true, "Storage pools exist?")

		// pick a pool from a pools list and resize it
		poolIDToResize, err = GetPoolIDWithIOs()
		log.FailOnError(err, "error identifying pool to run test")
		dash.VerifyFatal(len(poolIDToResize) > 0, true, fmt.Sprintf("Expected poolIDToResize to not be empty, pool id to resize %s", poolIDToResize))

		poolToBeResized := pools[poolIDToResize]
		dash.VerifyFatal(poolToBeResized != nil, true, "Pool to be resized exist?")

		// px will put a new request in a queue, but in this case we can't calculate the expected size,
		// so need to wain until the ongoing operation is completed
		stepLog = "Verify that pool resize is not in progress"
		Step(stepLog, func() {
			log.InfoD(stepLog)
			if poolResizeIsInProgress(poolToBeResized) {
				// wait until resize is completed and get the updated pool again
				poolToBeResized, err = GetStoragePoolByUUID(poolIDToResize)
				log.FailOnError(err, fmt.Sprintf("Failed to get pool using UUID %s", poolIDToResize))
			}
		})

		var expectedSize uint64
		var expectedSizeWithJournal uint64

		stepLog = "Calculate expected pool size and trigger pool resize"
		Step(stepLog, func() {
			drvSize, err := getPoolDiskSize(poolToBeResized)
			log.FailOnError(err, "error getting drive size for pool [%s]", poolToBeResized.Uuid)
			expectedSize = (poolToBeResized.TotalSize / units.GiB) + drvSize
			expectedSize = roundUpValue(expectedSize)
			isjournal, err := isJournalEnabled()
			log.FailOnError(err, "Failed to check is journal enabled")

			//To-Do Need to handle the case for multiple pools
			expectedSizeWithJournal = expectedSize
			if isjournal {
				expectedSizeWithJournal = expectedSizeWithJournal - 3
			}
			log.InfoD("Current Size of the pool %s is %d", poolIDToResize, poolToBeResized.TotalSize/units.GiB)
			err = Inst().V.ExpandPool(poolIDToResize, api.SdkStoragePool_RESIZE_TYPE_ADD_DISK, expectedSize)
			dash.VerifyFatal(err, nil, "Pool expansion init successful?")

			err = WaitForExpansionToStart(poolIDToResize)
			log.FailOnError(err, "Failed while waiting for expansion to start")

			storageNode, err := GetNodeWithGivenPoolID(poolIDToResize)
			log.FailOnError(err, fmt.Sprintf("Failed to get pool using UUID %s", poolIDToResize))
			err = RebootNodeAndWait(*storageNode)
			log.FailOnError(err, "Failed to reboot node and wait till it is up")
			resizeErr := waitForPoolToBeResized(expectedSize, poolIDToResize, isjournal)
			dash.VerifyFatal(resizeErr, nil, fmt.Sprintf("Expected new size to be '%d' or '%d' if pool has journal", expectedSize, expectedSizeWithJournal))
		})

		stepLog = "Ensure that new pool has been expanded to the expected size"
		Step(stepLog, func() {
			ValidateApplications(contexts)

			resizedPool, err := GetStoragePoolByUUID(poolIDToResize)
			log.FailOnError(err, fmt.Sprintf("Failed to get pool using UUID %s", poolIDToResize))
			newPoolSize := resizedPool.TotalSize / units.GiB
			isExpansionSuccess := false
			if newPoolSize >= expectedSizeWithJournal {
				isExpansionSuccess = true
			}
			dash.VerifyFatal(isExpansionSuccess, true,
				fmt.Sprintf("Expected new pool size to be %v or %v if pool has journal, got %v", expectedSize, expectedSizeWithJournal, newPoolSize))
		})
	})
	JustAfterEach(func() {
		defer EndTorpedoTest()
		AfterEachTest(contexts, testrailID, runID)
	})
})

var _ = Describe("{NodePoolsResizeDisk}", func() {

	/*
		1. Initiate pool expansion on multiple pools in the same node using resize-disk
		2. Validate pool expansion in all the pools
	*/
	nodePoolsExpansion("NodePoolsResizeDisk")

})

var _ = Describe("{NodePoolsAddDisk}", func() {

	/*
		1. Initiate pool expansion on multiple pools in the same node using add-disk
		2. Validate pool expansion in all the pools
	*/

	nodePoolsExpansion("NodePoolsAddDisk")

})

func nodePoolsExpansion(testName string) {

	var operation api.SdkStoragePool_ResizeOperationType
	var option string
	if testName == "NodePoolsResizeDisk" {
		operation = api.SdkStoragePool_RESIZE_TYPE_RESIZE_DISK
		option = "resize-disk"
	} else {
		operation = api.SdkStoragePool_RESIZE_TYPE_ADD_DISK
		option = "add-disk"
	}

	JustBeforeEach(func() {
		StartTorpedoTest(testName, fmt.Sprintf("Validate multi storage pools on the same node expansion  using %s option", option), nil, 0)
	})

	var (
		contexts           []*scheduler.Context
		err                error
		pools              map[string]*api.StoragePool
		poolsToBeResized   []*api.StoragePool
		nodePoolToExpanded node.Node
		nodePools          []node.StoragePool
		eligibility        map[string]bool
	)

	stepLog := fmt.Sprintf("has to schedule apps, and expand it by %s", option)
	It(stepLog, func() {
		log.InfoD(stepLog)
		contexts = make([]*scheduler.Context, 0)

		for i := 0; i < Inst().GlobalScaleFactor; i++ {
			contexts = append(contexts, ScheduleApplications(fmt.Sprintf("nodepools-%s-%d", option, i))...)
		}

		ValidateApplications(contexts)
		defer appsValidateAndDestroy(contexts)

		pools, err = Inst().V.ListStoragePools(metav1.LabelSelector{})
		log.FailOnError(err, "Failed to list storage pools")

		stNodes := node.GetStorageNodes()

		//getting the eligible pools of the node to initiate expansion
		for _, stNode := range stNodes {
			nodePools = stNode.StoragePools
			nodePoolToExpanded = stNode
			eligibility, err = GetPoolExpansionEligibility(&stNode)
			log.FailOnError(err, "error checking node [%s] expansion criteria", stNode.Name)
			if len(nodePools) > 1 && eligibility[stNode.Id] {
				for _, p := range nodePools {
					if eligibility[p.Uuid] {
						poolsToBeResized = append(poolsToBeResized, pools[p.Uuid])
					}
				}
				if len(poolsToBeResized) > 1 {
					break
				}
			}
		}
		dash.VerifyFatal(len(poolsToBeResized) > 1, true, fmt.Sprintf("verify Node [%s] has multiple storage pools to initiate expansion", nodePoolToExpanded.Name))

		// px will put a new request in a queue, but in this case we can't calculate the expected size,
		// so need to wait until the ongoing operation is completed
		stepLog = "Verify that pool resize is not in progress"
		Step(stepLog, func() {
			log.InfoD(stepLog)
			for _, poolToBeResized := range poolsToBeResized {
				poolIDToResize := poolToBeResized.Uuid
				if poolResizeIsInProgress(poolToBeResized) {
					// wait until resize is completed and get the updated pool again
					poolToBeResized, err = GetStoragePoolByUUID(poolIDToResize)
					log.FailOnError(err, fmt.Sprintf("Failed to get pool using UUID  %s", poolIDToResize))
				}
			}
		})

		var expectedSize uint64
		var expectedSizeWithJournal uint64
		poolsExpectedSizeMap := make(map[string]uint64)
		isjournal, err := isJournalEnabled()
		log.FailOnError(err, "Failed to check is Journal Enabled")
		stepLog = fmt.Sprintf("Calculate expected pool size and trigger pool resize for %s", nodePoolToExpanded.Name)
		Step(stepLog, func() {

			for _, poolToBeResized := range poolsToBeResized {
				drvSize, err := getPoolDiskSize(poolToBeResized)
				log.FailOnError(err, "error getting drive size for pool [%s]", poolToBeResized.Uuid)
				expectedSize = (poolToBeResized.TotalSize / units.GiB) + drvSize
				poolsExpectedSizeMap[poolToBeResized.Uuid] = expectedSize

				//To-Do Need to handle the case for multiple pools
				expectedSizeWithJournal = expectedSize
				if isjournal {
					expectedSizeWithJournal = expectedSizeWithJournal - 3
				}
				log.InfoD("Current Size of the pool %s is %d", poolToBeResized.Uuid, poolToBeResized.TotalSize/units.GiB)
				err = Inst().V.ExpandPool(poolToBeResized.Uuid, operation, expectedSize)
				dash.VerifyFatal(err, nil, fmt.Sprintf("Pool %s expansion init succesful?", poolToBeResized.Uuid))
				err = WaitForExpansionToStart(poolToBeResized.Uuid)
				log.FailOnError(err, "pool expansion not started")
			}

			for poolUUID, expectedSize := range poolsExpectedSizeMap {
				resizeErr := waitForPoolToBeResized(expectedSize, poolUUID, isjournal)
				expectedSizeWithJournal = expectedSize
				if isjournal {
					expectedSizeWithJournal = expectedSizeWithJournal - 3
				}
				log.FailOnError(resizeErr, fmt.Sprintf("Expected new size to be '%d' or '%d'", expectedSize, expectedSizeWithJournal))
			}

		})

		stepLog = "Ensure that pools have been expanded to the expected size"
		Step(stepLog, func() {
			log.InfoD(stepLog)
			ValidateApplications(contexts)
			for poolUUID, expectedSize := range poolsExpectedSizeMap {
				resizedPool, err := GetStoragePoolByUUID(poolUUID)
				log.FailOnError(err, fmt.Sprintf("Failed to get pool using UUID  %s", poolUUID))
				newPoolSize := resizedPool.TotalSize / units.GiB
				isExpansionSuccess := false
				expectedSizeWithJournal = expectedSize
				if isjournal {
					expectedSizeWithJournal = expectedSizeWithJournal - 3
				}
				if newPoolSize >= expectedSizeWithJournal {
					isExpansionSuccess = true
				}
				dash.VerifyFatal(isExpansionSuccess, true, fmt.Sprintf("Expected new pool size to be %v or %v, got %v", expectedSize, expectedSizeWithJournal, newPoolSize))
			}

		})
	})
	JustAfterEach(func() {
		defer EndTorpedoTest()
		AfterEachTest(contexts)
	})
}

var _ = Describe("{AddNewPoolWhileRebalance}", func() {
	//AddNewPoolWhileRebalance:
	//
	//step1: create volume repl=2, and get its pool P1 on n1 and p2 on n2
	//
	//step2: feed 10GB I/O on the volume
	//
	//step3: After I/O expand the pool p1 when p1 is rebalancing add a new drive with different size
	//so that a new pool would be created
	//
	//step4: validate the pool and the data
	var testrailID = 51441
	// testrailID corresponds to: https://portworx.testrail.net/index.php?/cases/view/51441
	var (
		runID                int
		contexts             []*scheduler.Context
		poolIDToResize       string
		poolToBeResized      *api.StoragePool
		currentTotalPoolSize uint64
		err                  error
		nodeSelected         node.Node
		pools                map[string]*api.StoragePool
		volSelected          *volume.Volume
	)

	JustBeforeEach(func() {
		StartTorpedoTest("AddNewPoolWhileRebalance", "Validate adding new storage pool while another pool rebalancing", nil, testrailID)
		runID = testrailuttils.AddRunsToMilestone(testrailID)
	})

	stepLog := "has to schedule apps, and expand it by resizing a disk"
	It(stepLog, func() {
		log.InfoD(stepLog)
		contexts = make([]*scheduler.Context, 0)

		for i := 0; i < Inst().GlobalScaleFactor; i++ {
			contexts = append(contexts, ScheduleApplications(fmt.Sprintf("addnewpoolrebal-%d", i))...)
		}

		ValidateApplications(contexts)
		defer appsValidateAndDestroy(contexts)

		stNodes := node.GetStorageNodes()

		volSelected, err = getVolumeWithMinimumSize(contexts, 10)
		log.FailOnError(err, "error identifying volume")
		log.Infof("%+v", volSelected)
		rs, err := Inst().V.GetReplicaSets(volSelected)
		log.FailOnError(err, fmt.Sprintf("error getting replica sets for vol %s", volSelected.Name))
		attachedNodeID := rs[0].Nodes[0]
		volumePools := rs[0].PoolUuids
		for _, stNode := range stNodes {
			if stNode.Id == attachedNodeID {
				nodeSelected = stNode
			}
		}

		if &nodeSelected == nil {
			dash.VerifyFatal(false, true, "unable to identify the node for add new pool")
		}
	poolloop:
		for _, volPool := range volumePools {
			for _, nodePool := range nodeSelected.Pools {
				if nodePool.Uuid == volPool {
					poolIDToResize = nodePool.Uuid
					break poolloop
				}
			}
		}
		dash.Infof("selected node %s, pool %s", nodeSelected.Name, poolIDToResize)
		poolToBeResized, err = GetStoragePoolByUUID(poolIDToResize)
		log.FailOnError(err, "unable to get pool using UUID")
		currentTotalPoolSize = poolToBeResized.TotalSize / units.GiB
		pools, err = Inst().V.ListStoragePools(metav1.LabelSelector{})
		log.FailOnError(err, "error getting storage pools")
		existingPoolsCount := len(pools)
		///creating a spec to perform add  drive
		driveSpecs, err := GetCloudDriveDeviceSpecs()
		log.FailOnError(err, "Error getting cloud drive specs")

		deviceSpec := driveSpecs[0]
		deviceSpecParams := strings.Split(deviceSpec, ",")
		var specSize uint64
		paramsArr := make([]string, 0)
		for _, param := range deviceSpecParams {
			if strings.Contains(param, "size") {
				val := strings.Split(param, "=")[1]
				specSize, err = strconv.ParseUint(val, 10, 64)
				log.FailOnError(err, "Error converting size to uint64")
				paramsArr = append(paramsArr, fmt.Sprintf("size=%d,", specSize/2))
			} else {
				paramsArr = append(paramsArr, param)
			}
		}
		newSpec := strings.Join(paramsArr, ",")
		expandedExpectedPoolSize := currentTotalPoolSize + specSize

		stepLog = fmt.Sprintf("Verify that pool %s can be expanded", poolIDToResize)
		Step(stepLog, func() {
			log.InfoD(stepLog)
			isPoolHealthy := poolResizeIsInProgress(poolToBeResized)
			dash.VerifyFatal(isPoolHealthy, true, "Verfiy pool before expansion")
		})

		stepLog = fmt.Sprintf("Trigger pool %s resize by add-disk", poolIDToResize)
		Step(stepLog, func() {
			log.InfoD(stepLog)
			dash.VerifyFatal(err, nil, "Validate is journal enabled check")
			err = Inst().V.ExpandPool(poolIDToResize, api.SdkStoragePool_RESIZE_TYPE_ADD_DISK, expandedExpectedPoolSize)
			log.FailOnError(err, "failed to initiate pool expansion")
		})

		stepLog = fmt.Sprintf("Ensure that pool %s rebalance started and add new pool to the node %s", poolIDToResize, nodeSelected.Name)
		Step(stepLog, func() {
			log.InfoD(stepLog)
			t := func() (interface{}, bool, error) {
				expandedPool, err := GetStoragePoolByUUID(poolIDToResize)
				if err != nil {
					return nil, true, fmt.Errorf("error getting pool by using id %s", poolIDToResize)
				}

				if expandedPool == nil {
					return nil, false, fmt.Errorf("expanded pool value is nil")
				}
				if expandedPool.LastOperation != nil {
					log.Infof("Pool Resize Status : %v, Message : %s", expandedPool.LastOperation.Status, expandedPool.LastOperation.Msg)
					if expandedPool.LastOperation.Status == api.SdkStoragePool_OPERATION_IN_PROGRESS &&
						(strings.Contains(expandedPool.LastOperation.Msg, "Storage rebalance is running") || strings.Contains(expandedPool.LastOperation.Msg, "Rebalance in progress")) {
						return nil, false, nil
					}
					if expandedPool.LastOperation.Status == api.SdkStoragePool_OPERATION_FAILED {
						return nil, false, fmt.Errorf("PoolResize has failed. Error: %s", expandedPool.LastOperation)
					}

				}
				return nil, true, fmt.Errorf("pool status not updated")
			}
			_, err = task.DoRetryWithTimeout(t, 5*time.Minute, 10*time.Second)
			log.FailOnError(err, "Error checking pool rebalance")

			err = Inst().V.AddCloudDrive(&nodeSelected, newSpec, -1)
			log.FailOnError(err, fmt.Sprintf("Add cloud drive failed on node %s", nodeSelected.Name))

			log.InfoD("Validate pool rebalance after drive add")
			err = ValidatePoolRebalance()
			log.FailOnError(err, fmt.Sprintf("pool %s rebalance failed", poolIDToResize))
			isjournal, err := isJournalEnabled()
			log.FailOnError(err, "is journal enabled check failed")
			err = waitForPoolToBeResized(expandedExpectedPoolSize, poolIDToResize, isjournal)
			log.FailOnError(err, "Error waiting for poor resize")
			resizedPool, err := GetStoragePoolByUUID(poolIDToResize)
			log.FailOnError(err, fmt.Sprintf("error get pool using UUID %s", poolIDToResize))
			newPoolSize := resizedPool.TotalSize / units.GiB
			isExpansionSuccess := false
			expectedSizeWithJournal := expandedExpectedPoolSize - 3

			if newPoolSize >= expectedSizeWithJournal {
				isExpansionSuccess = true
			}
			dash.VerifyFatal(isExpansionSuccess, true, fmt.Sprintf("expected new pool size to be %v or %v, got %v", expandedExpectedPoolSize, expectedSizeWithJournal, newPoolSize))
			pools, err = Inst().V.ListStoragePools(metav1.LabelSelector{})
			log.FailOnError(err, "error getting storage pools")

			dash.VerifyFatal(len(pools), existingPoolsCount+1, "Validate new pool is created")
			ValidateApplications(contexts)
			for _, stNode := range stNodes {
				status, err := Inst().V.GetNodeStatus(stNode)
				log.FailOnError(err, fmt.Sprintf("Error getting PX status of node %s", stNode.Name))
				dash.VerifySafely(*status, api.Status_STATUS_OK, fmt.Sprintf("validate PX status on node %s", stNode.Name))
			}
		})

	})
	JustAfterEach(func() {
		defer EndTorpedoTest()
		AfterEachTest(contexts, testrailID, runID)
	})
})

func roundUpValue(toRound uint64) uint64 {

	if toRound%10 == 0 {
		return toRound
	}
	rs := (10 - toRound%10) + toRound
	return rs

}

func poolResizeIsInProgress(poolToBeResized *api.StoragePool) bool {
	if poolToBeResized.LastOperation != nil {
		f := func() (interface{}, bool, error) {
			pools, err := Inst().V.ListStoragePools(metav1.LabelSelector{})
			if err != nil || len(pools) == 0 {
				return nil, true, fmt.Errorf("error getting pools list, err %v", err)
			}

			updatedPoolToBeResized := pools[poolToBeResized.Uuid]
			if updatedPoolToBeResized == nil {
				return nil, false, fmt.Errorf("error getting pool with given pool id %s", poolToBeResized.Uuid)
			}

			if updatedPoolToBeResized.LastOperation.Status != api.SdkStoragePool_OPERATION_SUCCESSFUL {
				log.Infof("Current pool status : %v", updatedPoolToBeResized.LastOperation)
				if updatedPoolToBeResized.LastOperation.Status == api.SdkStoragePool_OPERATION_FAILED {
					return nil, false, fmt.Errorf("PoolResize has failed. Error: %s", updatedPoolToBeResized.LastOperation)
				}
				err = ValidatePoolRebalance()
				if err != nil {
					return nil, true, fmt.Errorf("errorvalidatng  err %v", err)
				}
				log.Infof("Pool Resize is already in progress: %v", updatedPoolToBeResized.LastOperation)
				return nil, true, nil
			}
			return nil, false, nil
		}

		_, err := task.DoRetryWithTimeout(f, poolResizeTimeout, retryTimeout)
		if err != nil {
			dash.VerifyFatal(err, nil, "Verify pool status before expansion")
		}
		return true
	}
	return true
}

func waitForPoolToBeResized(expectedSize uint64, poolIDToResize string, isJournalEnabled bool) error {

	currentLastMsg := ""
	f := func() (interface{}, bool, error) {
		expandedPool, err := GetStoragePoolByUUID(poolIDToResize)
		if err != nil {
			return nil, true, fmt.Errorf("error getting pool by using id %s", poolIDToResize)
		}

		if expandedPool == nil {
			return nil, false, fmt.Errorf("expanded pool value is nil")
		}
		if expandedPool.LastOperation != nil {
			log.Infof("Pool Resize Status : %v, Message : %s", expandedPool.LastOperation.Status, expandedPool.LastOperation.Msg)
			if expandedPool.LastOperation.Status == api.SdkStoragePool_OPERATION_FAILED {
				return nil, false, fmt.Errorf("pool %s expansion has failed. Error: %s", poolIDToResize, expandedPool.LastOperation)
			}
			if expandedPool.LastOperation.Status == api.SdkStoragePool_OPERATION_PENDING {
				return nil, true, fmt.Errorf("pool %s is in pending state, waiting to to start", poolIDToResize)
			}
			if expandedPool.LastOperation.Status == api.SdkStoragePool_OPERATION_IN_PROGRESS {
				if strings.Contains(expandedPool.LastOperation.Msg, "Rebalance in progress") {
					if currentLastMsg == expandedPool.LastOperation.Msg {
						return nil, false, fmt.Errorf("pool reblance is not progressing")
					}
					currentLastMsg = expandedPool.LastOperation.Msg
					return nil, true, fmt.Errorf("wait for pool rebalance to complete")
				}

				if strings.Contains(expandedPool.LastOperation.Msg, "No pending operation pool status: Maintenance") {
					return nil, false, nil
				}

				return nil, true, fmt.Errorf("waiting for pool status to update")
			}
		}
		newPoolSize := expandedPool.TotalSize / units.GiB
		err = ValidatePoolRebalance()
		if err != nil {
			return nil, true, fmt.Errorf("pool %s not been resized .Current size is %d,Error while pool rebalance: %v", poolIDToResize, newPoolSize, err)
		}
		expectedSizeWithJournal := expectedSize
		if isJournalEnabled {
			expectedSizeWithJournal = expectedSizeWithJournal - 3
		}
		if newPoolSize >= expectedSizeWithJournal {
			// storage pool resize has been completed
			return nil, false, nil
		}
		return nil, true, fmt.Errorf("pool has not been resized to %d or %d yet. Waiting...Current size is %d", expectedSize, expectedSizeWithJournal, newPoolSize)
	}

	_, err := task.DoRetryWithTimeout(f, poolResizeTimeout, retryTimeout)
	return err
}

func getPoolLastOperation(poolID string) (*api.StoragePoolOperation, error) {
	log.Infof(fmt.Sprintf("Gettting pool status for %s", poolID))
	f := func() (interface{}, bool, error) {
		pool, err := GetStoragePoolByUUID(poolID)
		if err != nil {
			return nil, true, fmt.Errorf("error getting pool by using id %s", poolID)
		}

		if pool == nil {
			return nil, false, fmt.Errorf("pool value is nil")
		}
		if pool.LastOperation != nil {
			return pool.LastOperation, false, nil
		}
		return nil, true, fmt.Errorf("pool status not updated")
	}

	var poolLastOperation *api.StoragePoolOperation
	poolStatus, err := task.DoRetryWithTimeout(f, poolResizeTimeout, retryTimeout)
	if err != nil {
		return nil, err
	}
	poolLastOperation = poolStatus.(*api.StoragePoolOperation)
	return poolLastOperation, err
}

func isJournalEnabled() (bool, error) {
	storageSpec, err := Inst().V.GetStorageSpec()
	if err != nil {
		return false, err
	}
	jDev := storageSpec.GetJournalDev()
	if jDev != "" {
		log.Infof("JournalDev: %s", jDev)
		return true, nil
	}
	return false, nil
}

var _ = Describe("{PoolAddDrive}", func() {

	/*
		Add Drive using legacy add drive feature
	*/
	var testrailID = 2017
	// testrailID corresponds to: https://portworx.testrail.net/index.php?/cases/view/2017
	var runID int
	JustBeforeEach(func() {
		StartTorpedoTest("PoolAddDrive", "Initiate pool expansion using add-drive", nil, testrailID)
		runID = testrailuttils.AddRunsToMilestone(testrailID)
	})
	var contexts []*scheduler.Context

	stepLog := "should get the existing storage node and expand the pool by adding a drive"

	It(stepLog, func() {
		log.InfoD(stepLog)
		contexts = make([]*scheduler.Context, 0)
		for i := 0; i < Inst().GlobalScaleFactor; i++ {
			contexts = append(contexts, ScheduleApplications(fmt.Sprintf("pooladddrive-%d", i))...)
		}
		ValidateApplications(contexts)
		defer appsValidateAndDestroy(contexts)

		stNodes := node.GetStorageNodes()
		if len(stNodes) == 0 {
			dash.VerifyFatal(len(stNodes) > 0, true, "Storage nodes found?")
		}
		stNode, err := GetRandomNodeWithPoolIOs(stNodes)
		log.FailOnError(err, "error identifying node to run test")
		err = addCloudDrive(stNode, -1)
		log.FailOnError(err, "error adding cloud drive")

	})
	JustAfterEach(func() {
		defer EndTorpedoTest()
		AfterEachTest(contexts, testrailID, runID)
	})
})

var _ = Describe("{AddDriveAndPXRestart}", func() {
	//1) Deploy px with cloud drive.
	//2) Create a volume on that pool and write some data on the volume.
	//3) Expand pool by adding cloud drives.
	//4) Restart px service where the pool is present.
	var testrailID = 2014
	// testrailID corresponds to: https://portworx.testrail.net/index.php?/cases/view/2014
	var runID int

	JustBeforeEach(func() {
		StartTorpedoTest("AddDriveAndPXRestart", "Initiate pool expansion using add-drive and restart PX", nil, testrailID)
		runID = testrailuttils.AddRunsToMilestone(testrailID)
	})
	var contexts []*scheduler.Context

	stepLog := "should get the existing storage node and expand the pool by adding a drive"

	It(stepLog, func() {
		log.InfoD(stepLog)
		contexts = make([]*scheduler.Context, 0)
		for i := 0; i < Inst().GlobalScaleFactor; i++ {
			contexts = append(contexts, ScheduleApplications(fmt.Sprintf("pladddrvrestrt-%d", i))...)
		}
		ValidateApplications(contexts)
		defer appsValidateAndDestroy(contexts)

		stNodes := node.GetStorageNodes()
		if len(stNodes) == 0 {
			dash.VerifyFatal(len(stNodes) > 0, true, "Storage nodes found?")
		}
		stNode, err := GetRandomNodeWithPoolIOs(stNodes)
		log.FailOnError(err, "error identifying node to run test")
		err = addCloudDrive(stNode, -1)
		log.FailOnError(err, "error adding cloud drive")
		stepLog = fmt.Sprintf("Restart PX on node %s", stNode.Name)
		Step(stepLog, func() {
			log.InfoD(stepLog)
			err := Inst().V.RestartDriver(stNode, nil)
			log.FailOnError(err, fmt.Sprintf("error restarting px on node %s", stNode.Name))
			err = Inst().V.WaitDriverUpOnNode(stNode, 2*time.Minute)
			log.FailOnError(err, fmt.Sprintf("Driver is down on node %s", stNode.Name))
			dash.VerifyFatal(err == nil, true, fmt.Sprintf("PX is up after restarting on node %s", stNode.Name))
		})
	})
	JustAfterEach(func() {
		defer EndTorpedoTest()
		AfterEachTest(contexts, testrailID, runID)
	})

})

var _ = Describe("{AddDriveWithPXRestart}", func() {
	//1) Deploy px with cloud drive.
	//2) Create a volume on that pool and write some data on the volume.
	//3) Expand pool by adding cloud drives.
	//4) Restart px service where the pool expansion is in-progress
	var testrailID = 50632
	// testrailID corresponds to: https://portworx.testrail.net/index.php?/cases/view/50632
	var runID int

	JustBeforeEach(func() {
		StartTorpedoTest("AddDriveWithPXRestart", "Initiate pool expansion using add-drive and restart PX while it is in progress", nil, testrailID)
		runID = testrailuttils.AddRunsToMilestone(testrailID)
	})
	var contexts []*scheduler.Context

	stepLog := "should get the existing storage node and expand the pool by adding a drive"

	It(stepLog, func() {
		log.InfoD(stepLog)
		contexts = make([]*scheduler.Context, 0)
		for i := 0; i < Inst().GlobalScaleFactor; i++ {
			contexts = append(contexts, ScheduleApplications(fmt.Sprintf("pladddrvwrst-%d", i))...)
		}
		ValidateApplications(contexts)
		defer appsValidateAndDestroy(contexts)

		stNodes := node.GetStorageNodes()
		if len(stNodes) == 0 {
			dash.VerifyFatal(len(stNodes) > 0, true, "Storage nodes found?")
		}
		stNode, err := GetRandomNodeWithPoolIOs(stNodes)
		log.FailOnError(err, "error identifying node to run test")
		pools, err := Inst().V.ListStoragePools(metav1.LabelSelector{})
		log.FailOnError(err, "error getting pools list")
		dash.VerifyFatal(len(pools) > 0, true, "Verify pools exist")

		var currentTotalPoolSize uint64
		var specSize uint64
		for _, pool := range pools {
			currentTotalPoolSize += pool.GetTotalSize() / units.GiB
		}

		driveSpecs, err := GetCloudDriveDeviceSpecs()
		log.FailOnError(err, "Error getting cloud drive specs")
		deviceSpec := driveSpecs[0]
		deviceSpecParams := strings.Split(deviceSpec, ",")

		for _, param := range deviceSpecParams {
			if strings.Contains(param, "size") {
				val := strings.Split(param, "=")[1]
				specSize, err = strconv.ParseUint(val, 10, 64)
				log.FailOnError(err, "Error converting size to uint64")
			}
		}
		expectedTotalPoolSize := currentTotalPoolSize + specSize

		stepLog := "Initiate add cloud drive and restart PX"
		Step(stepLog, func() {
			log.InfoD(stepLog)
			err = Inst().V.AddCloudDrive(&stNode, deviceSpec, -1)
			log.FailOnError(err, fmt.Sprintf("Add cloud drive failed on node %s", stNode.Name))
			time.Sleep(5 * time.Second)
			log.Infof(fmt.Sprintf("Restarting volume drive on node [%s]", stNode.Name))
			err = Inst().V.RestartDriver(stNode, nil)
			log.FailOnError(err, fmt.Sprintf("error restarting px on node %s", stNode.Name))
			err = Inst().V.WaitDriverUpOnNode(stNode, addDriveUpTimeOut)
			log.FailOnError(err, fmt.Sprintf("Driver is down on node %s", stNode.Name))
			log.InfoD("Validate pool rebalance after drive add and px restart")
			err = ValidatePoolRebalance()
			log.FailOnError(err, "Pool re-balance failed")
			dash.VerifyFatal(err == nil, true, "PX is up after add drive with vol driver restart")

			var newTotalPoolSize uint64
			pools, err := Inst().V.ListStoragePools(metav1.LabelSelector{})
			log.FailOnError(err, "error getting pools list")
			dash.VerifyFatal(len(pools) > 0, true, "Verify pools exist")
			for _, pool := range pools {
				newTotalPoolSize += pool.GetTotalSize() / units.GiB
			}
			dash.VerifyFatal(newTotalPoolSize, expectedTotalPoolSize, fmt.Sprintf("Validate total pool size after add cloud drive on node %s", stNode.Name))
		})

	})
	JustAfterEach(func() {
		defer EndTorpedoTest()
		AfterEachTest(contexts, testrailID, runID)
	})

})

var _ = Describe("{PoolAddDriveVolResize}", func() {
	//1) Deploy px with cloud drive.
	//2) Create a volume on that pool and write some data on the volume.
	//3) Expand pool by adding cloud drives.
	//4) expand the volume to the resized pool
	var testrailID = 2018
	// testrailID corresponds to: https://portworx.testrail.net/index.php?/cases/view/2018
	var runID int
	JustBeforeEach(func() {
		StartTorpedoTest("PoolAddDriveVolResize", "pool expansion using add-drive and expand volume to the pool", nil, testrailID)
		runID = testrailuttils.AddRunsToMilestone(testrailID)
	})
	var contexts []*scheduler.Context

	stepLog := "should get the existing storage node and expand the pool by adding a drive"

	It(stepLog, func() {
		log.InfoD(stepLog)
		contexts = make([]*scheduler.Context, 0)
		for i := 0; i < Inst().GlobalScaleFactor; i++ {
			contexts = append(contexts, ScheduleApplications(fmt.Sprintf("pooladdvolrz-%d", i))...)
		}
		ValidateApplications(contexts)
		defer appsValidateAndDestroy(contexts)

		stNodes := node.GetStorageNodes()
		if len(stNodes) == 0 {
			dash.VerifyFatal(len(stNodes) > 0, true, "Storage nodes found?")
		}
		volSelected, err := getVolumeWithMinimumSize(contexts, 10)
		log.FailOnError(err, "error identifying volume")
		appVol, err := Inst().V.InspectVolume(volSelected.ID)
		log.FailOnError(err, fmt.Sprintf("err inspecting vol : %s", volSelected.ID))
		volNodes := appVol.ReplicaSets[0].Nodes
		var stNode node.Node
		for _, n := range stNodes {
			nodeExist := false
			for _, vn := range volNodes {
				if n.Id == vn {
					nodeExist = true
				}
			}
			if !nodeExist {
				stNode = n
				break
			}
		}
		selectedPool := stNode.StoragePools[0]
		err = addCloudDrive(stNode, selectedPool.ID)
		log.FailOnError(err, "error adding cloud drive")
		stepLog = "Expand volume to the expanded pool"
		Step(stepLog, func() {
			log.InfoD(stepLog)
			currRep, err := Inst().V.GetReplicationFactor(volSelected)
			log.FailOnError(err, fmt.Sprintf("err getting repl factor for  vol : %s", volSelected.Name))
			opts := volume.Options{
				ValidateReplicationUpdateTimeout: replicationUpdateTimeout,
			}
			newRep := currRep
			if currRep == 3 {
				newRep = currRep - 1
				err = Inst().V.SetReplicationFactor(volSelected, newRep, nil, nil, true, opts)
				log.FailOnError(err, fmt.Sprintf("err setting repl factor  to %d for  vol : %s", newRep, volSelected.Name))
			}
			log.InfoD(fmt.Sprintf("setting repl factor  to %d for  vol : %s", newRep+1, volSelected.Name))
			err = Inst().V.SetReplicationFactor(volSelected, newRep+1, []string{stNode.Id}, []string{selectedPool.Uuid}, true, opts)
			log.FailOnError(err, fmt.Sprintf("err setting repl factor  to %d for  vol : %s", newRep+1, volSelected.Name))
			dash.VerifyFatal(err == nil, true, fmt.Sprintf("vol %s expanded successfully on node %s", volSelected.Name, stNode.Name))
			//Reverting to original rep for volume validation
			if currRep < 3 {
				err = Inst().V.SetReplicationFactor(volSelected, currRep, nil, nil, true, opts)
				log.FailOnError(err, fmt.Sprintf("err setting repl factor to %d for vol : %s", newRep, volSelected.Name))
			}
		})

	})
	JustAfterEach(func() {
		defer EndTorpedoTest()
		AfterEachTest(contexts, testrailID, runID)
	})
})

var _ = Describe("{AddDriveMaintenanceMode}", func() {
	/*
		1.Put node in maintenance mode
		2. Perform add drive operatiom
		3. Validate add drive failed
		4.Exit node from maintenance mode
	*/
	var testrailID = 2013
	// testrailID corresponds to: https://portworx.testrail.net/index.php?/cases/view/2013
	var runID int
	JustBeforeEach(func() {
		StartTorpedoTest("AddDriveMaintenanceMode", "pool expansion using add-drive when node is in maintenance mode", nil, testrailID)
		runID = testrailuttils.AddRunsToMilestone(testrailID)
	})
	var contexts []*scheduler.Context

	stepLog := "should get the existing storage node and put it in maintenance mode"

	It(stepLog, func() {
		log.InfoD(stepLog)
		contexts = make([]*scheduler.Context, 0)
		for i := 0; i < Inst().GlobalScaleFactor; i++ {
			contexts = append(contexts, ScheduleApplications(fmt.Sprintf("adddrvmnt-%d", i))...)
		}
		ValidateApplications(contexts)
		defer appsValidateAndDestroy(contexts)

		stNodes := node.GetStorageNodes()
		if len(stNodes) == 0 {
			dash.VerifyFatal(len(stNodes) > 0, true, "Storage nodes found?")
		}
		stNode, err := GetRandomNodeWithPoolIOs(stNodes)
		log.FailOnError(err, "error identifying node to run test")
		err = Inst().V.EnterMaintenance(stNode)
		log.FailOnError(err, fmt.Sprintf("fail to enter node %s in maintenence mode", stNode.Name))
		status, err := Inst().V.GetNodeStatus(stNode)
		log.Infof(fmt.Sprintf("Node %s status %s", stNode.Name, status.String()))
		stepLog = fmt.Sprintf("add cloud drive to the node %s", stNode.Name)
		Step(stepLog, func() {
			log.InfoD(stepLog)
			err = addCloudDrive(stNode, -1)
			if err != nil {
				errStr := err.Error()
				res := strings.Contains(errStr, "node in maintenance mode") || strings.Contains(errStr, "couldn't get: /adddrive")
				dash.VerifySafely(res, true, fmt.Sprintf("Add drive failed when node [%s] is in maintenance mode. Error: %s", stNode.Name, errStr))
			} else {
				dash.VerifyFatal(err == nil, false, fmt.Sprintf("Add drive succeeded whien node [%s] is in maintenance mode", stNode.Name))
			}
		})
		t := func() (interface{}, bool, error) {
			if err := Inst().V.ExitMaintenance(stNode); err != nil {
				return nil, true, err
			}
			return nil, false, nil
		}

		_, err = task.DoRetryWithTimeout(t, 15*time.Minute, 2*time.Minute)
		log.FailOnError(err, fmt.Sprintf("fail to exit maintenence mode in node %s", stNode.Name))
		status, err = Inst().V.GetNodeStatus(stNode)
		log.FailOnError(err, fmt.Sprintf("err getting node [%s] status", stNode.Name))
		log.Infof(fmt.Sprintf("Node %s status %s after exit", stNode.Name, status.String()))

	})

	JustAfterEach(func() {
		defer EndTorpedoTest()
		AfterEachTest(contexts, testrailID, runID)
	})
})

var _ = Describe("{AddDriveStoragelessAndResize}", func() {
	var testrailID = 50617
	// testrailID corresponds to: https://portworx.testrail.net/index.php?/cases/view/2017
	var runID int
	JustBeforeEach(func() {
		StartTorpedoTest("AddDriveStorageless", "Initiate add-drive to storageless node and pool expansion", nil, testrailID)
		runID = testrailuttils.AddRunsToMilestone(testrailID)
	})
	var contexts []*scheduler.Context

	stepLog := "should get the storageless node and add a drive"

	It(stepLog, func() {
		log.InfoD(stepLog)
		contexts = make([]*scheduler.Context, 0)
		for i := 0; i < Inst().GlobalScaleFactor; i++ {
			contexts = append(contexts, ScheduleApplications(fmt.Sprintf("adddrvsl-%d", i))...)
		}
		ValidateApplications(contexts)
		defer appsValidateAndDestroy(contexts)

		slNodes := node.GetStorageLessNodes()
		if len(slNodes) == 0 {
			dash.VerifyFatal(len(slNodes) > 0, true, "Storage less nodes found?")
		}
		slNode := GetRandomStorageLessNode(slNodes)
		err := addCloudDrive(slNode, -1)
		log.FailOnError(err, "error adding cloud drive")
		err = Inst().V.RefreshDriverEndpoints()
		log.FailOnError(err, "error refreshing end points")
		stNodes := node.GetStorageNodes()
		var stNode node.Node
		for _, n := range stNodes {
			if n.Id == slNode.Id {
				stNode = n
				break
			}
		}
		dash.VerifyFatal(stNode.Name != "", true, fmt.Sprintf("Verify node %s is converted to storage node", slNode.Name))

		poolToResize := stNode.Pools[0]

		dash.VerifyFatal(poolToResize != nil, true, fmt.Sprintf("Is pool identified from stroage node %s?", stNode.Name))

		pools, err := Inst().V.ListStoragePools(metav1.LabelSelector{})
		log.FailOnError(err, "error getting pools list")

		poolToBeResized := pools[poolToResize.Uuid]
		dash.VerifyFatal(poolToBeResized != nil, true, "Pool to be resized exist?")

		// px will put a new request in a queue, but in this case we can't calculate the expected size,
		// so need to wain until the ongoing operation is completed
		time.Sleep(time.Second * 60)
		stepLog = "Verify that pool resize is not in progress"
		Step(stepLog, func() {
			log.InfoD(stepLog)
			dash.VerifyFatal(poolResizeIsInProgress(poolToBeResized), true, fmt.Sprintf("can pool %s expansion start?", poolToBeResized.Uuid))
		})

		var expectedSize uint64
		var expectedSizeWithJournal uint64

		stepLog = "Calculate expected pool size and trigger pool expansion by resize-disk "
		Step(stepLog, func() {
			log.InfoD(stepLog)
			expectedSize = poolToBeResized.TotalSize * 2 / units.GiB

			isjournal, err := isJournalEnabled()
			log.FailOnError(err, "Failed to check is journal enabled")

			//To-Do Need to handle the case for multiple pools
			expectedSizeWithJournal = expectedSize
			if isjournal {
				expectedSizeWithJournal = expectedSizeWithJournal - 3
			}
			log.InfoD("Current Size of the pool %s is %d", poolToBeResized.Uuid, poolToBeResized.TotalSize/units.GiB)
			err = Inst().V.ExpandPool(poolToBeResized.Uuid, api.SdkStoragePool_RESIZE_TYPE_RESIZE_DISK, expectedSize)
			log.FailOnError(err, fmt.Sprintf("Pool %s expansion init failed", poolToResize.Uuid))

			resizeErr := waitForPoolToBeResized(expectedSize, poolToResize.Uuid, isjournal)
			dash.VerifyFatal(resizeErr, nil, fmt.Sprintf("Expected new size to be '%d' or '%d'", expectedSize, expectedSizeWithJournal))
		})

		pools, err = Inst().V.ListStoragePools(metav1.LabelSelector{})
		log.FailOnError(err, "error getting pools list")

		poolToBeResized = pools[poolToResize.Uuid]

		stepLog = "Calculate expected pool size and trigger pool expansion by add-disk"
		Step(stepLog, func() {
			log.InfoD(stepLog)
			expectedSize = poolToBeResized.TotalSize * 2 / units.GiB

			isjournal, err := isJournalEnabled()
			log.FailOnError(err, "Failed to check is journal enabled")

			//To-Do Need to handle the case for multiple pools
			expectedSizeWithJournal = expectedSize
			if isjournal {
				expectedSizeWithJournal = expectedSizeWithJournal - 3
			}
			log.InfoD("Current Size of the pool %s is %d", poolToBeResized.Uuid, poolToBeResized.TotalSize/units.GiB)
			err = Inst().V.ExpandPool(poolToBeResized.Uuid, api.SdkStoragePool_RESIZE_TYPE_ADD_DISK, expectedSize)
			log.FailOnError(err, fmt.Sprintf("Pool %s expansion init failed", poolToResize.Uuid))

			resizeErr := waitForPoolToBeResized(expectedSize, poolToResize.Uuid, isjournal)
			dash.VerifyFatal(resizeErr, nil, fmt.Sprintf("Expected new size to be '%d' or '%d'", expectedSize, expectedSizeWithJournal))
		})

	})
	JustAfterEach(func() {
		defer EndTorpedoTest()
		AfterEachTest(contexts, testrailID, runID)
	})
})

func addCloudDrive(stNode node.Node, poolID int32) error {
	driveSpecs, err := GetCloudDriveDeviceSpecs()
	if err != nil {
		return fmt.Errorf("error getting cloud drive specs, err: %v", err)
	}
	deviceSpec := driveSpecs[0]
	deviceSpecParams := strings.Split(deviceSpec, ",")
	var specSize uint64
	var driveSize string

	if poolID != -1 {
		systemOpts := node.SystemctlOpts{
			ConnectionOpts: node.ConnectionOpts{
				Timeout:         2 * time.Minute,
				TimeBeforeRetry: defaultRetryInterval,
			},
			Action: "start",
		}
		drivesMap, err := Inst().N.GetBlockDrives(stNode, systemOpts)
		if err != nil {
			return fmt.Errorf("error getting block drives from node %s, Err :%v", stNode.Name, err)
		}

	outer:
		for _, v := range drivesMap {
			labels := v.Labels
			for _, pID := range labels {
				if pID == fmt.Sprintf("%d", poolID) {
					driveSize = v.Size
					i := strings.Index(driveSize, "G")
					driveSize = driveSize[:i]
					break outer
				}
			}
		}
	}

	if driveSize != "" {
		paramsArr := make([]string, 0)
		for _, param := range deviceSpecParams {
			if strings.Contains(param, "size") {
				paramsArr = append(paramsArr, fmt.Sprintf("size=%s,", driveSize))
			} else {
				paramsArr = append(paramsArr, param)
			}
		}
		deviceSpec = strings.Join(paramsArr, ",")
		specSize, err = strconv.ParseUint(driveSize, 10, 64)
		if err != nil {
			return fmt.Errorf("error converting size to uint64, err: %v", err)
		}
	}

	pools, err := Inst().V.ListStoragePools(metav1.LabelSelector{})
	if err != nil {
		return fmt.Errorf("error getting pools list, err: %v", err)
	}
	dash.VerifyFatal(len(pools) > 0, true, "Verify pools exist")

	var currentTotalPoolSize uint64

	for _, pool := range pools {
		currentTotalPoolSize += pool.GetTotalSize() / units.GiB
	}

	log.Info(fmt.Sprintf("current pool size: %d GiB", currentTotalPoolSize))

	expectedTotalPoolSize := currentTotalPoolSize + specSize

	log.InfoD("Initiate add cloud drive and validate")
	err = Inst().V.AddCloudDrive(&stNode, deviceSpec, poolID)
	if err != nil {
		return fmt.Errorf("add cloud drive failed on node %s, err: %v", stNode.Name, err)
	}
	log.InfoD("Validate pool rebalance after drive add")
	err = ValidatePoolRebalance()
	if err != nil {
		return fmt.Errorf("pool re-balance failed, err: %v", err)
	}
	err = Inst().V.WaitDriverUpOnNode(stNode, addDriveUpTimeOut)
	if err != nil {
		return fmt.Errorf("volume driver is down on node %s, err: %v", stNode.Name, err)
	}
	dash.VerifyFatal(err == nil, true, "PX is up after add drive")

	var newTotalPoolSize uint64

	pools, err = Inst().V.ListStoragePools(metav1.LabelSelector{})
	if err != nil {
		return fmt.Errorf("error getting pools list, err: %v", err)
	}
	dash.VerifyFatal(len(pools) > 0, true, "Verify pools exist")
	for _, pool := range pools {
		newTotalPoolSize += pool.GetTotalSize() / units.GiB
	}
	isPoolSizeUpdated := false

	if newTotalPoolSize == expectedTotalPoolSize || newTotalPoolSize == (expectedTotalPoolSize-3) {
		isPoolSizeUpdated = true
	}
	log.Info(fmt.Sprintf("updated pool size: %d GiB", newTotalPoolSize))
	dash.VerifyFatal(isPoolSizeUpdated, true, fmt.Sprintf("Validate total pool size after add cloud drive on node %s", stNode.Name))
	return nil
}
func getVolumeWithMinimumSize(contexts []*scheduler.Context, size uint64) (*volume.Volume, error) {
	var volSelected *volume.Volume
	//waiting till one of the volume has enough IO and selecting pool and node  using the volume to run the test
	f := func() (interface{}, bool, error) {
		for _, ctx := range contexts {
			vols, err := Inst().S.GetVolumes(ctx)
			if err != nil {
				return nil, true, err
			}
			for _, vol := range vols {
				appVol, err := Inst().V.InspectVolume(vol.ID)
				if err != nil {
					return nil, true, err
				}
				usedBytes := appVol.GetUsage()
				usedGiB := usedBytes / units.GiB
				if usedGiB > size {
					volSelected = vol
					return nil, false, nil
				}
			}
		}
		return nil, true, fmt.Errorf("error getting volume with size atleast %d GiB used", size)
	}
	_, err := task.DoRetryWithTimeout(f, 60*time.Minute, retryTimeout)
	return volSelected, err
}

func getVolumeWithMinRepl(contexts []*scheduler.Context, repl int) (*volume.Volume, error) {
	var volSelected *volume.Volume

	f := func() (interface{}, bool, error) {
		for _, ctx := range contexts {
			vols, err := Inst().S.GetVolumes(ctx)
			if err != nil {
				return nil, true, err
			}
			for _, vol := range vols {
				appVol, err := Inst().V.InspectVolume(vol.ID)
				if err != nil {
					return nil, true, err
				}
				replNodes := appVol.ReplicaSets[0].Nodes

				if len(replNodes) >= repl {
					volSelected = vol
					return nil, false, nil
				}
			}
		}
		return nil, true, fmt.Errorf("error getting volume with minimum repl %d", repl)
	}
	_, err := task.DoRetryWithTimeout(f, 2*time.Minute, 10*time.Second)
	return volSelected, err
}

func getPoolWithLeastSize() *api.StoragePool {

	pools, err := Inst().V.ListStoragePools(metav1.LabelSelector{})
	log.FailOnError(err, "error getting pools list")
	var currentSize uint64
	currentSize = 54975581388800 / units.GiB
	var selectedPool *api.StoragePool
	for _, pool := range pools {
		poolSize := pool.TotalSize / units.GiB
		if poolSize < currentSize {
			currentSize = poolSize
			selectedPool = pool
		}
	}
	log.Infof(fmt.Sprintf("Pool %s has least size %d", selectedPool.Uuid, currentSize))
	return selectedPool
}

func waitForVolMinimumSize(volID string, size uint64) (bool, error) {

	//waiting till given volume has enough IO to run the test
	f := func() (interface{}, bool, error) {
		appVol, err := Inst().V.InspectVolume(volID)
		if err != nil {
			return nil, true, err
		}
		usedBytes := appVol.GetUsage()
		usedGiB := usedBytes / units.GiB
		if usedGiB >= size {
			return nil, false, nil
		}
		return nil, true, fmt.Errorf("vol %s is not having required IO", volID)
	}
	_, err := task.DoRetryWithTimeout(f, 30*time.Minute, retryTimeout)
	if err != nil {
		return false, err
	}
	return true, nil
}

var _ = Describe("{PoolResizeMul}", func() {
	//1) Deploy px with cloud drive.
	//2) Select a pool with iops happening.
	//3) Expand pool by adding cloud drives.
	//4) Expand pool again by adding cloud drives.
	//4) Expand pool again by pool expand auto.
	var testrailID = 2019
	// testrailID corresponds to: https://portworx.testrail.net/index.php?/cases/view/2019
	var runID int
	JustBeforeEach(func() {
		StartTorpedoTest("PoolResizeMul", "Initiate pool resize multiple times", nil, testrailID)
		runID = testrailuttils.AddRunsToMilestone(testrailID)
	})
	var contexts []*scheduler.Context

	stepLog := "should get the existing storage node and expand the pool multiple times"

	It(stepLog, func() {
		log.InfoD(stepLog)
		contexts = make([]*scheduler.Context, 0)

		for i := 0; i < Inst().GlobalScaleFactor; i++ {
			contexts = append(contexts, ScheduleApplications(fmt.Sprintf("poolresizemul-%d", i))...)
		}
		ValidateApplications(contexts)
		defer appsValidateAndDestroy(contexts)

		stNodes := node.GetStorageNodes()
		if len(stNodes) == 0 {
			dash.VerifyFatal(len(stNodes) > 0, true, "Storage nodes found?")
		}
		var selectedNode node.Node
		var err error
		var selectedPool *api.StoragePool
		for _, stNode := range stNodes {
			selectedPool, err = GetPoolWithIOsInGivenNode(stNode)
			if selectedPool != nil {
				drvMap, err := Inst().V.GetPoolDrives(&stNode)
				log.FailOnError(err, "error getting pool drives from node [%s]", stNode.Name)
				drvs := drvMap[fmt.Sprintf("%d", selectedPool.ID)]
				if len(drvs) > (POOL_MAX_CLOUD_DRIVES - 2) {
					continue
				}
				selectedNode = stNode
				break
			}
		}
		log.FailOnError(err, "error identifying node to run test")
		stepLog = fmt.Sprintf("Adding drive to the node %s and pool UUID: %s, Id:%d", selectedNode.Name, selectedPool.Uuid, selectedPool.ID)
		Step(stepLog, func() {
			err = addCloudDrive(selectedNode, selectedPool.ID)
			log.FailOnError(err, "error adding cloud drive")
		})
		stepLog = fmt.Sprintf("Adding drive again to the node %s and pool UUID: %s, Id:%d", selectedNode.Name, selectedPool.Uuid, selectedPool.ID)
		Step(stepLog, func() {
			err = addCloudDrive(selectedNode, selectedPool.ID)
			log.FailOnError(err, "error adding cloud drive")
		})

		stepLog = fmt.Sprintf("Expanding pool  on node %s and pool UUID: %s using auto", selectedNode.Name, selectedPool.Uuid)
		Step(stepLog, func() {
			poolToBeResized, err := GetStoragePoolByUUID(selectedPool.Uuid)
			log.FailOnError(err, fmt.Sprintf("Failed to get pool using UUID %s", selectedPool.Uuid))
			drvSize, err := getPoolDiskSize(poolToBeResized)
			log.FailOnError(err, "error getting drive size for pool [%s]", poolToBeResized.Uuid)
			expectedSize := (poolToBeResized.TotalSize / units.GiB) + drvSize

			isjournal, err := isJournalEnabled()
			log.FailOnError(err, "Failed to check if Journal enabled")

			log.InfoD("Current Size of the pool %s is %d", selectedPool.Uuid, poolToBeResized.TotalSize/units.GiB)
			err = Inst().V.ExpandPool(selectedPool.Uuid, api.SdkStoragePool_RESIZE_TYPE_AUTO, expectedSize)
			dash.VerifyFatal(err, nil, "Pool expansion init successful?")

			resizeErr := waitForPoolToBeResized(expectedSize, selectedPool.Uuid, isjournal)
			dash.VerifyFatal(resizeErr, nil, fmt.Sprintf("Verify pool %s on node %s expansion using auto", selectedPool.Uuid, selectedNode.Name))
		})

	})
	JustAfterEach(func() {
		defer EndTorpedoTest()
		AfterEachTest(contexts, testrailID, runID)
	})
})

var _ = Describe("{PoolResizeDiskDiff}", func() {
	//1) Deploy px with cloud drive.
	//2) Select a pool with iops happening.
	//3) Expand pool by resize-disk
	//4) Expand pool again by resize-disk with different size multiple.
	//4) Expand pool again by resize-disk with different size multiple.
	var testrailID = 51311
	// testrailID corresponds to: https://portworx.testrail.net/index.php?/cases/view/51311
	var runID int
	JustBeforeEach(func() {
		StartTorpedoTest("PoolResizeDiskDiff", "Initiate pool resize multiple times with different size multiples using resize-disk", nil, testrailID)
		runID = testrailuttils.AddRunsToMilestone(testrailID)
	})
	var contexts []*scheduler.Context

	stepLog := "should get the existing storage node and expand the pool multiple times"

	It(stepLog, func() {
		log.InfoD(stepLog)
		contexts = make([]*scheduler.Context, 0)

		for i := 0; i < Inst().GlobalScaleFactor; i++ {
			contexts = append(contexts, ScheduleApplications(fmt.Sprintf("plrszediff-%d", i))...)
		}
		ValidateApplications(contexts)
		defer appsValidateAndDestroy(contexts)

		stNodes := node.GetStorageNodes()
		if len(stNodes) == 0 {
			dash.VerifyFatal(len(stNodes) > 0, true, "Storage nodes found?")
		}
		var selectedNode node.Node
		var err error
		var selectedPool *api.StoragePool
		for _, stNode := range stNodes {
			selectedPool, err = GetPoolWithIOsInGivenNode(stNode)
			if selectedPool != nil {
				selectedNode = stNode
				break
			}
		}
		log.FailOnError(err, "error identifying node to run test")
		isjournal, err := isJournalEnabled()
		log.FailOnError(err, "Failed to check if Journal enabled")

		stepLog = fmt.Sprintf("Expanding pool on node %s and pool UUID: %s using resize-disk", selectedNode.Name, selectedPool.Uuid)
		var drvSize uint64
		Step(stepLog, func() {
			poolToBeResized, err := GetStoragePoolByUUID(selectedPool.Uuid)
			log.FailOnError(err, fmt.Sprintf("Failed to get pool using UUID %s", selectedPool.Uuid))
			drvSize, err = getPoolDiskSize(poolToBeResized)
			log.FailOnError(err, "error getting drive size for pool [%s]", poolToBeResized.Uuid)
			expectedSize := (poolToBeResized.TotalSize / units.GiB) + drvSize

			log.InfoD("Current Size of the pool %s is %d", selectedPool.Uuid, poolToBeResized.TotalSize/units.GiB)
			err = Inst().V.ExpandPool(selectedPool.Uuid, api.SdkStoragePool_RESIZE_TYPE_RESIZE_DISK, expectedSize)
			dash.VerifyFatal(err, nil, "Pool expansion init successful?")

			resizeErr := waitForPoolToBeResized(expectedSize, selectedPool.Uuid, isjournal)
			dash.VerifyFatal(resizeErr, nil, fmt.Sprintf("Verify pool %s on node %s expansion using resize-disk", selectedPool.Uuid, selectedNode.Name))
		})

		stepLog = fmt.Sprintf("Expanding pool  2nd time on node %s and pool UUID: %s using resize-disk", selectedNode.Name, selectedPool.Uuid)
		Step(stepLog, func() {
			poolToBeResized, err := GetStoragePoolByUUID(selectedPool.Uuid)
			log.FailOnError(err, fmt.Sprintf("Failed to get pool using UUID %s", selectedPool.Uuid))
			expectedSize := (poolToBeResized.TotalSize / units.GiB) + 50 + drvSize

			log.InfoD("Current Size of the pool %s is %d", selectedPool.Uuid, poolToBeResized.TotalSize/units.GiB)
			err = Inst().V.ExpandPool(selectedPool.Uuid, api.SdkStoragePool_RESIZE_TYPE_RESIZE_DISK, expectedSize)
			dash.VerifyFatal(err, nil, "Pool expansion init successful?")

			resizeErr := waitForPoolToBeResized(expectedSize, selectedPool.Uuid, isjournal)
			dash.VerifyFatal(resizeErr, nil, fmt.Sprintf("Verify pool %s on node %s expansion using resize-disk", selectedPool.Uuid, selectedNode.Name))
		})

		stepLog = fmt.Sprintf("Expanding pool 3rd time on node %s and pool UUID: %s using resize-disk", selectedNode.Name, selectedPool.Uuid)
		Step(stepLog, func() {
			poolToBeResized, err := GetStoragePoolByUUID(selectedPool.Uuid)
			log.FailOnError(err, fmt.Sprintf("Failed to get pool using UUID %s", selectedPool.Uuid))
			expectedSize := (poolToBeResized.TotalSize / units.GiB) + 150 + drvSize

			log.InfoD("Current Size of the pool %s is %d", selectedPool.Uuid, poolToBeResized.TotalSize/units.GiB)
			err = Inst().V.ExpandPool(selectedPool.Uuid, api.SdkStoragePool_RESIZE_TYPE_RESIZE_DISK, expectedSize)
			dash.VerifyFatal(err, nil, "Pool expansion init successful?")

			resizeErr := waitForPoolToBeResized(expectedSize, selectedPool.Uuid, isjournal)
			dash.VerifyFatal(resizeErr, nil, fmt.Sprintf("Verify pool %s on node %s expansion using resize-disk", selectedPool.Uuid, selectedNode.Name))
		})

	})
	JustAfterEach(func() {
		defer EndTorpedoTest()
		AfterEachTest(contexts, testrailID, runID)
	})
})

var _ = Describe("{PoolAddDiskDiff}", func() {
	//1) Deploy px with cloud drive.
	//2) Select a pool with iops happening.
	//3) Expand pool by add-disk
	//4) Expand pool again by add-disk with different size multiple.
	//4) Expand pool again by radd-disk with different size multiple.
	var testrailID = 51184
	// testrailID corresponds to: https://portworx.testrail.net/index.php?/cases/view/51184
	var runID int
	JustBeforeEach(func() {
		StartTorpedoTest("PoolAddDiskDiff", "Initiate pool resize multiple times with different size multiples using add-disk", nil, testrailID)
		runID = testrailuttils.AddRunsToMilestone(testrailID)
	})
	var contexts []*scheduler.Context

	stepLog := "should get the existing storage node and expand the pool multiple times"

	It(stepLog, func() {
		log.InfoD(stepLog)
		contexts = make([]*scheduler.Context, 0)

		for i := 0; i < Inst().GlobalScaleFactor; i++ {
			contexts = append(contexts, ScheduleApplications(fmt.Sprintf("plradddiff-%d", i))...)
		}
		ValidateApplications(contexts)
		defer appsValidateAndDestroy(contexts)

		stNodes := node.GetStorageNodes()
		if len(stNodes) == 0 {
			dash.VerifyFatal(len(stNodes) > 0, true, "Storage nodes found?")
		}
		var selectedNode node.Node
		var err error
		var selectedPool *api.StoragePool
		for _, stNode := range stNodes {
			selectedPool, err = GetPoolWithIOsInGivenNode(stNode)
			if selectedPool != nil {
				selectedNode = stNode
				break
			}
		}
		log.FailOnError(err, "error identifying node to run test")
		isjournal, err := isJournalEnabled()
		log.FailOnError(err, "Failed to check if Journal enabled")

		stepLog = fmt.Sprintf("Expanding pool on node %s and pool UUID: %s using add-disk", selectedNode.Name, selectedPool.Uuid)
		var drvSize uint64
		Step(stepLog, func() {
			poolToBeResized, err := GetStoragePoolByUUID(selectedPool.Uuid)
			log.FailOnError(err, fmt.Sprintf("Failed to get pool using UUID %s", selectedPool.Uuid))
			drvSize, err = getPoolDiskSize(poolToBeResized)
			log.FailOnError(err, "error getting drive size for pool [%s]", poolToBeResized.Uuid)
			expectedSize := (poolToBeResized.TotalSize / units.GiB) + drvSize

			log.InfoD("Current Size of the pool %s is %d", selectedPool.Uuid, poolToBeResized.TotalSize/units.GiB)
			err = Inst().V.ExpandPool(selectedPool.Uuid, api.SdkStoragePool_RESIZE_TYPE_ADD_DISK, expectedSize)
			dash.VerifyFatal(err, nil, "Pool expansion init successful?")

			resizeErr := waitForPoolToBeResized(expectedSize, selectedPool.Uuid, isjournal)
			dash.VerifyFatal(resizeErr, nil, fmt.Sprintf("Verify pool %s on node %s expansion using add-disk", selectedPool.Uuid, selectedNode.Name))
		})

		stepLog = fmt.Sprintf("Expanding pool 2nd time on node %s and pool UUID: %s using add-disk", selectedNode.Name, selectedPool.Uuid)
		Step(stepLog, func() {
			poolToBeResized, err := GetStoragePoolByUUID(selectedPool.Uuid)
			log.FailOnError(err, fmt.Sprintf("Failed to get pool using UUID %s", selectedPool.Uuid))
			expectedSize := (poolToBeResized.TotalSize / units.GiB) + 50 + drvSize

			log.InfoD("Current Size of the pool %s is %d", selectedPool.Uuid, poolToBeResized.TotalSize/units.GiB)
			err = Inst().V.ExpandPool(selectedPool.Uuid, api.SdkStoragePool_RESIZE_TYPE_ADD_DISK, expectedSize)
			dash.VerifyFatal(err, nil, "Pool expansion init successful?")

			resizeErr := waitForPoolToBeResized(expectedSize, selectedPool.Uuid, isjournal)
			dash.VerifyFatal(resizeErr, nil, fmt.Sprintf("Verify pool %s on node %s expansion using add-disk", selectedPool.Uuid, selectedNode.Name))
		})

		stepLog = fmt.Sprintf("Expanding pool 3rd time on node %s and pool UUID: %s using add-disk", selectedNode.Name, selectedPool.Uuid)
		Step(stepLog, func() {
			poolToBeResized, err := GetStoragePoolByUUID(selectedPool.Uuid)
			log.FailOnError(err, fmt.Sprintf("Failed to get pool using UUID %s", selectedPool.Uuid))
			expectedSize := (poolToBeResized.TotalSize / units.GiB) + 100 + drvSize

			log.InfoD("Current Size of the pool %s is %d", selectedPool.Uuid, poolToBeResized.TotalSize/units.GiB)
			err = Inst().V.ExpandPool(selectedPool.Uuid, api.SdkStoragePool_RESIZE_TYPE_RESIZE_DISK, expectedSize)
			dash.VerifyFatal(err, nil, "Pool expansion init successful?")

			resizeErr := waitForPoolToBeResized(expectedSize, selectedPool.Uuid, isjournal)
			dash.VerifyFatal(resizeErr, nil, fmt.Sprintf("Verify pool %s on node %s expansion using add-disk", selectedPool.Uuid, selectedNode.Name))
		})

	})
	JustAfterEach(func() {
		defer EndTorpedoTest()
		AfterEachTest(contexts, testrailID, runID)
	})
})

var _ = Describe("{MultiDriveResizeDisk}", func() {
	//Select Pool with multiple drives
	//While IO is going onto repl=3 vols on all the pools on that system, expand the pool using ""pxctl sv pool expand-u <uuid> -s <size> -o resize-disk"
	var testrailID = 51266
	// testrailID corresponds to: https://portworx.testrail.net/index.php?/cases/view/51266
	var runID int
	JustBeforeEach(func() {
		StartTorpedoTest("MultiDriveResizeDisk", "Initiate pool resize multiple drive", nil, testrailID)
		runID = testrailuttils.AddRunsToMilestone(testrailID)
	})
	var contexts []*scheduler.Context

	stepLog := "should get the existing storage node with multi drives and resize-disk"

	It(stepLog, func() {
		log.InfoD(stepLog)
		var err error
		contexts = make([]*scheduler.Context, 0)

		for i := 0; i < Inst().GlobalScaleFactor; i++ {
			contexts = append(contexts, ScheduleApplications(fmt.Sprintf("muldrvresize-%d", i))...)
		}
		ValidateApplications(contexts)
		defer appsValidateAndDestroy(contexts)

		stNodes := node.GetStorageNodes()
		if len(stNodes) == 0 {
			dash.VerifyFatal(len(stNodes) > 0, true, "Storage nodes found?")
		}
		isjournal, err := isJournalEnabled()
		log.FailOnError(err, "Failed to check if Journal enabled")
		minDiskCount := 1
		if isjournal {
			minDiskCount = 2
		}

		nodesWithMultiDrives := make([]node.Node, 0)
		for _, n := range stNodes {
			pxNode, err := Inst().V.GetDriverNode(&n)
			log.FailOnError(err, "Error getting PX node")
			if len(pxNode.Disks) > minDiskCount {
				nodesWithMultiDrives = append(nodesWithMultiDrives, n)
			}
		}
		dash.VerifyFatal(len(nodesWithMultiDrives) > 0, true, "nodes with multiple disks exist?")
		var selectedNode node.Node

		var selectedPool *api.StoragePool
		for _, stNode := range nodesWithMultiDrives {
			selectedPool, err = GetPoolWithIOsInGivenNode(stNode)
			if selectedPool != nil {
				selectedNode = stNode
				break
			}
		}
		log.FailOnError(err, "error identifying node to run test")

		stepLog = fmt.Sprintf("Expanding pool  on node %s and pool UUID: %s using resize-disk", selectedNode.Name, selectedPool.Uuid)
		Step(stepLog, func() {
			poolToBeResized, err := GetStoragePoolByUUID(selectedPool.Uuid)
			log.FailOnError(err, fmt.Sprintf("Failed to get pool using UUID %s", selectedPool.Uuid))
			drvSize, err := getPoolDiskSize(poolToBeResized)
			log.FailOnError(err, "error getting drive size for pool [%s]", poolToBeResized.Uuid)
			expectedSize := (poolToBeResized.TotalSize / units.GiB) + drvSize

			log.InfoD("Current Size of the pool %s is %d", selectedPool.Uuid, poolToBeResized.TotalSize/units.GiB)
			err = Inst().V.ExpandPool(selectedPool.Uuid, api.SdkStoragePool_RESIZE_TYPE_RESIZE_DISK, expectedSize)
			dash.VerifyFatal(err, nil, "Pool expansion init successful?")

			resizeErr := waitForPoolToBeResized(expectedSize, selectedPool.Uuid, isjournal)
			dash.VerifyFatal(resizeErr, nil, fmt.Sprintf("Verify pool %s on node %s expansion using resize-disk", selectedPool.Uuid, selectedNode.Name))
		})

	})
	JustAfterEach(func() {
		defer EndTorpedoTest()
		AfterEachTest(contexts, testrailID, runID)
	})
})

var _ = Describe("{ResizeWithPXRestart}", func() {
	//1) Deploy px with cloud drive.
	//2) Create a volume on that pool and write some data on the volume.
	//3) Expand pool by resize-disk
	//4) Restart px service where the pool expansion is in-progress
	var testrailID = 51281
	// testrailID corresponds to: https://portworx.testrail.net/index.php?/cases/view/51281
	var runID int

	JustBeforeEach(func() {
		StartTorpedoTest("ResizeWithPXRestart", "Initiate pool expansion using resize-disk and restart PX while it is in progress", nil, testrailID)
		runID = testrailuttils.AddRunsToMilestone(testrailID)
	})
	var contexts []*scheduler.Context

	stepLog := "should get the existing storage node and expand the pool by resize-disk"

	It(stepLog, func() {
		log.InfoD(stepLog)
		contexts = make([]*scheduler.Context, 0)
		for i := 0; i < Inst().GlobalScaleFactor; i++ {
			contexts = append(contexts, ScheduleApplications(fmt.Sprintf("rsizedskrst-%d", i))...)
		}
		ValidateApplications(contexts)
		defer appsValidateAndDestroy(contexts)

		stNodes := node.GetStorageNodes()
		if len(stNodes) == 0 {
			dash.VerifyFatal(len(stNodes) > 0, true, "Storage nodes found?")
		}
		stNode, err := GetRandomNodeWithPoolIOs(stNodes)
		log.FailOnError(err, "error identifying node to run test")
		selectedPool, err := GetPoolWithIOsInGivenNode(stNode)
		log.FailOnError(err, "error identifying pool to run test")

		stepLog := "Initiate pool expansion drive and restart PX"
		Step(stepLog, func() {
			log.InfoD(stepLog)

			poolToBeResized, err := GetStoragePoolByUUID(selectedPool.Uuid)
			log.FailOnError(err, fmt.Sprintf("Failed to get pool using UUID %s", selectedPool.Uuid))
			drvSize, err := getPoolDiskSize(poolToBeResized)
			log.FailOnError(err, "error getting drive size for pool [%s]", poolToBeResized.Uuid)
			expectedSize := (poolToBeResized.TotalSize / units.GiB) + drvSize

			isjournal, err := isJournalEnabled()
			log.FailOnError(err, "Failed to check if Journal enabled")

			log.InfoD("Current Size of the pool %s is %d", selectedPool.Uuid, poolToBeResized.TotalSize/units.GiB)
			err = Inst().V.ExpandPool(selectedPool.Uuid, api.SdkStoragePool_RESIZE_TYPE_RESIZE_DISK, expectedSize)
			dash.VerifyFatal(err, nil, "Pool expansion init successful?")

			err = WaitForExpansionToStart(poolToBeResized.Uuid)
			log.FailOnError(err, "pool expansion not started")
			err = Inst().V.RestartDriver(stNode, nil)
			log.FailOnError(err, fmt.Sprintf("error restarting px on node %s", stNode.Name))

			resizeErr := waitForPoolToBeResized(expectedSize, selectedPool.Uuid, isjournal)
			dash.VerifyFatal(resizeErr, nil, fmt.Sprintf("Verify pool %s on node %s expansion using resize-disk", selectedPool.Uuid, stNode.Name))

		})
	})
	JustAfterEach(func() {
		defer EndTorpedoTest()
		AfterEachTest(contexts, testrailID, runID)
	})

})

var _ = Describe("{AddWithPXRestart}", func() {
	//1) Deploy px with cloud drive.
	//2) Create a volume on that pool and write some data on the volume.
	//3) Expand pool by add-disk
	//4) Restart px service where the pool expansion is in-progress

	JustBeforeEach(func() {
		StartTorpedoTest("AddWithPXRestart", "Initiate pool expansion using add-disk and restart PX while it is in progress", nil, 0)

	})
	var contexts []*scheduler.Context

	stepLog := "should get the existing storage node and expand the pool by resize-disk"

	It(stepLog, func() {
		log.InfoD(stepLog)
		contexts = make([]*scheduler.Context, 0)
		for i := 0; i < Inst().GlobalScaleFactor; i++ {
			contexts = append(contexts, ScheduleApplications(fmt.Sprintf("adddskwrst-%d", i))...)
		}
		ValidateApplications(contexts)
		defer appsValidateAndDestroy(contexts)

		stNodes := node.GetStorageNodes()
		if len(stNodes) == 0 {
			dash.VerifyFatal(len(stNodes) > 0, true, "Storage nodes found?")
		}
		stNode, err := GetRandomNodeWithPoolIOs(stNodes)
		log.FailOnError(err, "error identifying node to run test")
		selectedPool, err := GetPoolWithIOsInGivenNode(stNode)
		log.FailOnError(err, "error identifying pool to run test")

		stepLog := "Initiate pool expansion drive and restart PX"
		Step(stepLog, func() {
			log.InfoD(stepLog)

			poolToBeResized, err := GetStoragePoolByUUID(selectedPool.Uuid)
			log.FailOnError(err, fmt.Sprintf("Failed to get pool using UUID %s", selectedPool.Uuid))
			drvSize, err := getPoolDiskSize(poolToBeResized)
			log.FailOnError(err, "error getting drive size for pool [%s]", poolToBeResized.Uuid)
			expectedSize := (poolToBeResized.TotalSize / units.GiB) + drvSize

			isjournal, err := isJournalEnabled()
			log.FailOnError(err, "Failed to check if Journal enabled")

			log.InfoD("Current Size of the pool %s is %d", selectedPool.Uuid, poolToBeResized.TotalSize/units.GiB)
			err = Inst().V.ExpandPool(selectedPool.Uuid, api.SdkStoragePool_RESIZE_TYPE_ADD_DISK, expectedSize)
			dash.VerifyFatal(err, nil, "Pool expansion init successful?")

			err = WaitForExpansionToStart(poolToBeResized.Uuid)
			log.FailOnError(err, "pool expansion not started")
			err = Inst().V.RestartDriver(stNode, nil)
			log.FailOnError(err, fmt.Sprintf("error restarting px on node %s", stNode.Name))

			resizeErr := waitForPoolToBeResized(expectedSize, selectedPool.Uuid, isjournal)
			dash.VerifyFatal(resizeErr, nil, fmt.Sprintf("Verify pool %s on node %s expansion using add-disk", selectedPool.Uuid, stNode.Name))

		})

	})
	JustAfterEach(func() {
		defer EndTorpedoTest()
		AfterEachTest(contexts)
	})

})

var _ = Describe("{ResizeDiskVolUpdate}", func() {
	//1) Deploy px with cloud drive.
	//2) Create a volume on that pool and write some data on the volume.
	//3) Expand pool by resize-disk.
	//4) expand the volume to the resized pool
	var testrailID = 51290
	// testrailID corresponds to: https://portworx.testrail.net/index.php?/cases/view/51290
	var runID int
	JustBeforeEach(func() {
		StartTorpedoTest("ResizeDiskVolUpdate", "pool expansion using resize-disk and expand volume to the pool", nil, testrailID)
		runID = testrailuttils.AddRunsToMilestone(testrailID)
	})
	var contexts []*scheduler.Context

	stepLog := "should get the existing storage node and expand the pool by resize-disk"

	It(stepLog, func() {
		log.InfoD(stepLog)
		contexts = make([]*scheduler.Context, 0)
		for i := 0; i < Inst().GlobalScaleFactor; i++ {
			contexts = append(contexts, ScheduleApplications(fmt.Sprintf("plrszvolupdt-%d", i))...)
		}
		ValidateApplications(contexts)
		defer appsValidateAndDestroy(contexts)

		stNodes := node.GetStorageNodes()
		if len(stNodes) == 0 {
			dash.VerifyFatal(len(stNodes) > 0, true, "Storage nodes found?")
		}
		volSelected, err := getVolumeWithMinimumSize(contexts, 10)
		log.FailOnError(err, "error identifying volume")
		appVol, err := Inst().V.InspectVolume(volSelected.ID)
		log.FailOnError(err, fmt.Sprintf("err inspecting vol : %s", volSelected.ID))
		volNodes := appVol.ReplicaSets[0].Nodes
		var stNode node.Node
		for _, n := range stNodes {
			nodeExist := false
			for _, vn := range volNodes {
				if n.Id == vn {
					nodeExist = true
				}
			}
			if !nodeExist {
				stNode = n
				break
			}
		}
		selectedPool := stNode.Pools[0]
		var poolToBeResized *api.StoragePool
		stepLog := "Initiate pool expansion using resize-disk"
		Step(stepLog, func() {
			log.InfoD(stepLog)

			poolToBeResized, err = GetStoragePoolByUUID(selectedPool.Uuid)
			log.FailOnError(err, fmt.Sprintf("Failed to get pool using UUID %s", selectedPool.Uuid))

			drvSize, err := getPoolDiskSize(poolToBeResized)
			log.FailOnError(err, "error getting drive size for pool [%s]", poolToBeResized.Uuid)
			expectedSize := (poolToBeResized.TotalSize / units.GiB) + drvSize

			isjournal, err := isJournalEnabled()
			log.FailOnError(err, "Failed to check if Journal enabled")

			log.InfoD("Current Size of the pool %s is %d", selectedPool.Uuid, poolToBeResized.TotalSize/units.GiB)
			err = Inst().V.ExpandPool(selectedPool.Uuid, api.SdkStoragePool_RESIZE_TYPE_RESIZE_DISK, expectedSize)
			dash.VerifyFatal(err, nil, "Pool expansion init successful?")

			resizeErr := waitForPoolToBeResized(expectedSize, selectedPool.Uuid, isjournal)
			dash.VerifyFatal(resizeErr, nil, fmt.Sprintf("Verify pool %s on node %s expansion using resize-disk", selectedPool.Uuid, stNode.Name))

		})
		stepLog = "Expand volume to the expanded pool"
		Step(stepLog, func() {
			log.InfoD(stepLog)
			currRep, err := Inst().V.GetReplicationFactor(volSelected)
			log.FailOnError(err, fmt.Sprintf("err getting repl factor for  vol : %s", volSelected.Name))
			opts := volume.Options{
				ValidateReplicationUpdateTimeout: replicationUpdateTimeout,
			}
			newRep := currRep
			if currRep == 3 {
				newRep = currRep - 1
				err = Inst().V.SetReplicationFactor(volSelected, newRep, nil, nil, true, opts)
				log.FailOnError(err, fmt.Sprintf("err setting repl factor  to %d for  vol : %s", newRep, volSelected.Name))
			}
			log.InfoD(fmt.Sprintf("setting repl factor  to %d for  vol : %s", newRep+1, volSelected.Name))
			err = Inst().V.SetReplicationFactor(volSelected, newRep+1, []string{stNode.Id}, []string{poolToBeResized.Uuid}, true, opts)
			log.FailOnError(err, fmt.Sprintf("err setting repl factor  to %d for  vol : %s", newRep+1, volSelected.Name))
			dash.VerifyFatal(err == nil, true, fmt.Sprintf("vol %s expanded successfully on node %s", volSelected.Name, stNode.Name))
			//reverting the replication to volume validation to pass
			if currRep < 3 {
				err = Inst().V.SetReplicationFactor(volSelected, currRep, nil, nil, true, opts)
				log.FailOnError(err, fmt.Sprintf("err setting repl factor to %d for vol : %s", newRep, volSelected.Name))
			}
		})

	})
	JustAfterEach(func() {
		defer EndTorpedoTest()
		AfterEachTest(contexts, testrailID, runID)
	})
})

var _ = Describe("{VolUpdateResizeDisk}", func() {
	//1) Deploy px with cloud drive.
	//2) Create a volume on that pool and write some data on the volume.
	//3) expand the volume to the pool
	//4) perform resize disk operation on the pool while volume update is in-progress
	var testrailID = 51284
	// testrailID corresponds to: https://portworx.testrail.net/index.php?/cases/view/51284
	var runID int
	JustBeforeEach(func() {
		StartTorpedoTest("VolUpdateResizeDisk", "expand volume to the pool and pool expansion using resize-disk", nil, testrailID)
		runID = testrailuttils.AddRunsToMilestone(testrailID)
	})
	var contexts []*scheduler.Context

	stepLog := "should get the existing storage node and expand the pool by resize-disk"

	It(stepLog, func() {
		log.InfoD(stepLog)
		contexts = make([]*scheduler.Context, 0)
		for i := 0; i < Inst().GlobalScaleFactor; i++ {
			contexts = append(contexts, ScheduleApplications(fmt.Sprintf("volupdtplrsz-%d", i))...)
		}
		ValidateApplications(contexts)
		defer appsValidateAndDestroy(contexts)

		stNodes := node.GetStorageNodes()
		if len(stNodes) == 0 {
			dash.VerifyFatal(len(stNodes) > 0, true, "Storage nodes found?")
		}
		volSelected, err := getVolumeWithMinimumSize(contexts, 10)
		log.FailOnError(err, "error identifying volume")
		appVol, err := Inst().V.InspectVolume(volSelected.ID)
		log.FailOnError(err, fmt.Sprintf("err inspecting vol : %s", volSelected.ID))
		volNodes := appVol.ReplicaSets[0].Nodes
		var stNode node.Node
		for _, n := range stNodes {
			nodeExist := false
			for _, vn := range volNodes {
				if n.Id == vn {
					nodeExist = true
				}
			}
			if !nodeExist {
				stNode = n
				break
			}
		}
		selectedPool := stNode.Pools[0]
		var poolToBeResized *api.StoragePool
		poolToBeResized, err = GetStoragePoolByUUID(selectedPool.Uuid)
		log.FailOnError(err, fmt.Sprintf("Failed to get pool using UUID %s", selectedPool.Uuid))

		stepLog = "Expand volume to the expanded pool"
		var newRep int64
		opts := volume.Options{
			ValidateReplicationUpdateTimeout: replicationUpdateTimeout,
		}
		var currRep int64
		Step(stepLog, func() {
			log.InfoD(stepLog)
			currRep, err = Inst().V.GetReplicationFactor(volSelected)
			log.FailOnError(err, fmt.Sprintf("err getting repl factor for  vol : %s", volSelected.Name))

			newRep = currRep
			if currRep == 3 {
				newRep = currRep - 1
				err = Inst().V.SetReplicationFactor(volSelected, newRep, nil, nil, true, opts)
				log.FailOnError(err, fmt.Sprintf("err setting repl factor  to %d for  vol : %s", newRep, volSelected.Name))
			}
			log.InfoD(fmt.Sprintf("setting repl factor to %d for vol : %s", newRep+1, volSelected.Name))
			err = Inst().V.SetReplicationFactor(volSelected, newRep+1, []string{stNode.Id}, []string{poolToBeResized.Uuid}, false, opts)
			log.FailOnError(err, fmt.Sprintf("err setting repl factor  to %d for  vol : %s", newRep+1, volSelected.Name))
			dash.VerifyFatal(err == nil, true, fmt.Sprintf("vol %s expansion triggered successfully on node %s", volSelected.Name, stNode.Name))
		})

		stepLog := "Initiate pool expansion using resize-disk"
		Step(stepLog, func() {
			log.InfoD(stepLog)

			drvSize, err := getPoolDiskSize(poolToBeResized)
			log.FailOnError(err, "error getting drive size for pool [%s]", poolToBeResized.Uuid)
			expectedSize := (poolToBeResized.TotalSize / units.GiB) + drvSize

			isjournal, err := isJournalEnabled()
			log.FailOnError(err, "Failed to check if Journal enabled")

			log.InfoD("Current Size of the pool %s is %d", selectedPool.Uuid, poolToBeResized.TotalSize/units.GiB)
			err = Inst().V.ExpandPool(selectedPool.Uuid, api.SdkStoragePool_RESIZE_TYPE_RESIZE_DISK, expectedSize)
			dash.VerifyFatal(err, nil, "Pool expansion init successful?")

			resizeErr := waitForPoolToBeResized(expectedSize, selectedPool.Uuid, isjournal)
			dash.VerifyFatal(resizeErr, nil, fmt.Sprintf("Verify pool %s on node %s expansion using resize-disk", selectedPool.Uuid, stNode.Name))

		})
		err = ValidateReplFactorUpdate(volSelected, newRep+1)
		log.FailOnError(err, "error validating repl factor for vol [%s]", volSelected.Name)
		//reverting the replication for volume validation
		if currRep < 3 {
			err = Inst().V.SetReplicationFactor(volSelected, currRep, nil, nil, true, opts)
			log.FailOnError(err, fmt.Sprintf("err setting repl factor to %d for vol : %s", newRep, volSelected.Name))
		}

	})
	JustAfterEach(func() {
		defer EndTorpedoTest()
		AfterEachTest(contexts, testrailID, runID)
	})
})

var _ = Describe("{VolUpdateAddDisk}", func() {
	//1) Deploy px with cloud drive.
	//2) Create a volume on that pool and write some data on the volume.
	//3) expand the volume to the pool using add-disk
	//4) perform resize disk operation on the pool while volume update is in-progress

	JustBeforeEach(func() {
		StartTorpedoTest("VolUpdateAddDisk", "expand volume to the pool and pool expansion using resize-disk", nil, 0)
	})
	var contexts []*scheduler.Context

	stepLog := "should get the existing storage node and expand the pool by resize-disk"

	It(stepLog, func() {
		log.InfoD(stepLog)
		contexts = make([]*scheduler.Context, 0)
		for i := 0; i < Inst().GlobalScaleFactor; i++ {
			contexts = append(contexts, ScheduleApplications(fmt.Sprintf("volupdtplrsz-%d", i))...)
		}
		ValidateApplications(contexts)
		defer appsValidateAndDestroy(contexts)

		stNodes := node.GetStorageNodes()
		if len(stNodes) == 0 {
			dash.VerifyFatal(len(stNodes) > 0, true, "Storage nodes found?")
		}
		volSelected, err := getVolumeWithMinimumSize(contexts, 10)
		log.FailOnError(err, "error identifying volume")
		appVol, err := Inst().V.InspectVolume(volSelected.ID)
		log.FailOnError(err, fmt.Sprintf("error inspecting vol : %s", volSelected.ID))
		volNodes := appVol.ReplicaSets[0].Nodes
		var stNode node.Node
		for _, n := range stNodes {
			nodeExist := false
			for _, vn := range volNodes {
				if n.Id == vn {
					nodeExist = true
				}
			}
			if !nodeExist {
				stNode = n
				break
			}
		}
		selectedPool := stNode.Pools[0]
		var poolToBeResized *api.StoragePool
		poolToBeResized, err = GetStoragePoolByUUID(selectedPool.Uuid)
		log.FailOnError(err, fmt.Sprintf("Failed to get pool using UUID %s", selectedPool.Uuid))

		stepLog = "Expand volume to the expanded pool"
		var newRep int64
		opts := volume.Options{
			ValidateReplicationUpdateTimeout: replicationUpdateTimeout,
		}
		var currRep int64
		Step(stepLog, func() {
			log.InfoD(stepLog)
			currRep, err = Inst().V.GetReplicationFactor(volSelected)
			log.FailOnError(err, fmt.Sprintf("err getting repl factor for  vol : %s", volSelected.Name))

			newRep = currRep
			if currRep == 3 {
				newRep = currRep - 1
				err = Inst().V.SetReplicationFactor(volSelected, newRep, nil, nil, true, opts)
				log.FailOnError(err, fmt.Sprintf("error setting repl factor to %d for vol : %s", newRep, volSelected.Name))
			}
			log.InfoD(fmt.Sprintf("setting repl factor to %d for vol : %s", newRep+1, volSelected.Name))
			err = Inst().V.SetReplicationFactor(volSelected, newRep+1, []string{stNode.Id}, []string{poolToBeResized.Uuid}, false, opts)
			log.FailOnError(err, fmt.Sprintf("error setting repl factor to %d for vol : %s", newRep+1, volSelected.Name))
			dash.VerifyFatal(err == nil, true, fmt.Sprintf("vol %s expansion triggered successfully on node %s", volSelected.Name, stNode.Name))
		})

		stepLog := "Initiate pool expansion using resize-disk"
		Step(stepLog, func() {
			log.InfoD(stepLog)

			drvSize, err := getPoolDiskSize(poolToBeResized)
			log.FailOnError(err, "error getting drive size for pool [%s]", poolToBeResized.Uuid)
			expectedSize := (poolToBeResized.TotalSize / units.GiB) + drvSize

			isjournal, err := isJournalEnabled()
			log.FailOnError(err, "Failed to check if Journal enabled")

			log.InfoD("Current Size of the pool %s is %d", selectedPool.Uuid, poolToBeResized.TotalSize/units.GiB)
			err = Inst().V.ExpandPool(selectedPool.Uuid, api.SdkStoragePool_RESIZE_TYPE_ADD_DISK, expectedSize)
			dash.VerifyFatal(err, nil, "Pool expansion init successful?")

			resizeErr := waitForPoolToBeResized(expectedSize, selectedPool.Uuid, isjournal)
			dash.VerifyFatal(resizeErr, nil, fmt.Sprintf("Verify pool %s on node %s expansion using add-disk", selectedPool.Uuid, stNode.Name))

		})
		err = ValidateReplFactorUpdate(volSelected, newRep+1)
		log.FailOnError(err, "error validating repl factor for vol [%s]", volSelected.Name)
		//reverting the replication for volume validation
		if currRep < 3 {
			err = Inst().V.SetReplicationFactor(volSelected, currRep, nil, nil, true, opts)
			log.FailOnError(err, fmt.Sprintf("err setting repl factor to %d for vol : %s", newRep, volSelected.Name))
		}

	})
	JustAfterEach(func() {
		defer EndTorpedoTest()
		AfterEachTest(contexts)
	})
})

var _ = Describe("{VolUpdateAddDrive}", func() {
	//1) Deploy px with cloud drive.
	//2) Create a volume on that pool and write some data on the volume.
	//3) expand the volume to the pool
	//4) perform add drive on the pool while volume update is in-progress
	var testrailID = 50635
	// testrailID corresponds to: https://portworx.testrail.net/index.php?/cases/view/50635
	var runID int
	JustBeforeEach(func() {
		StartTorpedoTest("VolUpdateAddDrive", "expand volume to the pool and pool expansion using add drive", nil, testrailID)
		runID = testrailuttils.AddRunsToMilestone(testrailID)
	})
	var contexts []*scheduler.Context

	stepLog := "should get the existing storage node and expand the pool by resize-disk"

	It(stepLog, func() {
		log.InfoD(stepLog)
		contexts = make([]*scheduler.Context, 0)
		for i := 0; i < Inst().GlobalScaleFactor; i++ {
			contexts = append(contexts, ScheduleApplications(fmt.Sprintf("plrszvolupdt-%d", i))...)
		}
		ValidateApplications(contexts)
		defer appsValidateAndDestroy(contexts)

		stNodes := node.GetStorageNodes()
		if len(stNodes) == 0 {
			dash.VerifyFatal(len(stNodes) > 0, true, "Storage nodes found?")
		}
		volSelected, err := getVolumeWithMinimumSize(contexts, 10)
		log.FailOnError(err, "error identifying volume")
		appVol, err := Inst().V.InspectVolume(volSelected.ID)
		log.FailOnError(err, fmt.Sprintf("err inspecting vol : %s", volSelected.ID))
		volNodes := appVol.ReplicaSets[0].Nodes
		var stNode node.Node
		for _, n := range stNodes {
			nodeExist := false
			for _, vn := range volNodes {
				if n.Id == vn {
					nodeExist = true
				}
			}
			if !nodeExist {
				stNode = n
				break
			}
		}
		selectedPool := stNode.Pools[0]
		var poolToBeResized *api.StoragePool
		poolToBeResized, err = GetStoragePoolByUUID(selectedPool.Uuid)
		log.FailOnError(err, fmt.Sprintf("Failed to get pool using UUID %s", selectedPool.Uuid))

		stepLog = "Expand volume to the expanded pool"
		var newRep int64
		var currRep int64
		opts := volume.Options{
			ValidateReplicationUpdateTimeout: replicationUpdateTimeout,
		}
		Step(stepLog, func() {
			log.InfoD(stepLog)
			currRep, err = Inst().V.GetReplicationFactor(volSelected)
			log.FailOnError(err, fmt.Sprintf("err getting repl factor for  vol : %s", volSelected.Name))

			newRep = currRep
			if currRep == 3 {
				newRep = currRep - 1
				err = Inst().V.SetReplicationFactor(volSelected, newRep, nil, nil, true, opts)
				log.FailOnError(err, fmt.Sprintf("err setting repl factor  to %d for  vol : %s", newRep, volSelected.Name))
			}
			log.InfoD(fmt.Sprintf("setting repl factor  to %d for  vol : %s", newRep+1, volSelected.Name))
			err = Inst().V.SetReplicationFactor(volSelected, newRep+1, []string{stNode.Id}, []string{poolToBeResized.Uuid}, false, opts)
			log.FailOnError(err, fmt.Sprintf("err setting repl factor  to %d for  vol : %s", newRep+1, volSelected.Name))
			dash.VerifyFatal(err == nil, true, fmt.Sprintf("vol %s expansion triggered successfully on node %s", volSelected.Name, stNode.Name))
		})

		stepLog := "Initiate pool expansion using add drive"
		Step(stepLog, func() {
			log.InfoD(stepLog)
			err = addCloudDrive(stNode, poolToBeResized.ID)
			log.FailOnError(err, "error adding cloud drive")
			dash.VerifyFatal(err == nil, true, fmt.Sprintf("Verify pool %s on node %s expansion using add drive", poolToBeResized.Uuid, stNode.Name))

		})
		err = ValidateReplFactorUpdate(volSelected, newRep+1)
		log.FailOnError(err, "error validating repl factor for vol [%s]", volSelected.Name)
		//Reverting to original repl for volume validation
		if currRep < 3 {
			err = Inst().V.SetReplicationFactor(volSelected, currRep, nil, nil, true, opts)
			log.FailOnError(err, fmt.Sprintf("err setting repl factor to %d for vol : %s", newRep, volSelected.Name))
		}

	})
	JustAfterEach(func() {
		defer EndTorpedoTest()
		AfterEachTest(contexts, testrailID, runID)
	})
})

var _ = Describe("{AddDriveWithNodeReboot}", func() {
	//1) Deploy px with cloud drive.
	//2) Create a volume on o that pool and write some data on the volume.
	//3) Expand pool by adding cloud drives.
	//4) reboot the node where the pool is present and while pool expand is in progress.
	var testrailID = 50944
	// testrailID corresponds to: https://portworx.testrail.net/index.php?/cases/view/50944
	var runID int

	JustBeforeEach(func() {
		StartTorpedoTest("AddDriveAndNodeReboot", "Initiate pool expansion using add-drive and reboot node", nil, testrailID)
		runID = testrailuttils.AddRunsToMilestone(testrailID)
	})
	var contexts []*scheduler.Context

	stepLog := "should get the existing storage node and expand the pool by adding a drive and reboot node"

	It(stepLog, func() {
		log.InfoD(stepLog)
		contexts = make([]*scheduler.Context, 0)
		for i := 0; i < Inst().GlobalScaleFactor; i++ {
			contexts = append(contexts, ScheduleApplications(fmt.Sprintf("pladddrvwrbt-%d", i))...)
		}
		ValidateApplications(contexts)
		defer appsValidateAndDestroy(contexts)

		stNodes := node.GetStorageNodes()
		if len(stNodes) == 0 {
			dash.VerifyFatal(len(stNodes) > 0, true, "Storage nodes found?")
		}
		stNode, err := GetRandomNodeWithPoolIOs(stNodes)
		log.FailOnError(err, "error identifying node to run test")
		pools, err := Inst().V.ListStoragePools(metav1.LabelSelector{})
		log.FailOnError(err, "error getting pools list")
		dash.VerifyFatal(len(pools) > 0, true, "Verify pools exist")

		var currentTotalPoolSize uint64
		var specSize uint64
		for _, pool := range pools {
			currentTotalPoolSize += pool.GetTotalSize() / units.GiB
		}

		driveSpecs, err := GetCloudDriveDeviceSpecs()
		log.FailOnError(err, "Error getting cloud drive specs")
		deviceSpec := driveSpecs[0]
		deviceSpecParams := strings.Split(deviceSpec, ",")

		for _, param := range deviceSpecParams {
			if strings.Contains(param, "size") {
				val := strings.Split(param, "=")[1]
				specSize, err = strconv.ParseUint(val, 10, 64)
				log.FailOnError(err, "Error converting size to uint64")
			}
		}
		expectedTotalPoolSize := currentTotalPoolSize + specSize

		stepLog := "Initiate add cloud drive and reboot node"
		Step(stepLog, func() {
			log.InfoD(stepLog)
			err = Inst().V.AddCloudDrive(&stNode, deviceSpec, -1)
			log.FailOnError(err, fmt.Sprintf("Add cloud drive failed on node %s", stNode.Name))
			time.Sleep(3 * time.Second)
			err = RebootNodeAndWait(stNode)
			log.FailOnError(err, fmt.Sprintf("error rebooting node %s", stNode.Name))
			log.InfoD("Validate pool rebalance after drive add")
			err = ValidatePoolRebalance()
			log.FailOnError(err, "Pool re-balance failed")
			dash.VerifyFatal(err == nil, true, "PX is up after add drive")

			var newTotalPoolSize uint64
			pools, err := Inst().V.ListStoragePools(metav1.LabelSelector{})
			log.FailOnError(err, "error getting pools list")
			dash.VerifyFatal(len(pools) > 0, true, "Verify pools exist")
			for _, pool := range pools {
				newTotalPoolSize += pool.GetTotalSize() / units.GiB
			}
			dash.VerifyFatal(newTotalPoolSize, expectedTotalPoolSize, fmt.Sprintf("Validate total pool size after add cloud drive on node %s", stNode.Name))
		})

	})
	JustAfterEach(func() {
		defer EndTorpedoTest()
		AfterEachTest(contexts, testrailID, runID)
	})

})

var _ = Describe("{MulPoolsResize}", func() {
	//1) Deploy px with cloud drive.
	//2) Select multiple pools
	//3) Expand multiple pools by resize-disk same time.

	var testrailID = 51291
	// testrailID corresponds to: https://portworx.testrail.net/index.php?/cases/view/51291
	var runID int
	JustBeforeEach(func() {
		StartTorpedoTest("MulPoolsResize", "Initiate multiple pool resize on same node in parallel ", nil, testrailID)
		runID = testrailuttils.AddRunsToMilestone(testrailID)
	})
	var contexts []*scheduler.Context

	stepLog := "should get the existing storage node with multiple pools and expand pools at same time using resize-disk"

	It(stepLog, func() {
		log.InfoD(stepLog)
		contexts = make([]*scheduler.Context, 0)

		for i := 0; i < Inst().GlobalScaleFactor; i++ {
			contexts = append(contexts, ScheduleApplications(fmt.Sprintf("mulpoolsresiz-%d", i))...)
		}
		ValidateApplications(contexts)
		defer appsValidateAndDestroy(contexts)

		var poolsToBeResized []*api.StoragePool

		pools, err := Inst().V.ListStoragePools(metav1.LabelSelector{})
		log.FailOnError(err, "Failed to list storage pools")

		numPoolsToResize := len(pools) / 3
		i := 1
		for _, v := range pools {
			if i == numPoolsToResize {
				break
			}
			poolsToBeResized = append(poolsToBeResized, v)
			i += 1
		}

		stepLog = fmt.Sprintf("Expanding multiple pools on node and pool using resize-disk")
		Step(stepLog, func() {

			resizedPoolsMap := make(map[string]uint64)
			for _, selPool := range poolsToBeResized {
				poolToBeResized, err := GetStoragePoolByUUID(selPool.Uuid)
				log.FailOnError(err, fmt.Sprintf("Failed to get pool using UUID %s", selPool.Uuid))
				drvSize, err := getPoolDiskSize(poolToBeResized)
				log.FailOnError(err, "error getting drive size for pool [%s]", poolToBeResized.Uuid)
				expectedSize := (poolToBeResized.TotalSize / units.GiB) + drvSize
				resizedPoolsMap[poolToBeResized.Uuid] = expectedSize

				log.FailOnError(err, "Failed to check if Journal enabled")

				log.InfoD("Current Size of the pool %s is %d", selPool.Uuid, poolToBeResized.TotalSize/units.GiB)
				err = Inst().V.ExpandPool(selPool.Uuid, api.SdkStoragePool_RESIZE_TYPE_RESIZE_DISK, expectedSize)
				dash.VerifyFatal(err, nil, "Pool expansion init successful?")
			}

			isjournal, err := isJournalEnabled()
			log.FailOnError(err, "Failed to check if Journal enabled")
			for selPoolID, expectedPoolSize := range resizedPoolsMap {

				resizeErr := waitForPoolToBeResized(expectedPoolSize, selPoolID, isjournal)
				dash.VerifyFatal(resizeErr, nil, fmt.Sprintf("Verify pool %s on expansion using resize-disk", selPoolID))

			}

		})

	})
	JustAfterEach(func() {
		defer EndTorpedoTest()
		AfterEachTest(contexts, testrailID, runID)
	})
})

var _ = Describe("{MulPoolsAddDisk}", func() {
	//1) Deploy px with cloud drive.
	//2) Select multiple pools
	//3) Expand multiple pools by add-disk same time.

	var testrailID = 50642
	// testrailID corresponds to: https://portworx.testrail.net/index.php?/cases/view/50642
	var runID int
	JustBeforeEach(func() {
		StartTorpedoTest("MulPoolsAddDisk", "Initiate multiple pool add-disk on same node in parallel ", nil, testrailID)
		runID = testrailuttils.AddRunsToMilestone(testrailID)
	})
	var contexts []*scheduler.Context

	stepLog := "should get the existing storage node with multiple pools and expand pools at same time using add-disk"

	It(stepLog, func() {
		log.InfoD(stepLog)
		contexts = make([]*scheduler.Context, 0)

		for i := 0; i < Inst().GlobalScaleFactor; i++ {
			contexts = append(contexts, ScheduleApplications(fmt.Sprintf("mulpooladd-%d", i))...)
		}
		ValidateApplications(contexts)
		defer appsValidateAndDestroy(contexts)

		var poolsToBeResized []*api.StoragePool

		stNodes := node.GetStorageNodes()

		elMap := make(map[string]bool, 0)
		for _, stNode := range stNodes {
			el, err := GetPoolExpansionEligibility(&stNode)
			log.FailOnError(err, "error getting pool expansion criteria for node [%s]", stNode.Name)
			for k, v := range el {
				elMap[k] = v
			}
		}

		pools, err := Inst().V.ListStoragePools(metav1.LabelSelector{})
		log.FailOnError(err, "Failed to list storage pools")
		numPoolsToResize := len(pools) / 3
		i := 1
		for _, v := range pools {
			if i > numPoolsToResize {
				break
			}
			//checking if pool can be expanded using add-disk
			if elMap[v.Uuid] {
				poolsToBeResized = append(poolsToBeResized, v)
				i += 1
			}
		}
		stepLog = fmt.Sprintf("Expanding multiple pools on node and pool using add-disk")
		Step(stepLog, func() {

			resizedPoolsMap := make(map[string]uint64)
			for _, selPool := range poolsToBeResized {
				poolToBeResized, err := GetStoragePoolByUUID(selPool.Uuid)
				log.FailOnError(err, fmt.Sprintf("Failed to get pool using UUID %s", selPool.Uuid))
				drvSize, err := getPoolDiskSize(poolToBeResized)
				log.FailOnError(err, "error getting drive size for pool [%s]", poolToBeResized.Uuid)
				expectedSize := (poolToBeResized.TotalSize / units.GiB) + drvSize
				resizedPoolsMap[poolToBeResized.Uuid] = expectedSize

				log.FailOnError(err, "Failed to check if Journal enabled")

				log.InfoD("Current Size of the pool %s is %d", selPool.Uuid, poolToBeResized.TotalSize/units.GiB)
				err = Inst().V.ExpandPool(selPool.Uuid, api.SdkStoragePool_RESIZE_TYPE_ADD_DISK, expectedSize)
				dash.VerifyFatal(err, nil, "Pool expansion init successful?")
			}

			isjournal, err := isJournalEnabled()
			log.FailOnError(err, "Failed to check if Journal enabled")
			for selPoolID, expectedPoolSize := range resizedPoolsMap {
				resizeErr := waitForPoolToBeResized(expectedPoolSize, selPoolID, isjournal)
				dash.VerifyFatal(resizeErr, nil, fmt.Sprintf("Verify pool %s on expansion using add-disk", selPoolID))
			}

		})

	})
	JustAfterEach(func() {
		defer EndTorpedoTest()
		AfterEachTest(contexts, testrailID, runID)
	})
})

var _ = Describe("{ResizeWithJrnlAndMeta}", func() {
	//1) Deploy px with cloud drive and journal enabled.
	//2) Create a volume on that pool and write some data on the volume.
	//3) Get the metadata node
	//4) Expand the pool with journal device
	var testrailID = 51289
	// testrailID corresponds to: https://portworx.testrail.net/index.php?/cases/view/51289
	var runID int

	JustBeforeEach(func() {
		StartTorpedoTest("ResizeWithJrnlAndMeta", "Initiate pool expansion using resize-disk for the pool the with journal and metadata devices", nil, testrailID)
		runID = testrailuttils.AddRunsToMilestone(testrailID)
	})
	var contexts []*scheduler.Context

	stepLog := "should get the metadata node and expand the pool by resize-disk"

	It(stepLog, func() {
		log.InfoD(stepLog)
		journalStatus, err := isJournalEnabled()
		log.FailOnError(err, "err getting journal status")
		dash.VerifyFatal(journalStatus, true, "verify journal device is enabled")
		contexts = make([]*scheduler.Context, 0)
		for i := 0; i < Inst().GlobalScaleFactor; i++ {
			contexts = append(contexts, ScheduleApplications(fmt.Sprintf("rsizedrvmeta-%d", i))...)
		}
		ValidateApplications(contexts)
		defer appsValidateAndDestroy(contexts)

		stNodes := node.GetMetadataNodes()

		if len(stNodes) == 0 {
			dash.VerifyFatal(len(stNodes) > 0, true, "Metadata nodes found?")
		}
		stNode, err := GetRandomNodeWithPoolIOs(stNodes)
		log.FailOnError(err, "error identifying node to run test")
		stNodePools := stNode.Pools

		var selectedPool *api.StoragePool
		for _, pool := range stNodePools {
			if pool.ID == 0 {
				selectedPool = pool
				break
			}
		}

		stepLog := "Initiate pool expansion drive and restart PX"
		Step(stepLog, func() {
			log.InfoD(stepLog)

			poolToBeResized, err := GetStoragePoolByUUID(selectedPool.Uuid)
			log.FailOnError(err, fmt.Sprintf("Failed to get pool using UUID %s", selectedPool.Uuid))
			drvSize, err := getPoolDiskSize(poolToBeResized)
			log.FailOnError(err, "error getting drive size for pool [%s]", poolToBeResized.Uuid)
			expectedSize := (poolToBeResized.TotalSize / units.GiB) + drvSize

			log.FailOnError(err, "Failed to check if Journal enabled")

			log.InfoD("Current Size of the pool %s is %d", selectedPool.Uuid, poolToBeResized.TotalSize/units.GiB)
			err = Inst().V.ExpandPool(selectedPool.Uuid, api.SdkStoragePool_RESIZE_TYPE_RESIZE_DISK, expectedSize)
			dash.VerifyFatal(err, nil, "Pool expansion init successful?")

			resizeErr := waitForPoolToBeResized(expectedSize, selectedPool.Uuid, journalStatus)
			dash.VerifyFatal(resizeErr, nil, fmt.Sprintf("Verify pool %s on node %s expansion using resize-disk", selectedPool.Uuid, stNode.Name))

		})

	})
	JustAfterEach(func() {
		defer EndTorpedoTest()
		AfterEachTest(contexts, testrailID, runID)
	})

})

var _ = Describe("{PoolExpandWhileIOAndPXRestart}", func() {
	//step1: create volume repl node n1 and n2 and start IO
	//step2: during I/O restart px on n1 and at the same time expand the pool on n2
	//step3: after n1 is back operational validate that n2 pool size is the new size
	//step4: read/validate I/O after expansion
	var testrailID = 51445
	// testrailID corresponds to: https://portworx.testrail.net/index.php?/cases/view/51445
	var runID int

	JustBeforeEach(func() {
		StartTorpedoTest("PoolExpandWhileIOAndPXRestart", "Initiate pool expansion and restart px on n1 and at the same time expand the pool on n2 where vol repl exists", nil, testrailID)
		runID = testrailuttils.AddRunsToMilestone(testrailID)
	})
	var contexts []*scheduler.Context

	stepLog := "should get the volume with IOs, expand the pool by resize-disk and restart PX on one the repl node"

	It(stepLog, func() {
		log.InfoD(stepLog)
		contexts = make([]*scheduler.Context, 0)
		for i := 0; i < Inst().GlobalScaleFactor; i++ {
			contexts = append(contexts, ScheduleApplications(fmt.Sprintf("rsizerepl-%d", i))...)
		}
		ValidateApplications(contexts)
		defer appsValidateAndDestroy(contexts)

		stNodes := node.GetStorageNodes()
		if len(stNodes) == 0 {
			dash.VerifyFatal(len(stNodes) > 0, true, "Storage nodes found?")
		}
		volSelected, err := getVolumeWithMinRepl(contexts, 2)
		log.FailOnError(err, "error identifying volume")
		appVol, err := Inst().V.InspectVolume(volSelected.ID)
		log.FailOnError(err, fmt.Sprintf("err inspecting vol : %s", volSelected.ID))
		replPools := appVol.ReplicaSets[0].PoolUuids
		storageNode1, err := GetNodeWithGivenPoolID(replPools[0])
		log.FailOnError(err, fmt.Sprintf("Failed to get pool using UUID %s", replPools[0]))
		selectedPool := replPools[1]
		storageNode2, err := GetNodeWithGivenPoolID(selectedPool)
		log.FailOnError(err, fmt.Sprintf("Failed to get pool using UUID %s", selectedPool))

		var poolToBeResized *api.StoragePool
		poolToBeResized, err = GetStoragePoolByUUID(selectedPool)
		log.FailOnError(err, fmt.Sprintf("Failed to get pool using UUID %s", selectedPool))

		stepLog := "Initiate pool expansion drive on n2 and restart PX on n1"
		Step(stepLog, func() {
			log.InfoD(stepLog)

			expectedSize := poolToBeResized.TotalSize * 2 / units.GiB

			isjournal, err := isJournalEnabled()
			log.FailOnError(err, "Failed to check if Journal enabled")

			log.InfoD("Current Size of the pool %s is %d", poolToBeResized.Uuid, poolToBeResized.TotalSize/units.GiB)
			err = Inst().V.ExpandPool(poolToBeResized.Uuid, api.SdkStoragePool_RESIZE_TYPE_RESIZE_DISK, expectedSize)
			dash.VerifyFatal(err, nil, "Pool expansion init successful?")

			time.Sleep(3 * time.Second)
			err = Inst().V.RestartDriver(*storageNode1, nil)
			log.FailOnError(err, fmt.Sprintf("error restarting px on node %s", storageNode1.Name))

			resizeErr := waitForPoolToBeResized(expectedSize, poolToBeResized.Uuid, isjournal)
			dash.VerifyFatal(resizeErr, nil, fmt.Sprintf("Verify pool %s on node %s expansion using resize-disk", poolToBeResized.Uuid, storageNode2.Name))

		})

	})
	JustAfterEach(func() {
		defer EndTorpedoTest()
		AfterEachTest(contexts, testrailID, runID)
	})

})

var _ = Describe("{ResizeNodeMaintenanceCycle}", func() {
	//1) Deploy px with cloud drive.
	//2) Create a volume on that pool and write some data on the volume.
	//3) Expand pool by resize-disk
	//4) Enter and Exit node maintenance
	//5) Validate PX and applications
	var testrailID = 51297
	// testrailID corresponds to: https://portworx.testrail.net/index.php?/cases/view/51297
	var runID int

	JustBeforeEach(func() {
		StartTorpedoTest("ResizeNodeMaintenanceCycle", "Initiate pool expansion using resize-disk and perform node maintenance cycle", nil, testrailID)
		runID = testrailuttils.AddRunsToMilestone(testrailID)
	})
	var contexts []*scheduler.Context

	stepLog := "should get the volume with IOs, expand the pool by resize-disk and perform node maintenance cycle"

	It(stepLog, func() {
		log.InfoD(stepLog)
		contexts = make([]*scheduler.Context, 0)
		for i := 0; i < Inst().GlobalScaleFactor; i++ {
			contexts = append(contexts, ScheduleApplications(fmt.Sprintf("rsizenodem-%d", i))...)
		}
		ValidateApplications(contexts)
		defer appsValidateAndDestroy(contexts)

		stNodes := node.GetStorageNodes()
		if len(stNodes) == 0 {
			dash.VerifyFatal(len(stNodes) > 0, true, "Storage nodes found?")
		}

		var selectedNode node.Node
		var err error
		var selectedPool *api.StoragePool
		for _, stNode := range stNodes {
			selectedPool, err = GetPoolWithIOsInGivenNode(stNode)
			if selectedPool != nil {
				selectedNode = stNode
				break
			}
		}
		log.FailOnError(err, "error identifying node to run test")

		var poolToBeResized *api.StoragePool
		poolToBeResized, err = GetStoragePoolByUUID(selectedPool.Uuid)
		log.FailOnError(err, fmt.Sprintf("Failed to get pool using UUID %s", selectedPool.Uuid))

		stepLog := "Initiate pool expansion drive start node maintenance"
		Step(stepLog, func() {
			log.InfoD(stepLog)
			drvSize, err := getPoolDiskSize(poolToBeResized)
			log.FailOnError(err, "error getting drive size for pool [%s]", poolToBeResized.Uuid)
			expectedSize := (poolToBeResized.TotalSize / units.GiB) + drvSize

			isjournal, err := isJournalEnabled()
			log.FailOnError(err, "Failed to check if Journal enabled")

			log.InfoD("Current Size of the pool %s is %d", poolToBeResized.Uuid, poolToBeResized.TotalSize/units.GiB)
			err = Inst().V.ExpandPool(poolToBeResized.Uuid, api.SdkStoragePool_RESIZE_TYPE_RESIZE_DISK, expectedSize)
			dash.VerifyFatal(err, nil, "Pool expansion init successful?")
			resizeErr := waitForPoolToBeResized(expectedSize, poolToBeResized.Uuid, isjournal)
			dash.VerifyFatal(resizeErr, nil, fmt.Sprintf("Verify pool %s on node %s expansion using resize-disk", poolToBeResized.Uuid, selectedNode.Name))

			log.InfoD(fmt.Sprintf("Performing node maintenance cycle on node %s", selectedNode.Name))
			err = Inst().V.RecoverDriver(selectedNode)
			log.FailOnError(err, fmt.Sprintf("error performing maintenance cycle on node %s", selectedNode.Name))

			err = Inst().V.WaitDriverUpOnNode(selectedNode, 2*time.Minute)
			log.FailOnError(err, fmt.Sprintf("Driver is down on node %s", selectedNode.Name))
			dash.VerifyFatal(err == nil, true, fmt.Sprintf("PX is up after maintenance cycle on node %s", selectedNode.Name))

		})

	})
	JustAfterEach(func() {
		defer EndTorpedoTest()
		AfterEachTest(contexts, testrailID, runID)
	})

})

var _ = Describe("{AddDiskNodeMaintenanceCycle}", func() {
	//1) Deploy px with cloud drive.
	//2) Create a volume on that pool and write some data on the volume.
	//3) Expand pool by resize-disk
	//4) Enter and Exit node maintenance
	//5) Validate PX and applications
	var testrailID = 50647
	// testrailID corresponds to: https://portworx.testrail.net/index.php?/cases/view/50647
	var runID int

	JustBeforeEach(func() {
		StartTorpedoTest("AddDiskNodeMaintenanceCycle", "Initiate pool expansion using add-disk and perform node maintenance cycle", nil, testrailID)
		runID = testrailuttils.AddRunsToMilestone(testrailID)
	})
	var contexts []*scheduler.Context

	stepLog := "should get the volume with IOs, expand the pool by add-disk and perform node maintenance cycle"

	It(stepLog, func() {
		log.InfoD(stepLog)
		contexts = make([]*scheduler.Context, 0)
		for i := 0; i < Inst().GlobalScaleFactor; i++ {
			contexts = append(contexts, ScheduleApplications(fmt.Sprintf("addnodem-%d", i))...)
		}
		ValidateApplications(contexts)
		defer appsValidateAndDestroy(contexts)

		stNodes := node.GetStorageNodes()
		if len(stNodes) == 0 {
			dash.VerifyFatal(len(stNodes) > 0, true, "Storage nodes found?")
		}

		var selectedNode node.Node
		var err error
		var selectedPool *api.StoragePool
		for _, stNode := range stNodes {
			selectedPool, err = GetPoolWithIOsInGivenNode(stNode)
			if selectedPool != nil {
				selectedNode = stNode
				break
			}
		}
		log.FailOnError(err, "error identifying node to run test")

		var poolToBeResized *api.StoragePool
		poolToBeResized, err = GetStoragePoolByUUID(selectedPool.Uuid)
		log.FailOnError(err, fmt.Sprintf("Failed to get pool using UUID %s", selectedPool.Uuid))

		stepLog := "Initiate pool expansion drive start node maintenance"
		Step(stepLog, func() {
			log.InfoD(stepLog)
			drvSize, err := getPoolDiskSize(poolToBeResized)
			log.FailOnError(err, "error getting drive size for pool [%s]", poolToBeResized.Uuid)
			expectedSize := (poolToBeResized.TotalSize / units.GiB) + drvSize

			isjournal, err := isJournalEnabled()
			log.FailOnError(err, "Failed to check if Journal enabled")

			log.InfoD("Current Size of the pool %s is %d", poolToBeResized.Uuid, poolToBeResized.TotalSize/units.GiB)
			err = Inst().V.ExpandPool(poolToBeResized.Uuid, api.SdkStoragePool_RESIZE_TYPE_ADD_DISK, expectedSize)
			dash.VerifyFatal(err, nil, "Pool expansion init successful?")
			resizeErr := waitForPoolToBeResized(expectedSize, poolToBeResized.Uuid, isjournal)
			dash.VerifyFatal(resizeErr, nil, fmt.Sprintf("Verify pool %s on node %s expansion using add-disk", poolToBeResized.Uuid, selectedNode.Name))

			log.InfoD(fmt.Sprintf("Performing node maintenance cycle on node %s", selectedNode.Name))
			err = Inst().V.RecoverDriver(selectedNode)
			log.FailOnError(err, fmt.Sprintf("error performing maintenance cycle on node %s", selectedNode.Name))

			err = Inst().V.WaitDriverUpOnNode(selectedNode, 2*time.Minute)
			log.FailOnError(err, fmt.Sprintf("Driver is down on node %s", selectedNode.Name))
			dash.VerifyFatal(err == nil, true, fmt.Sprintf("PX is up after maintenance cycle on node %s", selectedNode.Name))

		})

	})
	JustAfterEach(func() {
		defer EndTorpedoTest()
		AfterEachTest(contexts, testrailID, runID)
	})

})

var _ = Describe("{ResizePoolMaintenanceCycle}", func() {
	//1) Deploy px with cloud drive.
	//2) Create a volume on that pool and write some data on the volume.
	//3) Expand pool by resize-disk
	//4) Enter and Exit pool maintenance
	//5) Validate PX and applications

	JustBeforeEach(func() {
		StartTorpedoTest("ResizePoolMaintenanceCycle", "Initiate pool expansion using resize-disk and perform node maintenance cycle", nil, 0)

	})
	var contexts []*scheduler.Context

	stepLog := "should get the volume with IOs, expand the pool by resize-disk and perform pool maintenance cycle"

	It(stepLog, func() {
		log.InfoD(stepLog)
		contexts = make([]*scheduler.Context, 0)
		for i := 0; i < Inst().GlobalScaleFactor; i++ {
			contexts = append(contexts, ScheduleApplications(fmt.Sprintf("rsizepoolm-%d", i))...)
		}
		ValidateApplications(contexts)
		defer appsValidateAndDestroy(contexts)

		stNodes := node.GetStorageNodes()
		if len(stNodes) == 0 {
			dash.VerifyFatal(len(stNodes) > 0, true, "Storage nodes found?")
		}

		var selectedNode node.Node
		var err error
		var selectedPool *api.StoragePool
		for _, stNode := range stNodes {
			selectedPool, err = GetPoolWithIOsInGivenNode(stNode)
			if selectedPool != nil {
				selectedNode = stNode
				break
			}
		}
		log.FailOnError(err, "error identifying node to run test")

		var poolToBeResized *api.StoragePool
		poolToBeResized, err = GetStoragePoolByUUID(selectedPool.Uuid)
		log.FailOnError(err, fmt.Sprintf("Failed to get pool using UUID %s", selectedPool.Uuid))

		stepLog := "Initiate pool expansion drive start pool maintenance"
		Step(stepLog, func() {
			log.InfoD(stepLog)

			drvSize, err := getPoolDiskSize(poolToBeResized)
			log.FailOnError(err, "error getting drive size for pool [%s]", poolToBeResized.Uuid)
			expectedSize := (poolToBeResized.TotalSize / units.GiB) + drvSize

			isjournal, err := isJournalEnabled()
			log.FailOnError(err, "Failed to check if Journal enabled")

			log.InfoD("Current Size of the pool %s is %d", poolToBeResized.Uuid, poolToBeResized.TotalSize/units.GiB)
			err = Inst().V.ExpandPool(poolToBeResized.Uuid, api.SdkStoragePool_RESIZE_TYPE_RESIZE_DISK, expectedSize)
			dash.VerifyFatal(err, nil, "Pool expansion init successful?")
			resizeErr := waitForPoolToBeResized(expectedSize, poolToBeResized.Uuid, isjournal)
			dash.VerifyFatal(resizeErr, nil, fmt.Sprintf("Verify pool %s on node %s expansion using resize-disk", poolToBeResized.Uuid, selectedNode.Name))

			log.InfoD(fmt.Sprintf("Performing pool maintenance cycle on node %s", selectedNode.Name))
			err = Inst().V.RecoverPool(selectedNode)
			log.FailOnError(err, fmt.Sprintf("error performing pool maintenance cycle on node %s", selectedNode.Name))

			err = Inst().V.WaitDriverUpOnNode(selectedNode, 2*time.Minute)
			log.FailOnError(err, fmt.Sprintf("Driver is down on node %s", selectedNode.Name))
			dash.VerifyFatal(err == nil, true, fmt.Sprintf("PX is up after maintenance cycle on node %s", selectedNode.Name))
		})

	})
	JustAfterEach(func() {
		defer EndTorpedoTest()
		AfterEachTest(contexts)
	})

})

var _ = Describe("{AddDiskPoolMaintenanceCycle}", func() {
	//1) Deploy px with cloud drive.
	//2) Create a volume on that pool and write some data on the volume.
	//3) Expand pool by resize-disk
	//4) Enter and Exit pool maintenance
	//5) Validate PX and applications

	JustBeforeEach(func() {
		StartTorpedoTest("AddDiskPoolMaintenanceCycle", "Initiate pool expansion using add-disk and perform pool maintenance cycle", nil, 0)

	})
	var contexts []*scheduler.Context

	stepLog := "should get the volume with IOs, expand the pool by add-disk and perform pool maintenance cycle"

	It(stepLog, func() {
		log.InfoD(stepLog)
		contexts = make([]*scheduler.Context, 0)
		for i := 0; i < Inst().GlobalScaleFactor; i++ {
			contexts = append(contexts, ScheduleApplications(fmt.Sprintf("addpoolm-%d", i))...)
		}
		ValidateApplications(contexts)
		defer appsValidateAndDestroy(contexts)

		stNodes := node.GetStorageNodes()
		if len(stNodes) == 0 {
			dash.VerifyFatal(len(stNodes) > 0, true, "Storage nodes found?")
		}

		var selectedNode node.Node
		var err error
		var selectedPool *api.StoragePool
		for _, stNode := range stNodes {
			selectedPool, err = GetPoolWithIOsInGivenNode(stNode)
			if selectedPool != nil {
				selectedNode = stNode
				break
			}
		}
		log.FailOnError(err, "error identifying node to run test")

		var poolToBeResized *api.StoragePool
		poolToBeResized, err = GetStoragePoolByUUID(selectedPool.Uuid)
		log.FailOnError(err, fmt.Sprintf("Failed to get pool using UUID %s", selectedPool.Uuid))

		stepLog := "Initiate pool expansion drive start pool maintenance"
		Step(stepLog, func() {
			log.InfoD(stepLog)

			drvSize, err := getPoolDiskSize(poolToBeResized)
			log.FailOnError(err, "error getting drive size for pool [%s]", poolToBeResized.Uuid)
			expectedSize := (poolToBeResized.TotalSize / units.GiB) + drvSize

			isjournal, err := isJournalEnabled()
			log.FailOnError(err, "Failed to check if Journal enabled")

			log.InfoD("Current Size of the pool %s is %d", poolToBeResized.Uuid, poolToBeResized.TotalSize/units.GiB)
			err = Inst().V.ExpandPool(poolToBeResized.Uuid, api.SdkStoragePool_RESIZE_TYPE_ADD_DISK, expectedSize)
			dash.VerifyFatal(err, nil, "Pool expansion init successful?")
			resizeErr := waitForPoolToBeResized(expectedSize, poolToBeResized.Uuid, isjournal)
			dash.VerifyFatal(resizeErr, nil, fmt.Sprintf("Verify pool %s on node %s expansion using add-disk", poolToBeResized.Uuid, selectedNode.Name))

			log.InfoD(fmt.Sprintf("Performing pool maintenance cycle on node %s", selectedNode.Name))
			err = Inst().V.RecoverPool(selectedNode)
			log.FailOnError(err, fmt.Sprintf("error performing pool maintenance cycle on node %s", selectedNode.Name))

			err = Inst().V.WaitDriverUpOnNode(selectedNode, 5*time.Minute)
			log.FailOnError(err, fmt.Sprintf("Driver is down on node %s", selectedNode.Name))
			dash.VerifyFatal(err == nil, true, fmt.Sprintf("PX is up after maintenance cycle on node %s", selectedNode.Name))

		})

	})
	JustAfterEach(func() {
		defer EndTorpedoTest()
		AfterEachTest(contexts)
	})

})

var _ = Describe("{NodeMaintenanceResize}", func() {
	/*
		1. Put node in maintenance mode
		2. Trigger pool expansion using resize-disk
		3. Exit maintenance mode
		4. Validate pool expansion
	*/
	var testrailID = 51269
	// testrailID corresponds to: https://portworx.testrail.net/index.php?/cases/view/51269
	var runID int
	JustBeforeEach(func() {
		StartTorpedoTest("NodeMaintenanceResize", "pool expansion using resize-disk when node is in maintenance mode", nil, testrailID)
		runID = testrailuttils.AddRunsToMilestone(testrailID)
	})
	var contexts []*scheduler.Context

	stepLog := "should get the existing storage node and put it in maintenance mode"

	It(stepLog, func() {
		log.InfoD(stepLog)
		contexts = make([]*scheduler.Context, 0)
		for i := 0; i < Inst().GlobalScaleFactor; i++ {
			contexts = append(contexts, ScheduleApplications(fmt.Sprintf("rszedskmnt-%d", i))...)
		}
		ValidateApplications(contexts)
		defer appsValidateAndDestroy(contexts)

		stNodes := node.GetStorageNodes()
		if len(stNodes) == 0 {
			dash.VerifyFatal(len(stNodes) > 0, true, "Storage nodes found?")
		}

		// pick a pool from a pools list and resize it
		poolIDToResize, err := GetPoolIDWithIOs()
		log.FailOnError(err, "error identifying pool to run test")
		dash.VerifyFatal(len(poolIDToResize) > 0, true, fmt.Sprintf("Expected poolIDToResize to not be empty, pool id to resize %s", poolIDToResize))

		pools, err := Inst().V.ListStoragePools(metav1.LabelSelector{})
		log.FailOnError(err, "error getting storage pools")
		poolToBeResized := pools[poolIDToResize]
		dash.VerifyFatal(poolToBeResized != nil, true, "Pool to be resized exist?")

		// px will put a new request in a queue, but in this case we can't calculate the expected size,
		// so need to wain until the ongoing operation is completed
		stepLog = "Verify that pool resize is not in progress"
		Step(stepLog, func() {
			log.InfoD(stepLog)
			if poolResizeIsInProgress(poolToBeResized) {
				// wait until resize is completed and get the updated pool again
				poolToBeResized, err = GetStoragePoolByUUID(poolIDToResize)
				log.FailOnError(err, fmt.Sprintf("Failed to get pool using UUID %s", poolIDToResize))
			}
		})

		stNode, err := GetNodeWithGivenPoolID(poolIDToResize)
		log.FailOnError(err, "error identifying node to run test")
		log.InfoD(fmt.Sprintf("Entering maintenence mode on node %s", stNode.Name))
		err = Inst().V.EnterMaintenance(*stNode)
		log.FailOnError(err, fmt.Sprintf("fail to enter node %s in maintenence mode", stNode.Name))
		status, err := Inst().V.GetNodeStatus(*stNode)
		log.InfoD(fmt.Sprintf("Node %s status %s", stNode.Name, status.String()))
		stepLog = fmt.Sprintf("pool expansion to the node %s", stNode.Name)
		var expectedSize uint64
		Step(stepLog, func() {
			log.InfoD(stepLog)
			drvSize, err := getPoolDiskSize(poolToBeResized)
			log.FailOnError(err, "error getting drive size for pool [%s]", poolToBeResized.Uuid)
			expectedSize = (poolToBeResized.TotalSize / units.GiB) + drvSize

			log.InfoD("Current Size of the pool %s is %d", poolToBeResized.Uuid, poolToBeResized.TotalSize/units.GiB)
			err = Inst().V.ExpandPool(poolToBeResized.Uuid, api.SdkStoragePool_RESIZE_TYPE_RESIZE_DISK, expectedSize)
			dash.VerifyFatal(err, nil, "Pool expansion init successful?")
		})

		log.InfoD(fmt.Sprintf("Exiting maintenence mode on node %s", stNode.Name))
		t := func() (interface{}, bool, error) {
			if err := Inst().V.ExitMaintenance(*stNode); err != nil {
				return nil, true, err
			}
			return nil, false, nil
		}
		_, err = task.DoRetryWithTimeout(t, 15*time.Minute, 2*time.Minute)
		log.FailOnError(err, fmt.Sprintf("fail to exit maintenence mode in node %s", stNode.Name))
		err = Inst().V.WaitDriverUpOnNode(*stNode, 2*time.Minute)
		log.FailOnError(err, fmt.Sprintf("Driver is down on node %s", stNode.Name))
		dash.VerifyFatal(err == nil, true, fmt.Sprintf("PX is up after exiting maintenance on node %s", stNode.Name))
		status, err = Inst().V.GetNodeStatus(*stNode)
		log.FailOnError(err, fmt.Sprintf("Error getting status on node %s", stNode.Name))
		log.Infof(fmt.Sprintf("Node %s status %s after exit", stNode.Name, status.String()))

		stepLog = fmt.Sprintf("validating pool [%s] expansion", poolToBeResized.Uuid)
		Step(stepLog, func() {
			log.InfoD(stepLog)
			isjournal, err := isJournalEnabled()
			log.FailOnError(err, "Failed to check if Journal enabled")
			resizeErr := waitForPoolToBeResized(expectedSize, poolToBeResized.Uuid, isjournal)
			dash.VerifyFatal(resizeErr, nil, fmt.Sprintf("Verify pool %s on node %s expansion using add-disk", poolToBeResized.Uuid, stNode.Name))
		})

	})

	JustAfterEach(func() {
		defer EndTorpedoTest()
		AfterEachTest(contexts, testrailID, runID)
	})
})

var _ = Describe("{NodeMaintenanceModeAddDisk}", func() {
	/*
		1. Put node in maintenance mode
		2. Trigger pool expansion using add-disk
		3. Exit maintenance mode
		4. Validate pool expansion
	*/
	var testrailID = 2013
	// testrailID corresponds to: https://portworx.testrail.net/index.php?/cases/view/2013
	var runID int
	JustBeforeEach(func() {
		StartTorpedoTest("NodeMaintenanceModeAddDisk", "pool expansion using add-disk when node is in maintenance mode", nil, testrailID)
		runID = testrailuttils.AddRunsToMilestone(testrailID)
	})
	var contexts []*scheduler.Context

	stepLog := "should get the existing storage node and put it in maintenance mode"

	It(stepLog, func() {
		log.InfoD(stepLog)
		contexts = make([]*scheduler.Context, 0)
		for i := 0; i < Inst().GlobalScaleFactor; i++ {
			contexts = append(contexts, ScheduleApplications(fmt.Sprintf("adddskmnt-%d", i))...)
		}
		ValidateApplications(contexts)
		defer appsValidateAndDestroy(contexts)

		stNodes := node.GetStorageNodes()
		if len(stNodes) == 0 {
			dash.VerifyFatal(len(stNodes) > 0, true, "Storage nodes found?")
		}

		// pick a pool from a pools list and resize it
		poolIDToResize, err := GetPoolIDWithIOs()
		log.FailOnError(err, "error identifying pool to run test")
		dash.VerifyFatal(len(poolIDToResize) > 0, true, fmt.Sprintf("Expected poolIDToResize to not be empty, pool id to resize %s", poolIDToResize))

		pools, err := Inst().V.ListStoragePools(metav1.LabelSelector{})
		log.FailOnError(err, "error getting storage pools")
		poolToBeResized := pools[poolIDToResize]
		dash.VerifyFatal(poolToBeResized != nil, true, "Pool to be resized exist?")

		// px will put a new request in a queue, but in this case we can't calculate the expected size,
		// so need to wain until the ongoing operation is completed
		stepLog = "Verify that pool resize is not in progress"
		Step(stepLog, func() {
			log.InfoD(stepLog)
			if poolResizeIsInProgress(poolToBeResized) {
				// wait until resize is completed and get the updated pool again
				poolToBeResized, err = GetStoragePoolByUUID(poolIDToResize)
				log.FailOnError(err, fmt.Sprintf("Failed to get pool using UUID %s", poolIDToResize))
			}
		})

		stNode, err := GetNodeWithGivenPoolID(poolIDToResize)
		log.FailOnError(err, "error identifying node to run test")
		log.InfoD(fmt.Sprintf("Entering maintenence mode on node %s", stNode.Name))
		err = Inst().V.EnterMaintenance(*stNode)
		log.FailOnError(err, fmt.Sprintf("fail to enter node %s in maintenence mode", stNode.Name))
		status, err := Inst().V.GetNodeStatus(*stNode)
		log.InfoD(fmt.Sprintf("Node %s status %s", stNode.Name, status.String()))
		stepLog = fmt.Sprintf("pool expansion to the node %s", stNode.Name)
		var expectedSize uint64
		Step(stepLog, func() {
			log.InfoD(stepLog)
			drvSize, err := getPoolDiskSize(poolToBeResized)
			log.FailOnError(err, "error getting drive size for pool [%s]", poolToBeResized.Uuid)
			expectedSize = (poolToBeResized.TotalSize / units.GiB) + drvSize

			log.InfoD("Current Size of the pool %s is %d", poolToBeResized.Uuid, poolToBeResized.TotalSize/units.GiB)
			err = Inst().V.ExpandPool(poolToBeResized.Uuid, api.SdkStoragePool_RESIZE_TYPE_ADD_DISK, expectedSize)
			dash.VerifyFatal(err, nil, "Pool expansion init successful?")

		})
		log.InfoD(fmt.Sprintf("Exiting maintenence mode on node %s", stNode.Name))
		t := func() (interface{}, bool, error) {
			if err := Inst().V.ExitMaintenance(*stNode); err != nil {
				return nil, true, err
			}
			return nil, false, nil
		}
		_, err = task.DoRetryWithTimeout(t, 15*time.Minute, 2*time.Minute)
		log.FailOnError(err, fmt.Sprintf("fail to exit maintenence mode in node %s", stNode.Name))
		err = Inst().V.WaitDriverUpOnNode(*stNode, 2*time.Minute)
		log.FailOnError(err, fmt.Sprintf("Driver is down on node %s", stNode.Name))
		dash.VerifyFatal(err == nil, true, fmt.Sprintf("PX is up after exiting maintenance on node %s", stNode.Name))
		status, err = Inst().V.GetNodeStatus(*stNode)
		log.FailOnError(err, fmt.Sprintf("Error getting status on node %s", stNode.Name))
		log.Infof(fmt.Sprintf("Node %s status %s after exit", stNode.Name, status.String()))

		stepLog = fmt.Sprintf("validating pool [%s] expansion", poolToBeResized.Uuid)
		Step(stepLog, func() {
			isjournal, err := isJournalEnabled()
			log.FailOnError(err, "Failed to check if Journal enabled")
			resizeErr := waitForPoolToBeResized(expectedSize, poolToBeResized.Uuid, isjournal)
			dash.VerifyFatal(resizeErr, nil, fmt.Sprintf("Verify pool %s on node %s expansion using add-disk", poolToBeResized.Uuid, stNode.Name))
		})
	})

	JustAfterEach(func() {
		defer EndTorpedoTest()
		AfterEachTest(contexts, testrailID, runID)
	})
})

var _ = Describe("{PoolMaintenanceModeResize}", func() {

	/*
		1. Put pool in maintenance mode
		2. Trigger pool expansion using resize-disk
		3. Validate pool expansion
		4. Exit pool maintenance mode
	*/

	JustBeforeEach(func() {
		StartTorpedoTest("PoolMaintenanceModeResize", "pool expansion using resize-disk when pool is in maintenance mode", nil, 0)

	})
	var contexts []*scheduler.Context

	stepLog := "should get the existing storage node and put it in maintenance mode"

	It(stepLog, func() {
		log.InfoD(stepLog)
		contexts = make([]*scheduler.Context, 0)
		for i := 0; i < Inst().GlobalScaleFactor; i++ {
			contexts = append(contexts, ScheduleApplications(fmt.Sprintf("rszedskmnt-%d", i))...)
		}
		ValidateApplications(contexts)
		defer appsValidateAndDestroy(contexts)

		stNodes := node.GetStorageNodes()
		if len(stNodes) == 0 {
			dash.VerifyFatal(len(stNodes) > 0, true, "Storage nodes found?")
		}

		// pick a pool from a pools list and resize it
		poolIDToResize, err := GetPoolIDWithIOs()
		log.FailOnError(err, "error identifying pool to run test")
		dash.VerifyFatal(len(poolIDToResize) > 0, true, fmt.Sprintf("Expected poolIDToResize to not be empty, pool id to resize %s", poolIDToResize))

		pools, err := Inst().V.ListStoragePools(metav1.LabelSelector{})
		log.FailOnError(err, "error getting storage pools")
		poolToBeResized := pools[poolIDToResize]
		dash.VerifyFatal(poolToBeResized != nil, true, "Pool to be resized exist?")

		// px will put a new request in a queue, but in this case we can't calculate the expected size,
		// so need to wain until the ongoing operation is completed
		stepLog = "Verify that pool resize is not in progress"
		Step(stepLog, func() {
			log.InfoD(stepLog)
			if poolResizeIsInProgress(poolToBeResized) {
				// wait until resize is completed and get the updated pool again
				poolToBeResized, err = GetStoragePoolByUUID(poolIDToResize)
				log.FailOnError(err, fmt.Sprintf("Failed to get pool using UUID %s", poolIDToResize))
			}
		})

		stNode, err := GetNodeWithGivenPoolID(poolIDToResize)
		log.FailOnError(err, "error identifying node to run test")
		log.InfoD(fmt.Sprintf("Entering pool maintenence mode on node %s", stNode.Name))
		err = Inst().V.EnterPoolMaintenance(*stNode)
		log.FailOnError(err, fmt.Sprintf("fail to enter node %s in maintenence mode", stNode.Name))
		status, err := Inst().V.GetNodeStatus(*stNode)
		log.InfoD(fmt.Sprintf("Node %s status %s", stNode.Name, status.String()))
		stepLog = fmt.Sprintf("pool expansion to the node %s", stNode.Name)
		Step(stepLog, func() {
			log.InfoD(stepLog)
			drvSize, err := getPoolDiskSize(poolToBeResized)
			log.FailOnError(err, "error getting drive size for pool [%s]", poolToBeResized.Uuid)
			expectedSize := (poolToBeResized.TotalSize / units.GiB) + drvSize

			isjournal, err := isJournalEnabled()
			log.FailOnError(err, "Failed to check if Journal enabled")

			log.InfoD("Current Size of the pool %s is %d", poolToBeResized.Uuid, poolToBeResized.TotalSize/units.GiB)
			err = Inst().V.ExpandPool(poolToBeResized.Uuid, api.SdkStoragePool_RESIZE_TYPE_RESIZE_DISK, expectedSize)
			dash.VerifyFatal(err, nil, "Pool expansion init successful?")
			resizeErr := waitForPoolToBeResized(expectedSize, poolToBeResized.Uuid, isjournal)
			dash.VerifyFatal(resizeErr, nil, fmt.Sprintf("Verify pool %s on node %s expansion using resize-disk", poolToBeResized.Uuid, stNode.Name))

		})
		log.InfoD(fmt.Sprintf("Exiting pool maintenence mode on node %s", stNode.Name))
		t := func() (interface{}, bool, error) {
			if err := Inst().V.ExitPoolMaintenance(*stNode); err != nil {
				return nil, true, err
			}
			return nil, false, nil
		}
		_, err = task.DoRetryWithTimeout(t, 5*time.Minute, 1*time.Minute)
		err = Inst().V.WaitDriverUpOnNode(*stNode, 2*time.Minute)
		log.FailOnError(err, fmt.Sprintf("Driver is down on node %s", stNode.Name))
		dash.VerifyFatal(err == nil, true, fmt.Sprintf("PX is up after maintenance cycle on node %s", stNode.Name))
		status, err = Inst().V.GetNodeStatus(*stNode)
		log.FailOnError(err, "err getting node [%s] status", stNode.Name)
		log.Infof(fmt.Sprintf("Node %s status %s after exit", stNode.Name, status.String()))
	})

	JustAfterEach(func() {
		defer EndTorpedoTest()
		AfterEachTest(contexts)
	})
})

var _ = Describe("{PoolMaintenanceModeAddDisk}", func() {
	/*
		1. Put pool in maintenance mode
		2. Trigger pool expansion using add-disk
		3. Validate pool expansion
		4. Exit pool maintenance mode
	*/

	JustBeforeEach(func() {
		StartTorpedoTest("PoolMaintenanceModeAddDisk", "pool expansion using add-disk when pool is in maintenance mode", nil, 0)
	})
	var contexts []*scheduler.Context

	stepLog := "should get the existing storage node and put it in maintenance mode"

	It(stepLog, func() {
		log.InfoD(stepLog)
		contexts = make([]*scheduler.Context, 0)
		for i := 0; i < Inst().GlobalScaleFactor; i++ {
			contexts = append(contexts, ScheduleApplications(fmt.Sprintf("adddskmnt-%d", i))...)
		}
		ValidateApplications(contexts)
		defer appsValidateAndDestroy(contexts)

		stNodes := node.GetStorageNodes()
		if len(stNodes) == 0 {
			dash.VerifyFatal(len(stNodes) > 0, true, "Storage nodes found?")
		}

		// pick a pool from a pools list and resize it
		poolIDToResize, err := GetPoolIDWithIOs()
		log.FailOnError(err, "error identifying pool to run test")
		dash.VerifyFatal(len(poolIDToResize) > 0, true, fmt.Sprintf("Expected poolIDToResize to not be empty, pool id to resize %s", poolIDToResize))

		pools, err := Inst().V.ListStoragePools(metav1.LabelSelector{})
		log.FailOnError(err, "error getting storage pools")
		poolToBeResized := pools[poolIDToResize]
		dash.VerifyFatal(poolToBeResized != nil, true, "Pool to be resized exist?")

		// px will put a new request in a queue, but in this case we can't calculate the expected size,
		// so need to wain until the ongoing operation is completed
		stepLog = "Verify that pool resize is not in progress"
		Step(stepLog, func() {
			log.InfoD(stepLog)
			if poolResizeIsInProgress(poolToBeResized) {
				// wait until resize is completed and get the updated pool again
				poolToBeResized, err = GetStoragePoolByUUID(poolIDToResize)
				log.FailOnError(err, fmt.Sprintf("Failed to get pool using UUID %s", poolIDToResize))
			}
		})

		stNode, err := GetNodeWithGivenPoolID(poolIDToResize)
		log.FailOnError(err, "error identifying node to run test")
		log.InfoD(fmt.Sprintf("Entering maintenence mode on node %s", stNode.Name))
		err = Inst().V.EnterPoolMaintenance(*stNode)
		log.FailOnError(err, fmt.Sprintf("fail to enter node %s in maintenence mode", stNode.Name))
		status, err := Inst().V.GetNodeStatus(*stNode)
		log.InfoD(fmt.Sprintf("Node %s status %s", stNode.Name, status.String()))
		stepLog = fmt.Sprintf("pool expansion to the node %s", stNode.Name)
		Step(stepLog, func() {
			log.InfoD(stepLog)
			drvSize, err := getPoolDiskSize(poolToBeResized)
			log.FailOnError(err, "error getting drive size for pool [%s]", poolToBeResized.Uuid)
			expectedSize := (poolToBeResized.TotalSize / units.GiB) + drvSize

			isjournal, err := isJournalEnabled()
			log.FailOnError(err, "Failed to check if Journal enabled")

			log.InfoD("Current Size of the pool %s is %d", poolToBeResized.Uuid, poolToBeResized.TotalSize/units.GiB)
			err = Inst().V.ExpandPool(poolToBeResized.Uuid, api.SdkStoragePool_RESIZE_TYPE_ADD_DISK, expectedSize)
			dash.VerifyFatal(err, nil, "Pool expansion init successful?")
			resizeErr := waitForPoolToBeResized(expectedSize, poolToBeResized.Uuid, isjournal)
			dash.VerifyFatal(resizeErr, nil, fmt.Sprintf("Verify pool %s on node %s expansion using add-disk", poolToBeResized.Uuid, stNode.Name))

		})
		log.InfoD(fmt.Sprintf("Exiting pool maintenence mode on node %s", stNode.Name))
		t := func() (interface{}, bool, error) {
			if err := Inst().V.ExitPoolMaintenance(*stNode); err != nil {
				return nil, true, err
			}
			return nil, false, nil
		}
		_, err = task.DoRetryWithTimeout(t, 5*time.Minute, 1*time.Minute)
		err = Inst().V.WaitDriverUpOnNode(*stNode, 2*time.Minute)
		log.FailOnError(err, fmt.Sprintf("Driver is down on node %s", stNode.Name))
		dash.VerifyFatal(err == nil, true, fmt.Sprintf("PX is up after maintenance cycle on node %s", stNode.Name))
		status, err = Inst().V.GetNodeStatus(*stNode)
		log.FailOnError(err, "err getting node [%s] status", stNode.Name)
		log.Infof(fmt.Sprintf("Node %s status %s after exit", stNode.Name, status.String()))
	})

	JustAfterEach(func() {
		defer EndTorpedoTest()
		AfterEachTest(contexts)
	})
})

var _ = Describe("{AddDiskNodeMaintenanceMode}", func() {
	/*
		1. Trigger pool expansion using add-disk
		2. Place node in maintenance mode once expansion starts
		3. Validate pool expansion
		4. Exit maintenance mode
	*/
	JustBeforeEach(func() {
		StartTorpedoTest("AddDiskMaintenanceMode", "pool expansion using add-disk then put node is in maintenance mode", nil, 0)
	})
	var contexts []*scheduler.Context

	stepLog := "should get the existing storage node,trigger add-disk and put it in maintenance mode"

	It(stepLog, func() {
		log.InfoD(stepLog)
		contexts = make([]*scheduler.Context, 0)
		for i := 0; i < Inst().GlobalScaleFactor; i++ {
			contexts = append(contexts, ScheduleApplications(fmt.Sprintf("mntadddsk-%d", i))...)
		}
		ValidateApplications(contexts)
		defer appsValidateAndDestroy(contexts)

		stNodes := node.GetStorageNodes()
		if len(stNodes) == 0 {
			dash.VerifyFatal(len(stNodes) > 0, true, "Storage nodes found?")
		}

		// pick a pool from a pools list and resize it
		poolIDToResize, err := GetPoolIDWithIOs()
		log.FailOnError(err, "error identifying pool to run test")
		dash.VerifyFatal(len(poolIDToResize) > 0, true, fmt.Sprintf("Expected poolIDToResize to not be empty, pool id to resize %s", poolIDToResize))

		pools, err := Inst().V.ListStoragePools(metav1.LabelSelector{})
		log.FailOnError(err, "error getting storage pools")
		poolToBeResized := pools[poolIDToResize]
		dash.VerifyFatal(poolToBeResized != nil, true, "Pool to be resized exist?")

		// px will put a new request in a queue, but in this case we can't calculate the expected size,
		// so need to wain until the ongoing operation is completed
		stepLog = "Verify that pool resize is not in progress"
		Step(stepLog, func() {
			log.InfoD(stepLog)
			if poolResizeIsInProgress(poolToBeResized) {
				// wait until resize is completed and get the updated pool again
				poolToBeResized, err = GetStoragePoolByUUID(poolIDToResize)
				log.FailOnError(err, fmt.Sprintf("Failed to get pool using UUID %s", poolIDToResize))
			}
		})

		stNode, err := GetNodeWithGivenPoolID(poolIDToResize)
		log.FailOnError(err, "error identifying node to run test")

		stepLog = fmt.Sprintf("pool expansion to the node %s and put it in maintenance mode", stNode.Name)
		Step(stepLog, func() {
			log.InfoD(stepLog)
			drvSize, err := getPoolDiskSize(poolToBeResized)
			log.FailOnError(err, "error getting drive size for pool [%s]", poolToBeResized.Uuid)
			expectedSize := (poolToBeResized.TotalSize / units.GiB) + drvSize

			isjournal, err := isJournalEnabled()
			log.FailOnError(err, "Failed to check if Journal enabled")

			log.InfoD("Current Size of the pool %s is %d", poolToBeResized.Uuid, poolToBeResized.TotalSize/units.GiB)
			err = Inst().V.ExpandPool(poolToBeResized.Uuid, api.SdkStoragePool_RESIZE_TYPE_ADD_DISK, expectedSize)
			dash.VerifyFatal(err, nil, "Pool expansion init successful?")
			err = WaitForExpansionToStart(poolToBeResized.Uuid)
			log.FailOnError(err, "pool expansion not started")
			log.InfoD(fmt.Sprintf("Entering maintenence mode on node %s", stNode.Name))
			err = Inst().V.EnterMaintenance(*stNode)
			log.FailOnError(err, fmt.Sprintf("fail to enter node %s in maintenence mode", stNode.Name))
			status, err := Inst().V.GetNodeStatus(*stNode)
			log.InfoD(fmt.Sprintf("Node %s status %s", stNode.Name, status.String()))
			resizeErr := waitForPoolToBeResized(expectedSize, poolToBeResized.Uuid, isjournal)
			dash.VerifyFatal(resizeErr, nil, fmt.Sprintf("Verify pool %s on node %s expansion using add-disk", poolToBeResized.Uuid, stNode.Name))

		})
		log.InfoD(fmt.Sprintf("Exiting maintenence mode on node %s", stNode.Name))
		t := func() (interface{}, bool, error) {
			if err := Inst().V.ExitMaintenance(*stNode); err != nil {
				return nil, true, err
			}
			return nil, false, nil
		}
		_, err = task.DoRetryWithTimeout(t, 15*time.Minute, 2*time.Minute)
		log.FailOnError(err, fmt.Sprintf("fail to exit maintenence mode in node %s", stNode.Name))
		err = Inst().V.WaitDriverUpOnNode(*stNode, 2*time.Minute)
		log.FailOnError(err, fmt.Sprintf("Driver is down on node %s", stNode.Name))
		dash.VerifyFatal(err == nil, true, fmt.Sprintf("PX is up after exiting maintenance on node %s", stNode.Name))
		status, err := Inst().V.GetNodeStatus(*stNode)
		log.FailOnError(err, "error get node [%s] status", stNode.Name)
		log.Infof(fmt.Sprintf("Node %s status %s after exit", stNode.Name, status.String()))
	})

	JustAfterEach(func() {
		defer EndTorpedoTest()
		AfterEachTest(contexts)
	})
})

var _ = Describe("{ResizeNodeMaintenanceMode}", func() {
	/*
		1. Trigger pool expansion using resize-disk
		2. Place node in maintenance mode once expansion starts
		3. Validate pool expansion
		4. Exit maintenance mode
	*/

	JustBeforeEach(func() {
		StartTorpedoTest("ResizeNodeMaintenanceMode", "pool expansion using resize-disk then put node is in maintenance mode", nil, 0)

	})
	var contexts []*scheduler.Context

	stepLog := "should get the existing storage node,trigger resize-disk and put it in maintenance mode"

	It(stepLog, func() {
		log.InfoD(stepLog)
		contexts = make([]*scheduler.Context, 0)
		for i := 0; i < Inst().GlobalScaleFactor; i++ {
			contexts = append(contexts, ScheduleApplications(fmt.Sprintf("mntrsze-%d", i))...)
		}
		ValidateApplications(contexts)
		defer appsValidateAndDestroy(contexts)

		stNodes := node.GetStorageNodes()
		if len(stNodes) == 0 {
			dash.VerifyFatal(len(stNodes) > 0, true, "Storage nodes found?")
		}

		// pick a pool from a pools list and resize it
		poolIDToResize, err := GetPoolIDWithIOs()
		log.FailOnError(err, "error identifying pool to run test")
		dash.VerifyFatal(len(poolIDToResize) > 0, true, fmt.Sprintf("Expected poolIDToResize to not be empty, pool id to resize %s", poolIDToResize))

		pools, err := Inst().V.ListStoragePools(metav1.LabelSelector{})
		log.FailOnError(err, "error getting storage pools")
		poolToBeResized := pools[poolIDToResize]
		dash.VerifyFatal(poolToBeResized != nil, true, "Pool to be resized exist?")

		// px will put a new request in a queue, but in this case we can't calculate the expected size,
		// so need to wain until the ongoing operation is completed
		stepLog = "Verify that pool resize is not in progress"
		Step(stepLog, func() {
			log.InfoD(stepLog)
			if poolResizeIsInProgress(poolToBeResized) {
				// wait until resize is completed and get the updated pool again
				poolToBeResized, err = GetStoragePoolByUUID(poolIDToResize)
				log.FailOnError(err, fmt.Sprintf("Failed to get pool using UUID %s", poolIDToResize))
			}
		})

		stNode, err := GetNodeWithGivenPoolID(poolIDToResize)
		log.FailOnError(err, "error identifying node to run test")

		stepLog = fmt.Sprintf("pool expansion to the node %s and put it in maintenance mode", stNode.Name)
		Step(stepLog, func() {
			log.InfoD(stepLog)
			drvSize, err := getPoolDiskSize(poolToBeResized)
			log.FailOnError(err, "error getting drive size for pool [%s]", poolToBeResized.Uuid)
			expectedSize := (poolToBeResized.TotalSize / units.GiB) + drvSize

			isjournal, err := isJournalEnabled()
			log.FailOnError(err, "Failed to check if Journal enabled")

			log.InfoD("Current Size of the pool %s is %d", poolToBeResized.Uuid, poolToBeResized.TotalSize/units.GiB)
			err = Inst().V.ExpandPool(poolToBeResized.Uuid, api.SdkStoragePool_RESIZE_TYPE_RESIZE_DISK, expectedSize)
			dash.VerifyFatal(err, nil, "Pool expansion init successful?")
			err = WaitForExpansionToStart(poolToBeResized.Uuid)
			log.FailOnError(err, "pool expansion not started")
			log.InfoD(fmt.Sprintf("Entering maintenence mode on node %s", stNode.Name))
			err = Inst().V.EnterMaintenance(*stNode)
			log.FailOnError(err, fmt.Sprintf("fail to enter node %s in maintenence mode", stNode.Name))
			status, err := Inst().V.GetNodeStatus(*stNode)
			log.InfoD(fmt.Sprintf("Node %s status %s", stNode.Name, status.String()))
			resizeErr := waitForPoolToBeResized(expectedSize, poolToBeResized.Uuid, isjournal)
			dash.VerifyFatal(resizeErr, nil, fmt.Sprintf("Verify pool %s on node %s expansion using add-disk", poolToBeResized.Uuid, stNode.Name))

		})
		log.InfoD(fmt.Sprintf("Exiting maintenence mode on node %s", stNode.Name))
		t := func() (interface{}, bool, error) {
			if err := Inst().V.ExitMaintenance(*stNode); err != nil {
				return nil, true, err
			}
			return nil, false, nil
		}
		_, err = task.DoRetryWithTimeout(t, 15*time.Minute, 2*time.Minute)
		log.FailOnError(err, fmt.Sprintf("fail to exit maintenence mode in node %s", stNode.Name))
		err = Inst().V.WaitDriverUpOnNode(*stNode, 2*time.Minute)
		log.FailOnError(err, fmt.Sprintf("Driver is down on node %s", stNode.Name))
		dash.VerifyFatal(err == nil, true, fmt.Sprintf("PX is up after exiting maintenance on node %s", stNode.Name))
		status, err := Inst().V.GetNodeStatus(*stNode)
		log.FailOnError(err, "error getting node [%s] status", stNode.Name)
		log.Infof(fmt.Sprintf("Node %s status %s after exit", stNode.Name, status.String()))
	})

	JustAfterEach(func() {
		defer EndTorpedoTest()
		AfterEachTest(contexts)
	})
})

var _ = Describe("{ResizePoolMaintenanceMode}", func() {
	/*
		1. Trigger pool expansion using resize-disk
		2. Put pool in maintenance mode
		3. Validate pool expansion
		4. Exit pool maintenance mode
	*/
	JustBeforeEach(func() {
		StartTorpedoTest("ResizePoolMaintenanceMode", "pool expansion using resize-disk then put pool in maintenance mode", nil, 0)

	})
	var contexts []*scheduler.Context

	stepLog := "should get the existing storage node and put it in maintenance mode"

	It(stepLog, func() {
		log.InfoD(stepLog)
		contexts = make([]*scheduler.Context, 0)
		for i := 0; i < Inst().GlobalScaleFactor; i++ {
			contexts = append(contexts, ScheduleApplications(fmt.Sprintf("plmntrsze-%d", i))...)
		}
		ValidateApplications(contexts)
		defer appsValidateAndDestroy(contexts)

		stNodes := node.GetStorageNodes()
		if len(stNodes) == 0 {
			dash.VerifyFatal(len(stNodes) > 0, true, "Storage nodes found?")
		}

		// pick a pool from a pools list and resize it
		poolIDToResize, err := GetPoolIDWithIOs()
		log.FailOnError(err, "error identifying pool to run test")
		dash.VerifyFatal(len(poolIDToResize) > 0, true, fmt.Sprintf("Expected poolIDToResize to not be empty, pool id to resize %s", poolIDToResize))

		pools, err := Inst().V.ListStoragePools(metav1.LabelSelector{})
		log.FailOnError(err, "error getting storage pools")
		poolToBeResized := pools[poolIDToResize]
		dash.VerifyFatal(poolToBeResized != nil, true, "Pool to be resized exist?")

		// px will put a new request in a queue, but in this case we can't calculate the expected size,
		// so need to wain until the ongoing operation is completed
		stepLog = "Verify that pool resize is not in progress"
		Step(stepLog, func() {
			log.InfoD(stepLog)
			if poolResizeIsInProgress(poolToBeResized) {
				// wait until resize is completed and get the updated pool again
				poolToBeResized, err = GetStoragePoolByUUID(poolIDToResize)
				log.FailOnError(err, fmt.Sprintf("Failed to get pool using UUID %s", poolIDToResize))
			}
		})

		stNode, err := GetNodeWithGivenPoolID(poolIDToResize)
		log.FailOnError(err, "error identifying node to run test")
		stepLog = fmt.Sprintf("pool expansion to the node %s and trigger pool maintenance", stNode.Name)
		Step(stepLog, func() {
			log.InfoD(stepLog)
			drvSize, err := getPoolDiskSize(poolToBeResized)
			log.FailOnError(err, "error getting drive size for pool [%s]", poolToBeResized.Uuid)
			expectedSize := (poolToBeResized.TotalSize / units.GiB) + drvSize

			isjournal, err := isJournalEnabled()
			log.FailOnError(err, "Failed to check if Journal enabled")

			log.InfoD("Current Size of the pool %s is %d", poolToBeResized.Uuid, poolToBeResized.TotalSize/units.GiB)
			err = Inst().V.ExpandPool(poolToBeResized.Uuid, api.SdkStoragePool_RESIZE_TYPE_RESIZE_DISK, expectedSize)
			dash.VerifyFatal(err, nil, "Pool expansion init successful?")
			err = WaitForExpansionToStart(poolToBeResized.Uuid)
			log.FailOnError(err, "pool expansion not started")
			log.InfoD(fmt.Sprintf("Entering pool maintenence mode on node %s", stNode.Name))
			err = Inst().V.EnterPoolMaintenance(*stNode)
			log.FailOnError(err, fmt.Sprintf("fail to enter node %s in maintenence mode", stNode.Name))
			status, err := Inst().V.GetNodeStatus(*stNode)
			log.InfoD(fmt.Sprintf("Node %s status %s", stNode.Name, status.String()))

			resizeErr := waitForPoolToBeResized(expectedSize, poolToBeResized.Uuid, isjournal)
			dash.VerifyFatal(resizeErr, nil, fmt.Sprintf("Verify pool %s on node %s expansion using resize-disk", poolToBeResized.Uuid, stNode.Name))

		})
		log.InfoD(fmt.Sprintf("Exiting pool maintenence mode on node %s", stNode.Name))
		t := func() (interface{}, bool, error) {
			if err := Inst().V.ExitPoolMaintenance(*stNode); err != nil {
				return nil, true, err
			}
			return nil, false, nil
		}
		_, err = task.DoRetryWithTimeout(t, 5*time.Minute, 1*time.Minute)
		err = Inst().V.WaitDriverUpOnNode(*stNode, 2*time.Minute)
		log.FailOnError(err, fmt.Sprintf("Driver is down on node %s", stNode.Name))
		dash.VerifyFatal(err == nil, true, fmt.Sprintf("PX is up after maintenance cycle on node %s", stNode.Name))
		status, err := Inst().V.GetNodeStatus(*stNode)
		log.FailOnError(err, "error getting node [%s] status", stNode.Name)
		log.Infof(fmt.Sprintf("Node %s status %s after exit", stNode.Name, status.String()))
	})

	JustAfterEach(func() {
		defer EndTorpedoTest()
		AfterEachTest(contexts)
	})
})

var _ = Describe("{AddDiskPoolMaintenanceMode}", func() {

	/*
		1. Trigger pool expansion using add-disk
		2. Put pool in maintenance mode
		3. Validate pool expansion
		4. Exit pool maintenance mode
	*/

	JustBeforeEach(func() {
		StartTorpedoTest("AddDiskPoolMaintenanceMode", "pool expansion using add-disk then put pool in maintenance mode", nil, 0)

	})
	var contexts []*scheduler.Context

	stepLog := "should get the existing storage node and put it in maintenance mode"

	It(stepLog, func() {
		log.InfoD(stepLog)
		contexts = make([]*scheduler.Context, 0)
		for i := 0; i < Inst().GlobalScaleFactor; i++ {
			contexts = append(contexts, ScheduleApplications(fmt.Sprintf("plmntadddsk-%d", i))...)
		}
		ValidateApplications(contexts)
		defer appsValidateAndDestroy(contexts)

		stNodes := node.GetStorageNodes()
		if len(stNodes) == 0 {
			dash.VerifyFatal(len(stNodes) > 0, true, "Storage nodes found?")
		}

		// pick a pool from a pools list and resize it
		poolIDToResize, err := GetPoolIDWithIOs()
		log.FailOnError(err, "error identifying pool to run test")
		dash.VerifyFatal(len(poolIDToResize) > 0, true, fmt.Sprintf("Expected poolIDToResize to not be empty, pool id to resize %s", poolIDToResize))

		pools, err := Inst().V.ListStoragePools(metav1.LabelSelector{})
		log.FailOnError(err, "error getting storage pools")
		poolToBeResized := pools[poolIDToResize]
		dash.VerifyFatal(poolToBeResized != nil, true, "Pool to be resized exist?")

		// px will put a new request in a queue, but in this case we can't calculate the expected size,
		// so need to wain until the ongoing operation is completed
		stepLog = "Verify that pool resize is not in progress"
		Step(stepLog, func() {
			log.InfoD(stepLog)
			if poolResizeIsInProgress(poolToBeResized) {
				// wait until resize is completed and get the updated pool again
				poolToBeResized, err = GetStoragePoolByUUID(poolIDToResize)
				log.FailOnError(err, fmt.Sprintf("Failed to get pool using UUID %s", poolIDToResize))
			}
		})

		stNode, err := GetNodeWithGivenPoolID(poolIDToResize)
		log.FailOnError(err, "error identifying node to run test")
		stepLog = fmt.Sprintf("pool expansion to the node %s and trigger pool maintenance", stNode.Name)
		Step(stepLog, func() {
			log.InfoD(stepLog)
			drvSize, err := getPoolDiskSize(poolToBeResized)
			log.FailOnError(err, "error getting drive size for pool [%s]", poolToBeResized.Uuid)
			expectedSize := (poolToBeResized.TotalSize / units.GiB) + drvSize

			isjournal, err := isJournalEnabled()
			log.FailOnError(err, "Failed to check if Journal enabled")

			log.InfoD("Current Size of the pool %s is %d", poolToBeResized.Uuid, poolToBeResized.TotalSize/units.GiB)
			err = Inst().V.ExpandPool(poolToBeResized.Uuid, api.SdkStoragePool_RESIZE_TYPE_ADD_DISK, expectedSize)
			dash.VerifyFatal(err, nil, "Pool expansion init successful?")
			err = WaitForExpansionToStart(poolToBeResized.Uuid)
			log.FailOnError(err, "pool expansion not started")
			log.InfoD(fmt.Sprintf("Entering pool maintenence mode on node %s", stNode.Name))
			err = Inst().V.EnterPoolMaintenance(*stNode)
			log.FailOnError(err, fmt.Sprintf("fail to enter node %s in maintenence mode", stNode.Name))
			status, err := Inst().V.GetNodeStatus(*stNode)
			log.InfoD(fmt.Sprintf("Node %s status %s", stNode.Name, status.String()))

			resizeErr := waitForPoolToBeResized(expectedSize, poolToBeResized.Uuid, isjournal)
			dash.VerifyFatal(resizeErr, nil, fmt.Sprintf("Verify pool %s on node %s expansion using add-disk", poolToBeResized.Uuid, stNode.Name))

		})
		log.InfoD(fmt.Sprintf("Exiting pool maintenence mode on node %s", stNode.Name))
		t := func() (interface{}, bool, error) {
			if err := Inst().V.ExitPoolMaintenance(*stNode); err != nil {
				return nil, true, err
			}
			return nil, false, nil
		}
		_, err = task.DoRetryWithTimeout(t, 5*time.Minute, 1*time.Minute)
		err = Inst().V.WaitDriverUpOnNode(*stNode, 2*time.Minute)
		log.FailOnError(err, fmt.Sprintf("Driver is down on node %s", stNode.Name))
		dash.VerifyFatal(err == nil, true, fmt.Sprintf("PX is up after maintenance cycle on node %s", stNode.Name))
		status, err := Inst().V.GetNodeStatus(*stNode)
		log.FailOnError(err, "error getting node [%s] status", stNode.Name)
		log.Infof(fmt.Sprintf("Node %s status %s after exit", stNode.Name, status.String()))
	})

	JustAfterEach(func() {
		defer EndTorpedoTest()
		AfterEachTest(contexts)
	})
})

var _ = Describe("{PXRestartResize}", func() {
	//1) Deploy px with cloud drive.
	//2) Create a volume on that pool and write some data on the volume.
	//3) Restart px service
	//4) Expand pool by resize-disk

	JustBeforeEach(func() {
		StartTorpedoTest("PXRestartResize", "Restart PX and initiate pool expansion using resize-disk", nil, 0)

	})
	var contexts []*scheduler.Context

	stepLog := "should get the existing storage node,restart PX and expand the pool by resize-disk"

	It(stepLog, func() {
		log.InfoD(stepLog)
		contexts = make([]*scheduler.Context, 0)
		for i := 0; i < Inst().GlobalScaleFactor; i++ {
			contexts = append(contexts, ScheduleApplications(fmt.Sprintf("rstrszedsk-%d", i))...)
		}
		ValidateApplications(contexts)
		defer appsValidateAndDestroy(contexts)

		stNodes := node.GetStorageNodes()
		if len(stNodes) == 0 {
			dash.VerifyFatal(len(stNodes) > 0, true, "Storage nodes found?")
		}
		stNode, err := GetRandomNodeWithPoolIOs(stNodes)
		log.FailOnError(err, "error identifying node to run test")
		selectedPool, err := GetPoolWithIOsInGivenNode(stNode)
		log.FailOnError(err, "error identifying pool to run test")

		err = Inst().V.RestartDriver(stNode, nil)
		log.FailOnError(err, fmt.Sprintf("error restarting px on node %s", stNode.Name))

		stepLog := "Initiate pool expansion drive while PX is restarting"
		Step(stepLog, func() {
			log.InfoD(stepLog)
			poolToBeResized, err := GetStoragePoolByUUID(selectedPool.Uuid)
			log.FailOnError(err, fmt.Sprintf("Failed to get pool using UUID %s", selectedPool.Uuid))

			drvSize, err := getPoolDiskSize(poolToBeResized)
			log.FailOnError(err, "error getting drive size for pool [%s]", poolToBeResized.Uuid)
			expectedSize := (poolToBeResized.TotalSize / units.GiB) + drvSize

			isjournal, err := isJournalEnabled()
			log.FailOnError(err, "Failed to check if Journal enabled")

			log.InfoD("Current Size of the pool %s is %d", selectedPool.Uuid, poolToBeResized.TotalSize/units.GiB)
			err = Inst().V.ExpandPool(selectedPool.Uuid, api.SdkStoragePool_RESIZE_TYPE_RESIZE_DISK, expectedSize)
			dash.VerifyFatal(err, nil, "Pool expansion init successful?")

			resizeErr := waitForPoolToBeResized(expectedSize, selectedPool.Uuid, isjournal)
			dash.VerifyFatal(resizeErr, nil, fmt.Sprintf("Verify pool %s on node %s expansion using resize-disk", selectedPool.Uuid, stNode.Name))

		})

	})
	JustAfterEach(func() {
		defer EndTorpedoTest()
		AfterEachTest(contexts)
	})

})

var _ = Describe("{PXRestartAddDisk}", func() {
	//1) Deploy px with cloud drive.
	//2) Create a volume on that pool and write some data on the volume.
	//3) Restart px service
	//4)Expand pool by add-disk

	JustBeforeEach(func() {
		StartTorpedoTest("PXRestartAddDisk", " restart PX and Initiate pool expansion using add-disk", nil, 0)

	})
	var contexts []*scheduler.Context

	stepLog := "should get the existing storage node and expand the pool by add-disk"

	It(stepLog, func() {
		log.InfoD(stepLog)
		contexts = make([]*scheduler.Context, 0)
		for i := 0; i < Inst().GlobalScaleFactor; i++ {
			contexts = append(contexts, ScheduleApplications(fmt.Sprintf("rstadddsk-%d", i))...)
		}
		ValidateApplications(contexts)
		defer appsValidateAndDestroy(contexts)

		stNodes := node.GetStorageNodes()
		if len(stNodes) == 0 {
			dash.VerifyFatal(len(stNodes) > 0, true, "Storage nodes found?")
		}
		stNode, err := GetRandomNodeWithPoolIOs(stNodes)
		log.FailOnError(err, "error identifying node to run test")
		selectedPool, err := GetPoolWithIOsInGivenNode(stNode)
		log.FailOnError(err, "error identifying pool to run test")

		err = Inst().V.RestartDriver(stNode, nil)
		log.FailOnError(err, fmt.Sprintf("error restarting px on node %s", stNode.Name))

		stepLog := "Initiate pool expansion drive while PX is restarting"
		Step(stepLog, func() {
			log.InfoD(stepLog)

			poolToBeResized, err := GetStoragePoolByUUID(selectedPool.Uuid)
			log.FailOnError(err, fmt.Sprintf("Failed to get pool using UUID %s", selectedPool.Uuid))
			drvSize, err := getPoolDiskSize(poolToBeResized)
			log.FailOnError(err, "error getting drive size for pool [%s]", poolToBeResized.Uuid)
			expectedSize := (poolToBeResized.TotalSize / units.GiB) + drvSize

			isjournal, err := isJournalEnabled()
			log.FailOnError(err, "Failed to check if Journal enabled")

			log.InfoD("Current Size of the pool %s is %d", selectedPool.Uuid, poolToBeResized.TotalSize/units.GiB)
			err = Inst().V.ExpandPool(selectedPool.Uuid, api.SdkStoragePool_RESIZE_TYPE_ADD_DISK, expectedSize)
			dash.VerifyFatal(err, nil, "Pool expansion init successful?")

			resizeErr := waitForPoolToBeResized(expectedSize, selectedPool.Uuid, isjournal)
			dash.VerifyFatal(resizeErr, nil, fmt.Sprintf("Verify pool %s on node %s expansion using add-disk", selectedPool.Uuid, stNode.Name))

		})

	})
	JustAfterEach(func() {
		defer EndTorpedoTest()
		AfterEachTest(contexts)
	})

})

var _ = Describe("{PoolExpandPendingUntilVolClean}", func() {
	/*
		step1: create volume repl=2 n1 and n2, bring down n1
		step2: feed data to volume then bring back n1 and when volume is resync bring down n2, so n1 is pending for resync
		step3: expand pool p1 on n1 and check the operation status should be pending
		step4: bring back n2 and wait until volume is clean and validate p1 size and n1 capacity
	*/

	var testrailID = 51442
	// testrailID corresponds to: https://portworx.testrail.net/index.php?/cases/view/51442
	var runID int

	JustBeforeEach(func() {
		StartTorpedoTest("PoolExpandPendingUntilVolClean", "Expand pool should wait until volume gets clean", nil, testrailID)
		runID = testrailuttils.AddRunsToMilestone(testrailID)
	})
	var contexts []*scheduler.Context

	stepLog := "should get the volume with IOs and resync pending, expand the pool by resize-disk"

	It(stepLog, func() {
		log.InfoD(stepLog)
		contexts = make([]*scheduler.Context, 0)
		for i := 0; i < Inst().GlobalScaleFactor; i++ {
			contexts = append(contexts, ScheduleApplications(fmt.Sprintf("rsizecln-%d", i))...)
		}
		ValidateApplications(contexts)
		defer appsValidateAndDestroy(contexts)

		stNodes := node.GetStorageNodes()
		if len(stNodes) == 0 {
			dash.VerifyFatal(len(stNodes) > 0, true, "Storage nodes found?")
		}
		volSelected, err := getVolumeWithMinRepl(contexts, 2)
		log.FailOnError(err, "error identifying volume")
		appVol, err := Inst().V.InspectVolume(volSelected.ID)
		log.FailOnError(err, fmt.Sprintf("err inspecting vol : %s", volSelected.ID))
		replPools := appVol.ReplicaSets[0].PoolUuids
		selectedPool := replPools[0]
		storageNode1, err := GetNodeWithGivenPoolID(selectedPool)
		log.FailOnError(err, fmt.Sprintf("Failed to get pool using UUID %s", replPools[0]))
		storageNode2, err := GetNodeWithGivenPoolID(replPools[1])
		log.FailOnError(err, fmt.Sprintf("Failed to get pool using UUID %s", selectedPool))

		var poolToBeResized *api.StoragePool
		poolToBeResized, err = GetStoragePoolByUUID(selectedPool)
		log.FailOnError(err, fmt.Sprintf("Failed to get pool using UUID %s", selectedPool))

		stepLog := "Stop PX on n1 and validate volume data and start PX on n1"
		Step(stepLog, func() {

			log.InfoD(stepLog)
			usedBytes := appVol.GetUsage()
			currUsedGiB := usedBytes / units.GiB
			log.Infof("Curr GiB %d", currUsedGiB)
			err = Inst().V.StopDriver([]node.Node{*storageNode1}, false, nil)
			log.FailOnError(err, "error stopping vol driver on node [%s]", storageNode1.Name)
			_, err = waitForVolMinimumSize(appVol.Id, currUsedGiB+10)
			log.FailOnError(err, fmt.Sprintf("Volume %s has not enough IO", appVol.Id))

			err = Inst().V.StartDriver(*storageNode1)
			log.FailOnError(err, "error starting vol driver on node [%s]", storageNode1.Name)
			err = Inst().V.WaitDriverUpOnNode(*storageNode1, 3*time.Minute)
			log.FailOnError(err, "error waiting for vol driver to be up on node [%s]", storageNode1.Name)

			time.Sleep(5 * time.Second)
			appVol, err = Inst().V.InspectVolume(appVol.Id)
			log.FailOnError(err, fmt.Sprintf("err inspecting vol : %s", appVol.Id))
			err = Inst().V.StopDriver([]node.Node{*storageNode2}, false, nil)
			log.FailOnError(err, "error stopping vol driver on node [%s]", storageNode2.Name)
			time.Sleep(5 * time.Second)
			appVol, err = Inst().V.InspectVolume(appVol.Id)
			log.FailOnError(err, fmt.Sprintf("err inspecting vol : %s", appVol.Id))

			drvSize, err := getPoolDiskSize(poolToBeResized)
			log.FailOnError(err, "error getting drive size for pool [%s]", poolToBeResized.Uuid)
			expectedSize := (poolToBeResized.TotalSize / units.GiB) + drvSize

			isjournal, err := isJournalEnabled()
			log.FailOnError(err, "Failed to check if Journal enabled")

			log.InfoD("Current Size of the pool %s is %d", poolToBeResized.Uuid, poolToBeResized.TotalSize/units.GiB)
			err = Inst().V.ExpandPool(poolToBeResized.Uuid, api.SdkStoragePool_RESIZE_TYPE_RESIZE_DISK, expectedSize)
			dash.VerifyFatal(err, nil, "Pool expansion init successful?")

			err = Inst().V.StartDriver(*storageNode2)
			log.FailOnError(err, "error starting vol driver on node [%s]", storageNode2.Name)
			err = Inst().V.WaitDriverUpOnNode(*storageNode2, 3*time.Minute)
			log.FailOnError(err, "error waiting for vol driver to be up on node [%s]", storageNode2.Name)
			poolStatus, err := getPoolLastOperation(poolToBeResized.Uuid)
			log.FailOnError(err, "error getting pool status")
			dash.VerifySafely(poolStatus.Status, api.SdkStoragePool_OPERATION_PENDING, "Verify pool status")
			dash.VerifySafely(strings.Contains(poolStatus.Msg, "to be clean before starting pool expansion"), true, fmt.Sprintf("verify pool expansion message %s", poolStatus.Msg))
			resizeErr := waitForPoolToBeResized(expectedSize, poolToBeResized.Uuid, isjournal)
			dash.VerifyFatal(resizeErr, nil, fmt.Sprintf("Verify pool %s on node %s expansion using resize-disk", poolToBeResized.Uuid, storageNode2.Name))

		})

	})
	JustAfterEach(func() {
		defer EndTorpedoTest()
		AfterEachTest(contexts, testrailID, runID)
	})

})

var _ = Describe("{AddNewPoolWhileFullPoolExpanding}", func() {
	/*
		step1: create volume repl=2, and get its pool P1 on n1 and p2 on n2, expand p2 by increasing P1's size
		step2: feed p1 size GB I/O on the volume
		step3: After I/O done p1 should be go offline and full, expand the pool p1 when p1 is rebalancing add a new drive with different size so that a new pool would be created
		step4: validate the pool and the data
	*/
	var testrailID = 51443
	// testrailID corresponds to: https://portworx.testrail.net/index.php?/cases/view/51443
	var runID int

	JustBeforeEach(func() {
		StartTorpedoTest("AddNewPoolWhileFullPoolExpanding", "Feed a pool full, then expand the pool when it is rebalancing add another pool", nil, testrailID)
		runID = testrailuttils.AddRunsToMilestone(testrailID)
	})

	var contexts []*scheduler.Context

	stepLog := "Create vols and make pool full"
	It(stepLog, func() {
		log.InfoD(stepLog)
		selectedPool := getPoolWithLeastSize()
		selectedNode, err := GetNodeWithGivenPoolID(selectedPool.Uuid)
		log.FailOnError(err, fmt.Sprintf("Failed to get node with pool UUID %s", selectedPool.Uuid))
		log.Infof(fmt.Sprintf("Node %s with pool %s is marked for repl 1", selectedNode.Name, selectedPool.Uuid))
		stNodes := node.GetStorageNodes()
		var secondReplNode node.Node
		for _, stNode := range stNodes {
			if stNode.Name != selectedNode.Name {
				secondReplNode = stNode
			}
		}
		secondNodePools := secondReplNode.Pools
		secondNodePool := secondNodePools[0]
		log.Infof(fmt.Sprintf("Node %s with pool %s is marked for repl 2", secondReplNode.Name, secondNodePool.Uuid))
		drvSize, err := getPoolDiskSize(selectedPool)
		log.FailOnError(err, "error getting drive size for pool [%s]", selectedPool.Uuid)
		expectPoolSize := (selectedPool.TotalSize / units.GiB) + (2 * drvSize)

		isjournal, err := isJournalEnabled()
		log.FailOnError(err, "is journal enabled check failed")
		if secondNodePool.TotalSize/units.GiB < expectPoolSize-3 {
			log.InfoD("Current Size of the pool %s is %d", secondNodePool.Uuid, secondNodePool.TotalSize/units.GiB)
			err = Inst().V.ExpandPool(secondNodePool.Uuid, api.SdkStoragePool_RESIZE_TYPE_RESIZE_DISK, expectPoolSize)
			dash.VerifyFatal(err, nil, "Pool expansion init successful?")

			err = waitForPoolToBeResized(expectPoolSize, secondNodePool.Uuid, isjournal)
			log.FailOnError(err, fmt.Sprintf("Error waiting for poor %s resize", secondNodePool.Uuid))
		}

		defer Inst().S.RemoveLabelOnNode(*selectedNode, k8s.NodeType)
		defer Inst().S.RemoveLabelOnNode(secondReplNode, k8s.NodeType)
		err = Inst().S.AddLabelOnNode(*selectedNode, k8s.NodeType, k8s.FastpathNodeType)
		log.FailOnError(err, fmt.Sprintf("Failed add label on node %s", selectedNode.Name))
		err = Inst().S.AddLabelOnNode(secondReplNode, k8s.NodeType, k8s.FastpathNodeType)
		log.FailOnError(err, fmt.Sprintf("Failed add label on node %s", secondReplNode.Name))

		Inst().AppList = append(Inst().AppList, "fio-fastpath")
		contexts = make([]*scheduler.Context, 0)
		for i := 0; i < Inst().GlobalScaleFactor; i++ {
			contexts = append(contexts, ScheduleApplications(fmt.Sprintf("nwplfullad-%d", i))...)
		}
		ValidateApplications(contexts)
		defer appsValidateAndDestroy(contexts)
		//creating a spec to perform add  drive
		driveSpecs, err := GetCloudDriveDeviceSpecs()
		log.FailOnError(err, "Error getting cloud drive specs")

		deviceSpec := driveSpecs[0]
		deviceSpecParams := strings.Split(deviceSpec, ",")
		var specSize uint64
		paramsArr := make([]string, 0)
		for _, param := range deviceSpecParams {
			if strings.Contains(param, "size") {
				val := strings.Split(param, "=")[1]
				specSize, err = strconv.ParseUint(val, 10, 64)
				log.FailOnError(err, "Error converting size to uint64")
				paramsArr = append(paramsArr, fmt.Sprintf("size=%d,", specSize/2))
			} else {
				paramsArr = append(paramsArr, param)
			}
		}
		newSpec := strings.Join(paramsArr, ",")
		pools, err := Inst().V.ListStoragePools(metav1.LabelSelector{})
		log.FailOnError(err, "error getting storage pools")
		existingPoolsCount := len(pools)

		err = waitForStorageDown(*selectedNode)
		log.FailOnError(err, fmt.Sprintf("Failed to make node %s storage down", selectedNode.Name))

		poolsStatus, err := Inst().V.GetNodePoolsStatus(*selectedNode)
		log.FailOnError(err, "error getting pool status on node %s", selectedNode.Name)

		var offlinePoolUUID string
		for i, s := range poolsStatus {
			if s == "Offline" {
				offlinePoolUUID = i
				break
			}
		}
		selectedPool, err = GetStoragePoolByUUID(offlinePoolUUID)
		log.FailOnError(err, "error getting pool with UUID [%s]", offlinePoolUUID)

		stepLog = fmt.Sprintf("expand pool %s using resize-disk", selectedPool.Uuid)
		var expandedExpectedPoolSize uint64
		Step("", func() {
			expandedExpectedPoolSize = (selectedPool.TotalSize / units.GiB) * 2

			log.FailOnError(err, "Failed to check if Journal enabled")

			log.InfoD("Current Size of the pool %s is %d", selectedPool.Uuid, selectedPool.TotalSize/units.GiB)
			err = Inst().V.ExpandPool(selectedPool.Uuid, api.SdkStoragePool_RESIZE_TYPE_ADD_DISK, expandedExpectedPoolSize)
			dash.VerifyFatal(err, nil, "Pool expansion init successful?")
		})
		stepLog = fmt.Sprintf("Ensure that pool %s rebalance started and add new pool to the node %s", selectedPool.Uuid, selectedNode.Name)
		Step(stepLog, func() {
			log.InfoD(stepLog)
			t := func() (interface{}, bool, error) {
				expandedPool, err := GetStoragePoolByUUID(selectedPool.Uuid)
				if err != nil {
					return nil, true, fmt.Errorf("error getting pool by using id %s", selectedPool.Uuid)
				}

				if expandedPool == nil {
					return nil, false, fmt.Errorf("expanded pool value is nil")
				}
				if expandedPool.LastOperation != nil {
					log.Infof("Pool Resize Status : %v, Message : %s", expandedPool.LastOperation.Status, expandedPool.LastOperation.Msg)
					if expandedPool.LastOperation.Status == api.SdkStoragePool_OPERATION_IN_PROGRESS &&
						(strings.Contains(expandedPool.LastOperation.Msg, "Storage rebalance is running") || strings.Contains(expandedPool.LastOperation.Msg, "Rebalance in progress")) {
						return nil, false, nil
					}
					if expandedPool.LastOperation.Status == api.SdkStoragePool_OPERATION_FAILED {
						return nil, false, fmt.Errorf("PoolResize has failed. Error: %s", expandedPool.LastOperation)
					}

				}
				return nil, true, fmt.Errorf("pool status not updated")
			}
			_, err = task.DoRetryWithTimeout(t, 5*time.Minute, 10*time.Second)
			log.FailOnError(err, "Error checking pool rebalance")

			err = Inst().V.AddCloudDrive(selectedNode, newSpec, -1)
			log.FailOnError(err, fmt.Sprintf("Add cloud drive failed on node %s", selectedNode.Name))

			log.InfoD("Validate pool rebalance after drive add")
			err = ValidatePoolRebalance()
			log.FailOnError(err, fmt.Sprintf("pool %s rebalance failed", selectedPool.Uuid))
			err = waitForPoolToBeResized(expandedExpectedPoolSize, selectedPool.Uuid, isjournal)
			log.FailOnError(err, fmt.Sprintf("Error waiting for poor %s resize", selectedPool.Uuid))
			resizedPool, err := GetStoragePoolByUUID(selectedPool.Uuid)
			log.FailOnError(err, fmt.Sprintf("error get pool using UUID %s", selectedPool.Uuid))
			newPoolSize := resizedPool.TotalSize / units.GiB
			isExpansionSuccess := false
			expectedSizeWithJournal := expandedExpectedPoolSize - 3

			if newPoolSize >= expectedSizeWithJournal {
				isExpansionSuccess = true
			}
			dash.VerifyFatal(isExpansionSuccess, true, fmt.Sprintf("expected new pool size to be %v or %v, got %v", expandedExpectedPoolSize, expectedSizeWithJournal, newPoolSize))
			pools, err = Inst().V.ListStoragePools(metav1.LabelSelector{})
			log.FailOnError(err, "error getting storage pools")

			dash.VerifyFatal(len(pools), existingPoolsCount+1, "Validate new pool is created")
			status, err := Inst().V.GetNodeStatus(*selectedNode)
			log.FailOnError(err, fmt.Sprintf("Error getting PX status of node %s", selectedNode.Name))
			dash.VerifySafely(*status, api.Status_STATUS_OK, fmt.Sprintf("validate PX status on node %s", selectedNode.Name))
		})
	})

	JustAfterEach(func() {
		defer EndTorpedoTest()
		AfterEachTest(contexts, testrailID, runID)
	})

})

func adjustReplPools(firstNode, replNode node.Node, isjournal bool) error {

	selectedNodeSize := getTotalPoolSize(firstNode)
	secondReplSize := getTotalPoolSize(replNode)
	if secondReplSize <= selectedNodeSize {
		secondPool := replNode.StoragePools[0]
		maxSize := secondPool.TotalSize / units.GiB
		for _, p := range replNode.StoragePools {
			currSize := p.TotalSize / units.GiB
			if currSize > maxSize {
				maxSize = currSize
				secondPool = p
			}
		}

		expandSize := maxSize * 2
		log.InfoD("Current Size of the pool %s is %d", secondPool.Uuid, secondPool.TotalSize/units.GiB)
		if err := Inst().V.ExpandPool(secondPool.Uuid, api.SdkStoragePool_RESIZE_TYPE_RESIZE_DISK, expandSize); err != nil {
			return fmt.Errorf("pool expansion init failed for %s. Err : %v", secondPool.Uuid, err)
		}

		log.InfoD("expand pool %s using resize-disk", secondPool.Uuid)
		if err := waitForPoolToBeResized(expandSize, secondPool.Uuid, isjournal); err != nil {
			return fmt.Errorf("error waiting for poor %s resize", secondPool.Uuid)
		}
	}
	return nil
}

var _ = Describe("{StorageFullPoolResize}", func() {

	//step1: feed p1 size GB I/O on the volume
	//step2: After I/O done p1 should be go offline and full, expand the pool p1 using resize-disk
	//step4: validate the pool and the data

	var testrailID = 51280
	// testrailID corresponds to: https://portworx.testrail.net/index.php?/cases/view/51280
	var runID int

	JustBeforeEach(func() {
		StartTorpedoTest("StorageFullPoolResize", "Feed a pool full, then expand the pool using resize-disk", nil, testrailID)
		runID = testrailuttils.AddRunsToMilestone(testrailID)
	})

	var contexts []*scheduler.Context

	stepLog := "Create vols and make pool full"
	It(stepLog, func() {
		log.InfoD(stepLog)
		selectedPool := getPoolWithLeastSize()
		selectedNode, err := GetNodeWithGivenPoolID(selectedPool.Uuid)
		log.FailOnError(err, fmt.Sprintf("Failed to get node with pool UUID %s", selectedPool.Uuid))

		stNodes := node.GetStorageDriverNodes()
		var secondReplNode node.Node
		for _, stNode := range stNodes {
			if stNode.Name != selectedNode.Name {
				secondReplNode = stNode
			}
		}

		defer Inst().S.RemoveLabelOnNode(*selectedNode, k8s.NodeType)
		defer Inst().S.RemoveLabelOnNode(secondReplNode, k8s.NodeType)
		err = Inst().S.AddLabelOnNode(*selectedNode, k8s.NodeType, k8s.FastpathNodeType)
		log.FailOnError(err, fmt.Sprintf("Failed add label on node %s", selectedNode.Name))
		err = Inst().S.AddLabelOnNode(secondReplNode, k8s.NodeType, k8s.FastpathNodeType)
		log.FailOnError(err, fmt.Sprintf("Failed add label on node %s", secondReplNode.Name))

		isjournal, err := isJournalEnabled()
		log.FailOnError(err, "is journal enabled check failed")

		err = adjustReplPools(*selectedNode, secondReplNode, isjournal)
		log.FailOnError(err, "Error setting pools for clean volumes")

		Inst().AppList = append(Inst().AppList, "fio-fastpath")
		contexts = make([]*scheduler.Context, 0)
		for i := 0; i < Inst().GlobalScaleFactor; i++ {
			contexts = append(contexts, ScheduleApplications(fmt.Sprintf("sfullrz-%d", i))...)
		}
		ValidateApplications(contexts)
		defer appsValidateAndDestroy(contexts)

		err = waitForStorageDown(*selectedNode)
		log.FailOnError(err, fmt.Sprintf("Failed to make node %s storage down", selectedNode.Name))

		poolsStatus, err := Inst().V.GetNodePoolsStatus(*selectedNode)
		log.FailOnError(err, "error getting pool status on node %s", selectedNode.Name)

		var offlinePoolUUID string
		for i, s := range poolsStatus {
			if s == "Offline" {
				offlinePoolUUID = i
				break
			}
		}
		selectedPool, err = GetStoragePoolByUUID(offlinePoolUUID)
		log.FailOnError(err, "error getting pool with UUID [%s]", offlinePoolUUID)

		var expandedExpectedPoolSize uint64
		Step(stepLog, func() {
			log.InfoD(stepLog)
			expandedExpectedPoolSize = (selectedPool.TotalSize / units.GiB) + 500

			log.FailOnError(err, "Failed to check if Journal enabled")

			log.InfoD("Current Size of the pool %s is %d", selectedPool.Uuid, selectedPool.TotalSize/units.GiB)
			err = Inst().V.ExpandPool(selectedPool.Uuid, api.SdkStoragePool_RESIZE_TYPE_RESIZE_DISK, expandedExpectedPoolSize)
			dash.VerifyFatal(err, nil, "Pool expansion init successful?")
		})
		stepLog = fmt.Sprintf("Ensure that pool %s expansion is successful", selectedPool.Uuid)
		Step(stepLog, func() {
			log.InfoD(stepLog)

			err = waitForPoolToBeResized(expandedExpectedPoolSize, selectedPool.Uuid, isjournal)
			log.FailOnError(err, fmt.Sprintf("Error waiting for poor %s resize", selectedPool.Uuid))
			resizedPool, err := GetStoragePoolByUUID(selectedPool.Uuid)
			log.FailOnError(err, fmt.Sprintf("error get pool using UUID %s", selectedPool.Uuid))
			newPoolSize := resizedPool.TotalSize / units.GiB
			isExpansionSuccess := false
			expectedSizeWithJournal := expandedExpectedPoolSize - 3

			if newPoolSize >= expectedSizeWithJournal {
				isExpansionSuccess = true
			}
			dash.VerifyFatal(isExpansionSuccess, true, fmt.Sprintf("expected new pool size to be %v or %v, got %v", expandedExpectedPoolSize, expectedSizeWithJournal, newPoolSize))
			status, err := Inst().V.GetNodeStatus(*selectedNode)
			log.FailOnError(err, fmt.Sprintf("Error getting PX status of node %s", selectedNode.Name))
			dash.VerifySafely(*status, api.Status_STATUS_OK, fmt.Sprintf("validate PX status on node %s", selectedNode.Name))
		})
	})

	JustAfterEach(func() {
		defer EndTorpedoTest()
		AfterEachTest(contexts, testrailID, runID)
	})
})

var _ = Describe("{StorageFullPoolAddDisk}", func() {

	//step1: feed p1 size GB I/O on the volume
	//step2: After I/O done p1 should be go offline and full, expand the pool p1 using add-disk
	//step4: validate the pool and the data

	var testrailID = 50631
	// testrailID corresponds to: https://portworx.testrail.net/index.php?/cases/view/50631
	var runID int

	JustBeforeEach(func() {
		StartTorpedoTest("StorageFullPoolAddDisk", "Feed a pool full, then expand the pool using add-disk", nil, testrailID)
		runID = testrailuttils.AddRunsToMilestone(testrailID)
	})

	var contexts []*scheduler.Context

	stepLog := "Create vols and make pool full"
	It(stepLog, func() {
		log.InfoD(stepLog)
		selectedPool := getPoolWithLeastSize()
		selectedNode, err := GetNodeWithGivenPoolID(selectedPool.Uuid)
		log.FailOnError(err, fmt.Sprintf("Failed to get node with pool UUID %s", selectedPool.Uuid))
		stNodes := node.GetStorageDriverNodes()
		var secondReplNode node.Node
		for _, stNode := range stNodes {
			if stNode.Name != selectedNode.Name {
				secondReplNode = stNode
			}
		}

		defer Inst().S.RemoveLabelOnNode(*selectedNode, k8s.NodeType)
		defer Inst().S.RemoveLabelOnNode(secondReplNode, k8s.NodeType)
		err = Inst().S.AddLabelOnNode(*selectedNode, k8s.NodeType, k8s.FastpathNodeType)
		log.FailOnError(err, fmt.Sprintf("Failed add label on node %s", selectedNode.Name))
		err = Inst().S.AddLabelOnNode(secondReplNode, k8s.NodeType, k8s.FastpathNodeType)
		log.FailOnError(err, fmt.Sprintf("Failed add label on node %s", secondReplNode.Name))

		isjournal, err := isJournalEnabled()
		log.FailOnError(err, "is journal enabled check failed")

		err = adjustReplPools(*selectedNode, secondReplNode, isjournal)
		log.FailOnError(err, "Error setting pools for clean volumes")

		Inst().AppList = append(Inst().AppList, "fio-fastpath")
		contexts = make([]*scheduler.Context, 0)
		for i := 0; i < Inst().GlobalScaleFactor; i++ {
			contexts = append(contexts, ScheduleApplications(fmt.Sprintf("sfullad-%d", i))...)
		}
		ValidateApplications(contexts)
		defer appsValidateAndDestroy(contexts)

		err = waitForStorageDown(*selectedNode)
		log.FailOnError(err, fmt.Sprintf("Failed to make node %s storage down", selectedNode.Name))

		poolsStatus, err := Inst().V.GetNodePoolsStatus(*selectedNode)
		log.FailOnError(err, "error getting pool status on node %s", selectedNode.Name)

		var offlinePoolUUID string
		for i, s := range poolsStatus {
			if s == "Offline" {
				offlinePoolUUID = i
				break
			}
		}
		selectedPool, err = GetStoragePoolByUUID(offlinePoolUUID)
		log.FailOnError(err, "error getting pool with UUID [%s]", offlinePoolUUID)

		stepLog = fmt.Sprintf("expand pool %s using add-disk", selectedPool.Uuid)
		var expandedExpectedPoolSize uint64
		Step(stepLog, func() {
			log.InfoD(stepLog)
			expandedExpectedPoolSize = (selectedPool.TotalSize / units.GiB) + 500

			log.FailOnError(err, "Failed to check if Journal enabled")

			log.InfoD("Current Size of the pool %s is %d", selectedPool.Uuid, selectedPool.TotalSize/units.GiB)
			err = Inst().V.ExpandPool(selectedPool.Uuid, api.SdkStoragePool_RESIZE_TYPE_ADD_DISK, expandedExpectedPoolSize)
			dash.VerifyFatal(err, nil, "Pool expansion init successful?")
		})
		stepLog = fmt.Sprintf("Ensure that pool %s expansion is successful", selectedPool.Uuid)
		Step(stepLog, func() {
			log.InfoD(stepLog)

			err = waitForPoolToBeResized(expandedExpectedPoolSize, selectedPool.Uuid, isjournal)
			log.FailOnError(err, "Error waiting for poor resize")
			resizedPool, err := GetStoragePoolByUUID(selectedPool.Uuid)
			log.FailOnError(err, fmt.Sprintf("error get pool using UUID %s", selectedPool.Uuid))
			newPoolSize := resizedPool.TotalSize / units.GiB
			isExpansionSuccess := false
			expectedSizeWithJournal := expandedExpectedPoolSize - 3

			if newPoolSize >= expectedSizeWithJournal {
				isExpansionSuccess = true
			}
			dash.VerifyFatal(isExpansionSuccess, true, fmt.Sprintf("expected new pool size to be %v or %v, got %v", expandedExpectedPoolSize, expectedSizeWithJournal, newPoolSize))
			status, err := Inst().V.GetNodeStatus(*selectedNode)
			log.FailOnError(err, fmt.Sprintf("Error getting PX status of node %s", selectedNode.Name))
			dash.VerifySafely(*status, api.Status_STATUS_OK, fmt.Sprintf("validate PX status on node %s", selectedNode.Name))
		})
	})

	JustAfterEach(func() {
		defer EndTorpedoTest()
		AfterEachTest(contexts, testrailID, runID)
	})

})

func waitForStorageDown(n node.Node) error {

	t := func() (interface{}, bool, error) {
		status, err := Inst().V.GetNodeStatus(n)

		if err != nil {
			return nil, true, err
		}

		if *status == api.Status_STATUS_STORAGE_DOWN {
			return nil, false, nil
		}
		return nil, true, fmt.Errorf("node %s status is not down yet", n.Name)
	}
	if _, err := task.DoRetryWithTimeout(t, poolResizeTimeout, retryTimeout); err != nil {
		return err
	}

	return nil
}

var _ = Describe("{ResizeClusterNoQuorum}", func() {
	//1) Deploy px with cloud drive.
	//2) Make Cluster out of quorum
	//3) Expand a healthy pools by resize-disk

	var testrailID = 51300
	// testrailID corresponds to: https://portworx.testrail.net/index.php?/cases/view/51300
	var runID int
	JustBeforeEach(func() {
		StartTorpedoTest("ResizeClusterNoQuorum", "Initiate pool expansion by resize-disk when cluster is out quorum ", nil, testrailID)
		runID = testrailuttils.AddRunsToMilestone(testrailID)
	})
	var contexts []*scheduler.Context

	stepLog := "should make cluster out of quorum, and expand healthy pool using resize-disk"

	It(stepLog, func() {
		log.InfoD(stepLog)
		contexts = make([]*scheduler.Context, 0)

		for i := 0; i < Inst().GlobalScaleFactor; i++ {
			contexts = append(contexts, ScheduleApplications(fmt.Sprintf("resiznoqr-%d", i))...)
		}
		ValidateApplications(contexts)
		defer appsValidateAndDestroy(contexts)

		stoageDriverNodes := node.GetStorageDriverNodes()

		nonKvdbNodes := make([]node.Node, 0)
		kvdbNodes := make([]node.Node, 0)
		driverDownNodes := make([]node.Node, 0)

		kvdbNodesIDs := make([]string, 0)
		kvdbMembers, err := Inst().V.GetKvdbMembers(stoageDriverNodes[0])
		log.FailOnError(err, "Error getting KVDB members")

		for k := range kvdbMembers {
			kvdbNodesIDs = append(kvdbNodesIDs, k)
		}
		for _, n := range stoageDriverNodes {
			if Contains(kvdbNodesIDs, n.Id) {
				kvdbNodes = append(kvdbNodes, n)
			} else {
				nonKvdbNodes = append(nonKvdbNodes, n)
			}
		}
		numNodesToBeDown := (len(stoageDriverNodes) / 2) + 1
		if len(nonKvdbNodes) < numNodesToBeDown {
			numNodesToBeDown = len(nonKvdbNodes)
		}

		stepLog = "Make cluster out of quorum"
		Step(stepLog, func() {
			log.InfoD(stepLog)
			i := 0
			for _, n := range nonKvdbNodes {
				if i == numNodesToBeDown {
					break
				}
				err := Inst().V.StopDriver([]node.Node{n}, false, nil)
				log.FailOnError(err, "error stopping driver on node %s", n.Name)

				err = Inst().V.WaitDriverDownOnNode(n)
				log.FailOnError(err, "error while waiting for driver down on node %s", n.Name)
				driverDownNodes = append(driverDownNodes, n)
				i += 1
			}
		})

		stepLog = fmt.Sprintf("Expanding pool on kvdb node using resize-disk")
		Step(stepLog, func() {

			selPool := kvdbNodes[0].Pools[0]
			poolToBeResized, err := GetStoragePoolByUUID(selPool.Uuid)
			log.FailOnError(err, fmt.Sprintf("Failed to get pool using UUID %s", selPool.Uuid))
			expectedSize := poolToBeResized.TotalSize * 2 / units.GiB

			log.InfoD("Current Size of the pool %s is %d", selPool.Uuid, poolToBeResized.TotalSize/units.GiB)
			err = Inst().V.ExpandPool(selPool.Uuid, api.SdkStoragePool_RESIZE_TYPE_RESIZE_DISK, expectedSize)
			dash.VerifyFatal(err, nil, "Pool expansion init successful?")

			time.Sleep(1 * time.Minute)

			Step("set cluster to running", func() {
				log.InfoD("set cluster to running")
				for _, n := range driverDownNodes {
					err := Inst().V.StartDriver(n)
					log.FailOnError(err, "error starting driver on node %s", n.Name)
					err = Inst().V.WaitDriverUpOnNode(n, 5*time.Minute)
					log.FailOnError(err, "error while waiting for driver up on node %s", n.Name)
				}
			})

			isjournal, err := isJournalEnabled()
			log.FailOnError(err, "Failed to check if Journal enabled")

			resizeErr := waitForPoolToBeResized(expectedSize, selPool.Uuid, isjournal)
			dash.VerifyFatal(resizeErr, nil, fmt.Sprintf("Verify pool %s on expansion using resize-disk", selPool.Uuid))
		})

	})
	JustAfterEach(func() {
		defer EndTorpedoTest()
		AfterEachTest(contexts, testrailID, runID)
	})
})

var _ = Describe("{StoPoolExpMulPools}", func() {
	/*
		Having multiple pools and resize only one pool
	*/
	var testrailID = 51298
	// testrailID corresponds to: https://portworx.testrail.net/index.php?/cases/view/51298
	var runID int
	JustBeforeEach(func() {
		StartTorpedoTest("StoPoolExpMulPools", "Validate storage pool expansion using resize-disk option when multiple pools are present on the cluster", nil, testrailID)
		runID = testrailuttils.AddRunsToMilestone(testrailID)
	})

	var contexts []*scheduler.Context

	stepLog := "Has to schedule apps, and expand it by resizing a pool"
	It(stepLog, func() {
		log.InfoD(stepLog)

		contexts = make([]*scheduler.Context, 0)

		for i := 0; i < Inst().GlobalScaleFactor; i++ {
			contexts = append(contexts, ScheduleApplications(fmt.Sprintf("poolexpand-%d", i))...)
		}
		ValidateApplications(contexts)
		defer appsValidateAndDestroy(contexts)

		// Get all the storage Nodes present in the system
		stNodes := node.GetStorageNodes()
		if len(stNodes) == 0 {
			dash.VerifyFatal(len(stNodes) > 0, true, "Storage nodes found!")
		}
		log.InfoD("All Storage Nodes present on the kubernetes cluster [%s]", stNodes)

		/* Validate if the Node with Multiple pools are available ,
		if, any node has multiple pools present , then use that Node for expanding
		else, Fail the test case
		*/
		var selectedNode node.Node
		isMultiPoolNode := false
		for _, selNode := range stNodes {
			log.InfoD("Validating Node [%s] for multipool configuraitons", selNode.Name)
			if len(selNode.StoragePools) > 1 {
				isMultiPoolNode = true
				selectedNode = selNode
				break
			}
		}

		dash.VerifyFatal(isMultiPoolNode, true, "Failed as Multipool configuration doesnot exists!")

		// Selecting Storage pool based on Pools present on the Node with IO running
		selectedPool, err := GetPoolWithIOsInGivenNode(selectedNode)
		log.FailOnError(err, "error while selecting the pool [%s]", selectedPool)

		stepLog := fmt.Sprintf("Expanding pool on node [%s] and pool UUID: [%s] using auto", selectedNode.Name, selectedPool.Uuid)
		Step(stepLog, func() {
			log.InfoD(stepLog)
			poolToBeResized, err := GetStoragePoolByUUID(selectedPool.Uuid)
			log.FailOnError(err, "Failed to get pool using UUID [%s]", selectedPool.Uuid)
			drvSize, err := getPoolDiskSize(poolToBeResized)
			log.FailOnError(err, "error getting drive size for pool [%s]", poolToBeResized.Uuid)
			expectedSize := (poolToBeResized.TotalSize / units.GiB) + drvSize

			isjournal, err := isJournalEnabled()
			log.FailOnError(err, "Failed to check if Journal enabled")

			log.InfoD("Current Size of the pool %s is %d", selectedPool.Uuid, poolToBeResized.TotalSize/units.GiB)
			err = Inst().V.ExpandPool(selectedPool.Uuid, api.SdkStoragePool_RESIZE_TYPE_AUTO, expectedSize)
			dash.VerifyFatal(err, nil, "Pool expansion init successful?")

			resizeErr := waitForPoolToBeResized(expectedSize, selectedPool.Uuid, isjournal)
			dash.VerifyFatal(resizeErr, nil, fmt.Sprintf("Verify pool [%s] on node [%s] expansion using auto", selectedPool.Uuid, selectedNode.Name))
		})

	})
	JustAfterEach(func() {
		defer EndTorpedoTest()
		AfterEachTest(contexts, testrailID, runID)
	})
})

var _ = Describe("{CreateSnapshotsPoolResize}", func() {
	/*
		Try pool resize when lot of snapshots are created on the volume
	*/
	var testrailID = 50652
	// testrailID corresponds to: https://portworx.testrail.net/index.php?/cases/view/50652
	var runID int

	JustBeforeEach(func() {
		StartTorpedoTest("CreateSnapshotsPoolResize", "Validate storage pool expansion when lots of snapshots present on the system", nil, testrailID)
		runID = testrailuttils.AddRunsToMilestone(testrailID)
	})

	var contexts []*scheduler.Context
	var totalSnapshotsPerVol int = 60

	snapshotList := make(map[string][]string)
	var selectedNode node.Node
	var pickNode string

	// Try pool resize when ot of snapshots are created on the volume
	stepLog := "should get the existing storage node and expand the pool by resize-disk"
	It(stepLog, func() {

		log.InfoD(stepLog)

		contexts = make([]*scheduler.Context, 0)

		for i := 0; i < Inst().GlobalScaleFactor; i++ {
			contexts = append(contexts, ScheduleApplications(fmt.Sprintf("snapcreateresizepool-%d", i))...)
		}
		ValidateApplications(contexts)
		defer appsValidateAndDestroy(contexts)

		var stNode node.Node

		// Get List of Volumes presnet in the Node

		stNodes := node.GetStorageNodes()
		if len(stNodes) == 0 {
			dash.VerifyFatal(len(stNodes) > 0, true, "No Storage Node exists !!")
		}
		log.InfoD("List of Nodes present [%s]", stNodes)

		for _, each := range contexts {
			log.InfoD("Getting context Info [%v]", each)
			Volumes, err := Inst().S.GetVolumes(each)
			log.FailOnError(err, "Listing Volumes Failed")

			log.InfoD("Get all the details of Volumes Present")
			for _, vol := range Volumes {
				log.InfoD("List of Volumes to inspect [%T] , [%s]", vol, vol.ID)
				volInspect, err := Inst().V.InspectVolume(vol.ID)
				log.FailOnError(err, "Failed to Inpect volumes present Err : [%s]", volInspect)
				selectedNode := volInspect.ReplicaSets[0].Nodes
				randomIndex := rand.Intn(len(selectedNode))
				pickNode = selectedNode[randomIndex]

				for _, n := range stNodes {
					if n.Id == pickNode {
						stNode = n
					}
				}
				for snap := 0; snap < totalSnapshotsPerVol; snap++ {
					uuidCreated := uuid.New()
					snapshotName := fmt.Sprintf("snapshot_%s_%s", vol.ID, uuidCreated.String())
					snapshotResponse, err := Inst().V.CreateSnapshot(vol.ID, snapshotName)
					log.FailOnError(err, "error identifying volume [%s]", vol.ID)
					snapshotList[vol.ID] = append(snapshotList[vol.ID], snapshotName)
					log.InfoD("Snapshot [%s] created with ID [%s]", snapshotName, snapshotResponse.GetSnapshotId())
				}
				break

			}
		}

		// Selecting Storage pool based on Pools present on the Node
		selectedPool, err := GetPoolWithIOsInGivenNode(stNode)
		log.FailOnError(err, "error identifying pool running IO [%s]", stNode.Name)

		stepLog = fmt.Sprintf("Expanding pool on node [%s] and pool UUID: [%s] using auto", selectedNode.Name, selectedPool.Uuid)
		Step(stepLog, func() {
			log.InfoD(stepLog)
			poolToBeResized, err := GetStoragePoolByUUID(selectedPool.Uuid)
			log.FailOnError(err, "Failed to get pool using UUID [%s]", selectedPool.Uuid)
			drvSize, err := getPoolDiskSize(poolToBeResized)
			log.FailOnError(err, "error getting drive size for pool [%s]", poolToBeResized.Uuid)
			expectedSize := (poolToBeResized.TotalSize / units.GiB) + drvSize

			isjournal, err := isJournalEnabled()
			log.FailOnError(err, "Failed to check if Journal enabled")

			log.InfoD("Current Size of the pool [%s] is [%d]", selectedPool.Uuid, poolToBeResized.TotalSize/units.GiB)
			err = Inst().V.ExpandPool(selectedPool.Uuid, api.SdkStoragePool_RESIZE_TYPE_AUTO, expectedSize)
			dash.VerifyFatal(err, nil, "Pool expansion init successful?")

			resizeErr := waitForPoolToBeResized(expectedSize, selectedPool.Uuid, isjournal)
			dash.VerifyFatal(resizeErr, nil, fmt.Sprintf("Verify pool [%s] on node [%s] expansion using auto", selectedPool.Uuid, selectedNode.Name))
		})

	})
	JustAfterEach(func() {
		defer EndTorpedoTest()
		AfterEachTest(contexts, testrailID, runID)
	})
})

func unique(arrayEle []string) []string {
	keys := make(map[string]bool)
	list := []string{}
	for _, entry := range arrayEle {
		if _, value := keys[entry]; !value {
			keys[entry] = true
			list = append(list, entry)
		}
	}
	return list
}

func inResync(vol string) bool {
	volDetails, err := Inst().V.InspectVolume(vol)
	if err != nil {
		log.Error("not in Resync State")
		return false
	}
	for _, v := range volDetails.RuntimeState {
		log.InfoD("RuntimeState is in state %s", v.GetRuntimeState()["RuntimeState"])
		if v.GetRuntimeState()["RuntimeState"] != "resync" {
			return false
		}
	}
	return true
}

func WaitTillVolumeInResync(vol string) bool {
	now := time.Now()
	targetTime := now.Add(30 * time.Minute)

	for {
		if now.After(targetTime) {
			log.Error("Failed as the timeout of 0 Min is reached before resync triggered")
			return false
		} else {
			if inResync(vol) {
				return true
			}
		}
	}
}

var _ = Describe("{PoolResizeVolumesResync}", func() {
	/*
		Try pool resize when lot of volumes are in resync state
	*/
	var testrailID = 51301
	// Testrail Corresponds : https://portworx.testrail.net/index.php?/cases/view/51301
	var runID int

	JustBeforeEach(func() {
		StartTorpedoTest("PoolResizeVolumesResync", "Validate Pool resize when lots of volumes are in resync state", nil, testrailID)
		runID = testrailuttils.AddRunsToMilestone(testrailID)
	})

	var contexts []*scheduler.Context
	var vol_ids []string

	stepLog := "should get the existing storage node and expand the pool by resize-disk"
	It(stepLog, func() {
		log.InfoD(stepLog)

		contexts = make([]*scheduler.Context, 0)

		for i := 0; i < Inst().GlobalScaleFactor; i++ {
			contexts = append(contexts, ScheduleApplications(fmt.Sprintf("snapcreateresizepool-%d", i))...)
		}
		ValidateApplications(contexts)
		defer appsValidateAndDestroy(contexts)

		time.Sleep(5 * time.Second)
		for _, each := range contexts {
			Volumes, err := Inst().S.GetVolumes(each)
			log.FailOnError(err, "Failed while listing the volume with error")

			// Appending all the volume IDs to array so that one random volume can be picked for resizeing
			for _, vol := range Volumes {
				vol_ids = append(vol_ids, vol.ID)
			}

			// Select Random Volumes for pool Expand
			randomIndex := rand.Intn(len(vol_ids))
			randomVolIDs := vol_ids[randomIndex]

			// From each volume pick the random pool and restart pxdriver
			poolUUIDs, err := GetPoolIDsFromVolName(randomVolIDs)
			log.InfoD("List of pool IDs %v", poolUUIDs)
			log.FailOnError(err, "Failed to get Pool IDs from the volume [%s]", poolUUIDs)

			// Select the random pools from UUIDs for PxDriver Restart
			randomIndex = rand.Intn(len(poolUUIDs))
			rebootPoolID := poolUUIDs[randomIndex]

			// Rebooting Node
			log.InfoD("Get the Node for Restart %v", rebootPoolID)
			restartDriver, err := GetNodeWithGivenPoolID(rebootPoolID)
			log.FailOnError(err, "Geting Node Driver for restart failed")

			isjournal, err := isJournalEnabled()
			log.FailOnError(err, "Failed to check if Journal enabled")

			poolToBeResized, err := GetStoragePoolByUUID(rebootPoolID)
			log.InfoD("Pool to be resized %v", poolToBeResized)
			log.FailOnError(err, "Failed to get pool using UUID [%s]", rebootPoolID)
			drvSize, err := getPoolDiskSize(poolToBeResized)
			log.FailOnError(err, "error getting drive size for pool [%s]", poolToBeResized.Uuid)
			expectedSize := (poolToBeResized.TotalSize / units.GiB) + drvSize

			log.InfoD("Restarting the Driver on Node [%s]", restartDriver.Name)
			err = Inst().N.RebootNode(*restartDriver, node.RebootNodeOpts{
				Force: true,
				ConnectionOpts: node.ConnectionOpts{
					Timeout:         1 * time.Minute,
					TimeBeforeRetry: 5 * time.Second,
				},
			})
			log.FailOnError(err, "Rebooting Node failed?")

			log.InfoD("Waiting till Volume is In Resync Mode ")
			if WaitTillVolumeInResync(randomVolIDs) == false {
				log.InfoD("Failed to get Volume in Resync state [%s]", randomVolIDs)
			}

			log.InfoD("Current Size of the pool %s is %d", rebootPoolID, poolToBeResized.TotalSize/units.GiB)
			err = Inst().V.ExpandPool(rebootPoolID, api.SdkStoragePool_RESIZE_TYPE_AUTO, expectedSize)
			dash.VerifyFatal(err, nil, "Pool expansion init successful?")

			resizeErr := waitForPoolToBeResized(expectedSize, rebootPoolID, isjournal)
			dash.VerifyFatal(resizeErr, nil, fmt.Sprintf("Verify pool [%s] on node [%s] expansion using auto", rebootPoolID, restartDriver.Name))
		}
	})

	JustAfterEach(func() {
		defer EndTorpedoTest()
		AfterEachTest(contexts, testrailID, runID)
	})
})

var _ = Describe("{PoolIncreaseSize20TB}", func() {
	/*
		Resize a pool of capacity of 100GB to 20TB
	*/
	var testrailID = 51292
	// Testrail Corresponds : https://portworx.testrail.net/index.php?/cases/view/51292
	var runID int

	JustBeforeEach(func() {
		StartTorpedoTest("PoolIncreaseSize20TB", "Resize a pool of capacity of 100GB to 20TB", nil, testrailID)
		runID = testrailuttils.AddRunsToMilestone(testrailID)
	})

	var contexts []*scheduler.Context
	//var vol_ids []string
	stepLog := "should get the existing storage node and expand the pool by resize-disk"
	It(stepLog, func() {
		log.InfoD(stepLog)
		contexts = make([]*scheduler.Context, 0)

		for i := 0; i < Inst().GlobalScaleFactor; i++ {
			contexts = append(contexts, ScheduleApplications(fmt.Sprintf("snapcreateresizepool-%d", i))...)
		}
		ValidateApplications(contexts)
		defer appsValidateAndDestroy(contexts)

		pools, err := Inst().V.ListStoragePools(metav1.LabelSelector{})
		log.FailOnError(err, "Failed to list storage pools")
		dash.VerifyFatal(len(pools) > 0, true, "Storage pools exist?")

		// pick a pool from a pools list and resize it
		poolIDToResize, err := GetPoolIDWithIOs()
		log.FailOnError(err, "error identifying pool to run test")
		dash.VerifyFatal(len(poolIDToResize) > 0, true, fmt.Sprintf("Expected poolIDToResize to not be empty, pool id to resize [%s]", poolIDToResize))

		poolToBeResized := pools[poolIDToResize]
		dash.VerifyFatal(poolToBeResized != nil, true, "Pool to be resized exist?")

		// px will put a new request in a queue, but in this case we can't calculate the expected size,
		// so need to wain until the ongoing operation is completed
		stepLog = "Verify that pool resize is not in progress"
		Step(stepLog, func() {
			log.InfoD(stepLog)
			if poolResizeIsInProgress(poolToBeResized) {
				// wait until resize is completed and get the updated pool again
				poolToBeResized, err = GetStoragePoolByUUID(poolIDToResize)
				log.FailOnError(err, "Failed to get pool using UUID [%s]", poolIDToResize)
			}
		})

		var expectedSize uint64
		var expectedSizeWithJournal uint64

		// Marking the expected size to be 2TB
		expectedSize = (2048 * 1024 * 1024 * 1024 * 1024) / units.TiB

		stepLog = "Calculate expected pool size and trigger pool resize"
		Step(stepLog, func() {
			log.InfoD(stepLog)
			isjournal, err := isJournalEnabled()
			log.FailOnError(err, "Failed to check is Journal enabled")

			//To-Do Need to handle the case for multiple pools
			expectedSizeWithJournal = expectedSize
			if isjournal {
				expectedSizeWithJournal = expectedSizeWithJournal - 3
			}
			err = Inst().V.ExpandPool(poolIDToResize, api.SdkStoragePool_RESIZE_TYPE_RESIZE_DISK, expectedSize)
			dash.VerifyFatal(err, nil, "Pool expansion init successful?")

			resizeErr := waitForPoolToBeResized(expectedSize, poolIDToResize, isjournal)
			dash.VerifyFatal(resizeErr, nil, fmt.Sprintf("Expected new size to be [%d] or [%d] if pool has journal", expectedSize, expectedSizeWithJournal))
		})

		stepLog = "Ensure that new pool has been expanded to the expected size"
		Step(stepLog, func() {
			log.InfoD(stepLog)
			ValidateApplications(contexts)

			resizedPool, err := GetStoragePoolByUUID(poolIDToResize)
			log.FailOnError(err, "Failed to get pool using UUID [%s]", poolIDToResize)
			newPoolSize := resizedPool.TotalSize / units.GiB
			isExpansionSuccess := false
			if newPoolSize >= expectedSizeWithJournal {
				isExpansionSuccess = true
			}
			dash.VerifyFatal(isExpansionSuccess, true,
				fmt.Sprintf("expected new pool size to be [%v] or [%v] if pool has journal, got [%v]", expectedSize, expectedSizeWithJournal, newPoolSize))
		})

	})

	JustAfterEach(func() {
		defer EndTorpedoTest()
		AfterEachTest(contexts, testrailID, runID)
	})

})

func addDiskToSpecificPool(node node.Node, sizeOfDisk uint64, poolID int32) bool {
	// Get the Spec to add the disk to the Node
	//  if the diskSize ( sizeOfDisK ) is 0 , then Disk of default spec size will be picked
	driveSpecs, err := GetCloudDriveDeviceSpecs()
	log.FailOnError(err, "Error getting cloud drive specs")
	log.InfoD("Cloud Drive Spec %s", driveSpecs)

	// Update the device spec to update the disk size
	deviceSpec := driveSpecs[0]
	deviceSpecParams := strings.Split(deviceSpec, ",")
	paramsArr := make([]string, 0)
	for _, param := range deviceSpecParams {
		if strings.Contains(param, "size") {
			if sizeOfDisk == 0 {
				var specSize uint64
				val := strings.Split(param, "=")[1]
				specSize, err = strconv.ParseUint(val, 10, 64)
				log.FailOnError(err, "Error converting size [%v] to uint64", val)
				paramsArr = append(paramsArr, fmt.Sprintf("size=%d,", specSize))
			} else {
				paramsArr = append(paramsArr, fmt.Sprintf("size=%d", sizeOfDisk))
			}
		} else {
			paramsArr = append(paramsArr, param)
		}
	}
	newSpec := strings.Join(paramsArr, ",")
	log.InfoD("New Spec Details %v", newSpec)

	// Add Drive to the Volume
	err = Inst().V.AddCloudDrive(&node, newSpec, poolID)
	if err != nil {
		// Regex to check if the error message is reported
		re := regexp.MustCompile(`Drive not compatible with specified pool.*`)
		if re.MatchString(fmt.Sprintf("%v", err)) {
			log.InfoD("Error while adding Disk %v", err)
			return false
		}
	}
	return true
}

var _ = Describe("{ResizePoolDrivesInDifferentSize}", func() {
	/*
		Resizing the pool should fail when drives in the pool have been resized to different size
	*/
	var testrailID = 51320
	// Testrail Corresponds : https://portworx.testrail.net/index.php?/cases/view/51320
	var runID int

	JustBeforeEach(func() {
		StartTorpedoTest("ResizePoolDrivesInDifferentSize",
			"Resizing the pool should fail when drives in the pool have been resized to different size",
			nil, testrailID)
		runID = testrailuttils.AddRunsToMilestone(testrailID)
	})

	var contexts []*scheduler.Context
	stepLog := "should get the existing storage node and expand the pool by resize-disk"
	It(stepLog, func() {
		log.InfoD(stepLog)
		contexts = make([]*scheduler.Context, 0)
		for i := 0; i < Inst().GlobalScaleFactor; i++ {
			contexts = append(contexts, ScheduleApplications(fmt.Sprintf("resizepooldrivesdiffsize-%d", i))...)
		}
		ValidateApplications(contexts)
		defer appsValidateAndDestroy(contexts)

		// Select a Pool with IO Runing poolID returns UUID ( String )
		var poolID int32

		poolUUID, err := GetPoolIDWithIOs()
		log.InfoD("Pool UUID on which IO is running [%s]", poolUUID)
		log.FailOnError(err, "Failed to get pool using UUID [%v]", poolID)

		allPools, _ := Inst().V.ListStoragePools(metav1.LabelSelector{})
		log.InfoD("List of all the Pools present in the system [%s]", allPools)

		// Get Pool ID of pool selected for Resize
		for uuid, each := range allPools {
			if uuid == poolUUID {
				poolID = each.ID
				break
			}

		}
		log.InfoD("Getting Pool with ID [%v] and UUID [%v] for Drive Addition", poolID, poolUUID)

		// Get the Node from the PoolID (nodeDetails returns node.Node)
		nodeDetails, err := GetNodeWithGivenPoolID(poolUUID)
		log.FailOnError(err, "Getting NodeID from the given poolUUID [%v] Failed", poolUUID)
		log.InfoD("Node Details %v", nodeDetails)

		// Add disk to the Node
		var diskSize uint64
		minDiskSize := 50
		maxDiskSize := 150
		size := rand.Intn(maxDiskSize-minDiskSize) + minDiskSize
		diskSize = (uint64(size) * 1024 * 1024 * 1024) / units.GiB

		log.InfoD("Adding New Disk with Size [%v]", diskSize)
		response := addDiskToSpecificPool(*nodeDetails, diskSize, poolID)
		dash.VerifyFatal(response, false,
			fmt.Sprintf("Pool expansion with Disk Resize with Disk size [%v GiB] Succeeded?", diskSize))

		log.InfoD("Attempt Adding Disk with size same as pool size")
		response = addDiskToSpecificPool(*nodeDetails, 0, poolID)
		dash.VerifyFatal(response, true,
			fmt.Sprintf("Pool expansion with Disk size same as pool size [%v GiB] Succeeded?", diskSize))
	})

	JustAfterEach(func() {
		defer EndTorpedoTest()
		AfterEachTest(contexts, testrailID, runID)
	})
})
var _ = Describe("{PoolDelete}", func() {
	/*
		1) Place pool on maintenence mode
		2) Delete the pool
		3) Add new pool
		4) expand newly added pool
	*/

	JustBeforeEach(func() {
		StartTorpedoTest("PoolDelete", "Initiate pool deletion", nil, 0)

	})
	var contexts []*scheduler.Context

	stepLog := "Initiate pool delete, then add a new pool and expand the pool"

	It(stepLog, func() {
		log.InfoD(stepLog)

		stNodes := node.GetStorageNodes()
		var nodeSelected node.Node
		var nodePools []node.StoragePool
		for _, stNode := range stNodes {
			if len(stNode.StoragePools) > 1 {
				nodePools = stNode.StoragePools
				nodeSelected = stNode
				break
			}
		}

		dash.VerifyFatal(len(nodePools) > 1, true, "Node has multiple storage pools?")
		var poolToDelete node.StoragePool
		for _, pl := range nodePools {
			if pl.ID != 0 {
				poolToDelete = pl
				break
			}
		}
		poolIDToDelete := fmt.Sprintf("%d", poolToDelete.ID)
		poolsMap, err := Inst().V.GetPoolDrives(&nodeSelected)
		log.FailOnError(err, "error getting pool drive from the node [%s]", nodeSelected.Name)
		poolsCount := len(poolsMap)
		if _, ok := poolsMap[poolIDToDelete]; !ok {
			log.FailOnError(fmt.Errorf("error idetifying pool drive"), "poolID %s not found in the node %s", poolIDToDelete, nodeSelected.Name)
		}

		poolsBfr, err := Inst().V.ListStoragePools(metav1.LabelSelector{})
		log.FailOnError(err, "Failed to list storage pools")

		stepLog = fmt.Sprintf("Delete poolID %s on node %s", poolIDToDelete, nodeSelected.Name)

		Step(stepLog, func() {
			log.InfoD(stepLog)
			log.InfoD("Setting pools in maintenance on node %s", nodeSelected.Name)
			err = Inst().V.EnterPoolMaintenance(nodeSelected)
			log.FailOnError(err, "failed to set pool maintenance mode on node %s", nodeSelected.Name)

			time.Sleep(1 * time.Minute)
			expectedStatus := "In Maintenance"
			err = waitForPoolStatusToUpdate(nodeSelected, expectedStatus)
			log.FailOnError(err, fmt.Sprintf("node %s pools are not in status %s", nodeSelected.Name, expectedStatus))

			err = Inst().V.DeletePool(nodeSelected, poolIDToDelete)
			log.FailOnError(err, "failed to delete poolID %s on node %s", poolIDToDelete, nodeSelected.Name)

			err = Inst().V.ExitPoolMaintenance(nodeSelected)
			log.FailOnError(err, "failed to exit pool maintenance mode on node %s", nodeSelected.Name)

			err = Inst().V.WaitDriverUpOnNode(nodeSelected, 5*time.Minute)
			log.FailOnError(err, "volume driver down on node %s", nodeSelected.Name)

			expectedStatus = "Online"
			err = waitForPoolStatusToUpdate(nodeSelected, expectedStatus)
			log.FailOnError(err, fmt.Sprintf("node %s pools are not in status %s", nodeSelected.Name, expectedStatus))

			poolsAfr, err := Inst().V.ListStoragePools(metav1.LabelSelector{})
			log.FailOnError(err, "Failed to list storage pools")

			dash.VerifySafely(len(poolsBfr) > len(poolsAfr), true, "verify pools count is updated after pools deletion")

			poolsMap, err = Inst().V.GetPoolDrives(&nodeSelected)
			log.FailOnError(err, "error getting pool drive from the node [%s]", nodeSelected.Name)
			_, ok := poolsMap[poolIDToDelete]
			dash.VerifyFatal(ok, false, "verify drive is deleted from the node")

		})

		contexts = make([]*scheduler.Context, 0)

		for i := 0; i < Inst().GlobalScaleFactor; i++ {
			contexts = append(contexts, ScheduleApplications(fmt.Sprintf("resiznoqr-%d", i))...)
		}
		ValidateApplications(contexts)
		defer appsValidateAndDestroy(contexts)

		newSpecSize := (poolToDelete.TotalSize / units.GiB) / 2
		///creating a spec to perform add  drive
		driveSpecs, err := GetCloudDriveDeviceSpecs()
		log.FailOnError(err, "Error getting cloud drive specs")

		deviceSpec := driveSpecs[0]
		deviceSpecParams := strings.Split(deviceSpec, ",")

		paramsArr := make([]string, 0)
		for _, param := range deviceSpecParams {
			if strings.Contains(param, "size") {
				paramsArr = append(paramsArr, fmt.Sprintf("size=%d,", newSpecSize))
			} else {
				paramsArr = append(paramsArr, param)
			}
		}
		newSpec := strings.Join(paramsArr, ",")
		stepLog = fmt.Sprintf("Adding cloud drive to node %s with size %s", nodeSelected.Name, newSpec)

		Step(stepLog, func() {
			log.InfoD(stepLog)
			err = Inst().V.AddCloudDrive(&nodeSelected, newSpec, -1)
			log.FailOnError(err, "error adding new drive to node %s", nodeSelected.Name)
			log.InfoD("Validate pool rebalance after drive add to the node %s", nodeSelected.Name)
			err = ValidatePoolRebalance()
			log.FailOnError(err, "pool re-balance failed on node %s", nodeSelected.Name)
			err = Inst().V.WaitDriverUpOnNode(nodeSelected, addDriveUpTimeOut)
			log.FailOnError(err, "volume drive down on node %s", nodeSelected.Name)

			poolsAfr, err := Inst().V.ListStoragePools(metav1.LabelSelector{})
			log.FailOnError(err, "Failed to list storage pools")
			dash.VerifyFatal(len(poolsBfr) == len(poolsAfr), true, "verify new pool is created")
			newPoolsMap, err := Inst().V.GetPoolDrives(&nodeSelected)
			log.FailOnError(err, "error getting pool drive from the node [%s]", nodeSelected.Name)
			dash.VerifyFatal(poolsCount == len(newPoolsMap), true, "verify new drive is created")
		})
		stepLog = fmt.Sprintf("Expand newly added pool on node [%s]", nodeSelected.Name)
		Step(stepLog, func() {
			log.InfoD(stepLog)
			poolsAfr, err := Inst().V.ListStoragePools(metav1.LabelSelector{})
			log.FailOnError(err, "Failed to list storage pools")
			var poolIDSelected string
			for k := range poolsAfr {
				if _, ok := poolsBfr[k]; !ok {
					poolIDSelected = k
					break
				}
			}
			poolToBeResized, err := GetStoragePoolByUUID(poolIDSelected)
			log.FailOnError(err, fmt.Sprintf("Failed to get pool using UUID %s", poolIDSelected))
			expectedSize := (poolToBeResized.TotalSize / units.GiB) + 100

			log.InfoD("Current Size of the pool %s is %d", poolIDSelected, poolToBeResized.TotalSize/units.GiB)
			err = Inst().V.ExpandPool(poolIDSelected, api.SdkStoragePool_RESIZE_TYPE_AUTO, expectedSize)
			dash.VerifyFatal(err, nil, "Pool expansion init successful?")

			isjournal, err := isJournalEnabled()
			log.FailOnError(err, "Failed to check if Journal enabled")

			resizeErr := waitForPoolToBeResized(expectedSize, poolIDSelected, isjournal)
			dash.VerifyFatal(resizeErr, nil, fmt.Sprintf("Verify pool %s on expansion using auto option", poolIDSelected))
		})

	})
	JustAfterEach(func() {
		defer EndTorpedoTest()
		AfterEachTest(contexts)
	})
})

func appsValidateAndDestroy(contexts []*scheduler.Context) {
	opts := make(map[string]bool)
	opts[scheduler.OptionsWaitForResourceLeakCleanup] = true

	Step("validate apps", func() {
		log.InfoD("Validating apps")
		for _, ctx := range contexts {
			ctx.ReadinessTimeout = 15 * time.Minute
			ValidateContext(ctx)
		}
	})

	Step("destroy apps", func() {
		log.InfoD("Destroying apps")
		for _, ctx := range contexts {
			TearDownContext(ctx, opts)
		}
	})
}

func waitForPoolStatusToUpdate(nodeSelected node.Node, expectedStatus string) error {
	t := func() (interface{}, bool, error) {
		poolsStatus, err := Inst().V.GetNodePoolsStatus(nodeSelected)
		if err != nil {
			return nil, true, fmt.Errorf("error getting pool status on node %s,err: %v", nodeSelected.Name, err)
		}

		if poolsStatus == nil {
			return nil, false, fmt.Errorf("pools status is nil")
		}

		for k, v := range poolsStatus {
			if v != expectedStatus {
				return nil, true, fmt.Errorf("pool %s is not %s, current status : %s", k, expectedStatus, v)
			}
		}

		return nil, false, nil
	}
	_, err := task.DoRetryWithTimeout(t, 10*time.Minute, 1*time.Minute)
	return err
}

var _ = Describe("{VolDeletePoolExpand}", func() {
	/*
		1) Deploy px with cloud drive.
		2) Create a large volume on that pool and write 200G on the volume.
		3) Update the label for the pool before expand
		4) perform volume delete
		5) Expand by resize the pool when delete is in progress
		6) Check the alert for the pool expand
		7) check the labels after pool expand
	*/
	var testrailID = 51285
	// testrailID corresponds to: https://portworx.testrail.net/index.php?/tests/view/51285

	var runID int
	JustBeforeEach(func() {

		StartTorpedoTest("VolDeletePoolExpand", "Delete volume which has ~200G data and do an expansion of pool by resize", nil, testrailID)
		runID = testrailuttils.AddRunsToMilestone(testrailID)

	})
	var contexts []*scheduler.Context
	var newContexts []*scheduler.Context

	stepLog := "should get the existing storage node and write ~200G data to a volume"

	It(stepLog, func() {

		log.InfoD(stepLog)
		contexts = make([]*scheduler.Context, 0)

		for i := 0; i < Inst().GlobalScaleFactor; i++ {
			contexts = append(contexts, ScheduleApplications(fmt.Sprintf("voldeletepoolexpand-%d", i))...)
		}

		ValidateApplications(contexts)

		log.Infof("Need to check if volume is close to 200G occupied")
		vol, err := getVolumeWithMinimumSize(contexts, 90)

		// We will change the size, after modifying/deploying a vdbench/fio to write ~200G. Current vdbench is writing 98G
		dash.VerifyFatal(err, nil, "Checking if the desired volume is obtained")
		volID := vol.ID
		volName := vol.Name

		log.Infof("The volume that is having size used around 190 G is %s with name %s", volID, volName)

		var poolIDToResize string
		pools, err := Inst().V.ListStoragePools(metav1.LabelSelector{})
		log.FailOnError(err, "Failed to list storage pools")
		dash.VerifyFatal(len(pools) > 0, true, " Storage pools exist?")

		// Pick a pool from a pools list and resize it
		appVol, err := Inst().V.InspectVolume(volID)
		dash.VerifyFatal(err, nil, fmt.Sprintf("Checking if the Volume inspect is success for the desired volume %s", volID))
		// Get the pool UUID on which the volume which is ~190G exist
		poolIDToResize = appVol.ReplicaSets[0].PoolUuids[0]

		dash.VerifyFatal(len(poolIDToResize) > 0, true, fmt.Sprintf("Expected poolIDToResize to not be empty, pool id to resize %s", poolIDToResize))
		poolToBeResized := pools[poolIDToResize]
		dash.VerifyFatal(poolToBeResized != nil, true, "Pool to be resized exist?")

		stepLog = "Verify that pool resize is not in progress"
		Step(stepLog, func() {
			log.InfoD(stepLog)
			if poolResizeIsInProgress(poolToBeResized) {
				// Wait until resize is completed and get the updated pool again
				poolToBeResized, err = GetStoragePoolByUUID(poolIDToResize)
				log.FailOnError(err, "Failed to get pool using UUID %v", poolToBeResized.Uuid)
			}
		})
		stepLog = "set pool label, before pool expand"
		Step(stepLog, func() {
			log.InfoD(stepLog)
			poolLabelToUpdate := make(map[string]string)
			poolLabelToUpdate["cust-type"] = "test-label"
			storageNode, err := GetNodeWithGivenPoolID(poolIDToResize)
			log.FailOnError(err, "Failed to get the storagenode using pool UUID %s", poolIDToResize)
			// Update the pool label
			err = Inst().V.UpdatePoolLabels(*storageNode, poolIDToResize, poolLabelToUpdate)
			log.FailOnError(err, "Failed to update the label on the pool %s", poolIDToResize)
			// store the new label that is updated
		})

		// Let the expand complete
		var expectedSize uint64
		var expectedSizeWithJournal uint64
		var contextToDel *scheduler.Context

		labelBeforeExpand := poolToBeResized.Labels
		stepLog = "Calculate expected pool size and trigger pool resize"
		Step(stepLog, func() {
			log.InfoD(stepLog)
			drvSize, err := getPoolDiskSize(poolToBeResized)
			log.FailOnError(err, "error getting drive size for pool [%s]", poolToBeResized.Uuid)
			expectedSize = (poolToBeResized.TotalSize / units.GiB) + drvSize
			isjournal, err := isJournalEnabled()
			log.FailOnError(err, "Failed to check if Journal enabled")
			// To-Do Need to handle the case for multiple pools
			expectedSizeWithJournal = expectedSize
			if isjournal {
				expectedSizeWithJournal = expectedSizeWithJournal - 3
			}
			log.InfoD("Current Size of the pool %s is %d", poolIDToResize, poolToBeResized.TotalSize/units.GiB)
			// Delete the Volume that was ~190G before the pool expand begins
			// Iterate through the contexts, get the volumes and then get the matching ID
		gotContext:
			for _, l := range contexts {
				vols, err := Inst().S.GetVolumes(l)
				dash.VerifyFatal(err, nil, "Verify if able to get the app for the volume that is filled approx 200G")
				for _, vol := range vols {
					if vol.ID == volID {
						contextToDel = l
						break gotContext
					}
				}
			}
			err = Inst().V.ExpandPool(poolIDToResize, api.SdkStoragePool_RESIZE_TYPE_RESIZE_DISK, expectedSize)
			dash.VerifyFatal(err, nil, "Pool expansion init successful?")
			// Destroy the context
			err = Inst().S.Destroy(contextToDel, nil)
			dash.VerifyFatal(err, nil, "Verify the successful delete context of the volume which had ~190 G usage")
			log.InfoD("Going to delete the volume, by deletion of Namespace")
			TearDownContext(contextToDel, map[string]bool{
				SkipClusterScopedObjects:                    false,
				scheduler.OptionsWaitForResourceLeakCleanup: true,
				scheduler.OptionsWaitForDestroy:             true,
			})
			dash.VerifyFatal(err, nil, "Verify the successful delete of the volume which had ~190 G usage")
			resizeErr := waitForPoolToBeResized(expectedSize, poolIDToResize, isjournal)
			dash.VerifyFatal(resizeErr, nil, fmt.Sprintf("Expected new size to be '%d' or '%d'", expectedSize, expectedSizeWithJournal))
		})
		// Make sure to remove the deleted context and validate the other apps
		for _, l := range contexts {
			if l.App.Key != contextToDel.App.Key {
				newContexts = append(newContexts, l)
			}
		}
		stepLog = "Ensure that new pool has been expanded to the expected size and also check the pool expand alert"
		Step(stepLog, func() {
			log.InfoD(stepLog)
			ValidateApplications(newContexts)
			resizedPool, err := GetStoragePoolByUUID(poolIDToResize)
			log.FailOnError(err, fmt.Sprintf(" Failed to get pool using UUID %s", poolIDToResize))
			newPoolSize := resizedPool.TotalSize / units.GiB
			isExpansionSuccess := false
			if newPoolSize == expectedSize || newPoolSize >= expectedSizeWithJournal {
				isExpansionSuccess = true
			}
			dash.VerifyFatal(isExpansionSuccess, true, fmt.Sprintf("Expected new pool size to be %v or %v, got %v", expectedSize, expectedSizeWithJournal, newPoolSize))
			log.Infof("Check the alert for pool expand for pool uuid %s", poolIDToResize)
			// Get the node to check the pool show output
			n := node.GetStorageDriverNodes()[0]
			// Below command to change when PWX-28484 is fixed
			cmd := "pxctl alerts show| grep -e POOL"

			// Execute the command and check the alerts of type POOL
			out, err := Inst().N.RunCommandWithNoRetry(n, cmd, node.ConnectionOpts{
				Timeout:         2 * time.Minute,
				TimeBeforeRetry: 10 * time.Second,
			})

			log.FailOnError(err, "Unable to execute the alerts show command")

			outLines := strings.Split(out, "\n")
			var alertExist bool
			alertExist = false
			for _, l := range outLines {
				line := strings.Trim(l, " ")
				if strings.Contains(line, "PoolExpandSuccessful") && strings.Contains(line, poolIDToResize) {
					if strings.Contains(line, fmt.Sprintf("%d", expectedSize)) || strings.Contains(line, fmt.Sprintf("%d", expectedSizeWithJournal)) {
						alertExist = true
						log.Infof("The Alert generated is %s", line)
						break
					}
				}
			}
			dash.VerifyFatal(alertExist, true, "Verify Alert is Present")
		})
		stepLog = "Ensure Label is not changed after expand"
		Step(stepLog, func() {
			log.InfoD(stepLog)
			ValidateApplications(newContexts)
			labelAfterExpand := poolToBeResized.Labels
			result := reflect.DeepEqual(labelBeforeExpand, labelAfterExpand)
			dash.VerifyFatal(result, true, "Check if labels changed after pool expand")
		})
	})
	JustAfterEach(func() {
		defer EndTorpedoTest()
		AfterEachTest(newContexts, testrailID, runID)
	})
})

var _ = Describe("{PoolResizeSameSize}", func() {
	JustBeforeEach(func() {
		StartTorpedoTest("PoolResizeSameSize", "Validate storage pool expansion using resize-disk with same size should fail", nil, 0)
	})

	var contexts []*scheduler.Context
	stepLog := "add multiple pools and do resize on a pool with same size"
	It(stepLog, func() {
		log.InfoD(stepLog)
		contexts = make([]*scheduler.Context, 0)

		for i := 0; i < Inst().GlobalScaleFactor; i++ {
			contexts = append(contexts, ScheduleApplications(fmt.Sprintf("plrszsame-%d", i))...)
		}

		ValidateApplications(contexts)
		defer appsValidateAndDestroy(contexts)

		err := Inst().V.RefreshDriverEndpoints()
		log.FailOnError(err, "error refreshing end points")

		stNodes := node.GetStorageNodes()
		if len(stNodes) == 0 {
			dash.VerifyFatal(len(stNodes) > 0, true, "Storage nodes found?")
		}

		stNode, err := GetRandomNodeWithPoolIOs(stNodes)
		log.FailOnError(err, "err getting node with IOs running")

		if len(stNode.StoragePools) < 3 {
			poolsToAdd := 3 - len(stNode.StoragePools)

			stepLog = fmt.Sprintf("Adding %d new pools to the node %s", poolsToAdd, stNode.Name)
			Step(stepLog, func() {
				log.InfoD(stepLog)
				err = addNewPools(stNode, poolsToAdd)
				log.FailOnError(err, "error adding new pool on node [%s]", stNode.Name)
			})
		}

		err = Inst().V.RefreshDriverEndpoints()
		log.FailOnError(err, "error refreshing end points")
		stNodes = node.GetStorageNodes()
		for _, n := range stNodes {
			if n.Name == stNode.Name {
				stNode = n
				break
			}
		}

		selectedNodePool := stNode.StoragePools[0]
		minSize := selectedNodePool.TotalSize / units.GiB
		for _, p := range stNode.StoragePools {
			currSize := p.TotalSize / units.GiB
			if currSize < minSize {
				minSize = currSize
				selectedNodePool = p
			}
		}

		pools, err := Inst().V.ListStoragePools(metav1.LabelSelector{})
		log.FailOnError(err, "Failed to list storage pools")
		dash.VerifyFatal(len(pools) > 0, true, " Storage pools exist?")

		poolToBeResized := pools[selectedNodePool.Uuid]
		dash.VerifyFatal(poolToBeResized != nil, true, "Pool to be resized exist?")

		stepLog = "Verify that pool resize is not in progress"
		Step(stepLog, func() {
			log.InfoD(stepLog)
			if poolResizeIsInProgress(poolToBeResized) {
				// wait until resize is completed and get the updated pool again
				poolToBeResized, err = GetStoragePoolByUUID(selectedNodePool.Uuid)
				log.FailOnError(err, fmt.Sprintf("Failed to get pool using UUID %s", selectedNodePool.Uuid))
			}
		})

		var expectedSize uint64

		stepLog = "trigger pool resize with the same size"
		Step(stepLog, func() {
			expectedSize = (poolToBeResized.TotalSize / units.GiB) + 2

			log.InfoD("Current Size of the pool %s is %d", selectedNodePool.Uuid, poolToBeResized.TotalSize/units.GiB)

			err = Inst().V.ExpandPool(selectedNodePool.Uuid, api.SdkStoragePool_RESIZE_TYPE_RESIZE_DISK, expectedSize)
			dash.VerifyFatal(err, nil, "Pool expansion init successful?")

			resizeErr := waitForPoolToBeResized(expectedSize, selectedNodePool.Uuid, true)
			dash.VerifyFatal(resizeErr != nil, true, fmt.Sprintf("verify pool expansion using resize-disk with same size failed on pool [%s] in node [%s]", selectedNodePool.Uuid, stNode.Name))
			expandedPool, err := GetStoragePoolByUUID(selectedNodePool.Uuid)
			log.FailOnError(err, "error getting storage pool")
			if expandedPool.LastOperation != nil {
				log.Infof("pool last operation status: %v", expandedPool.LastOperation.Status)
				log.Infof("pool last operation msg: %s", expandedPool.LastOperation.Msg)
			}
		})
	})
	JustAfterEach(func() {
		defer EndTorpedoTest()
		AfterEachTest(contexts)
	})
})

func addNewPools(n node.Node, numPools int) error {

	i := 0
	pools := n.StoragePools

	var currentSize uint64
	currentSize = 54975581388800 / units.GiB

	for _, pool := range pools {
		poolSize := pool.TotalSize / units.GiB
		if poolSize < currentSize {
			currentSize = poolSize
		}
	}
	driveSpecs, err := GetCloudDriveDeviceSpecs()
	log.FailOnError(err, "Error getting cloud drive specs")
	deviceSpec := driveSpecs[0]
	deviceSpecParams := strings.Split(deviceSpec, ",")
	paramsArr := make([]string, 0)
	for _, param := range deviceSpecParams {
		if !strings.Contains(param, "size") {
			paramsArr = append(paramsArr, param)
		}
	}

	for i < numPools {
		newParams := make([]string, 0)
		newParams = append(newParams, paramsArr...)
		newSize := currentSize + 4
		currentSize = newSize
		newParams = append(newParams, fmt.Sprintf("size=%d,", newSize))
		newSpec := strings.Join(newParams, ",")

		if err := Inst().V.AddCloudDrive(&n, newSpec, -1); err != nil {
			return fmt.Errorf("add cloud drive failed on node %s, err: %v", n.Name, err)
		}

		log.InfoD("Validate pool rebalance after drive add on node %s", n.Name)
		if err = ValidatePoolRebalance(); err != nil {
			return fmt.Errorf("pool re-balance failed on node %s, err: %v", n.Name, err)
		}

		if err = Inst().V.WaitDriverUpOnNode(n, addDriveUpTimeOut); err != nil {
			return fmt.Errorf("volume driver is down on node %s, err: %v", n.Name, err)
		}
		i += 1
	}
	return nil
}

func getPoolDiskSize(poolToBeResized *api.StoragePool) (uint64, error) {

	var driveSize uint64
	systemOpts := node.SystemctlOpts{
		ConnectionOpts: node.ConnectionOpts{
			Timeout:         2 * time.Minute,
			TimeBeforeRetry: defaultRetryInterval,
		},
		Action: "start",
	}

	stNode, err := GetNodeWithGivenPoolID(poolToBeResized.Uuid)
	if err != nil {
		return driveSize, err
	}

	drivesMap, err := Inst().N.GetBlockDrives(*stNode, systemOpts)
	if err != nil {
		return driveSize, fmt.Errorf("error getting block drives from node %s, Err :%v", stNode.Name, err)
	}

	var drvSize string
outer:
	for _, drv := range drivesMap {
		labels := drv.Labels
		for k, v := range labels {
			if k == "pxpool" && v == fmt.Sprintf("%d", poolToBeResized.ID) {
				drvSize = drv.Size
				i := strings.Index(drvSize, "G")
				drvSize = drvSize[:i]
				break outer
			}
		}
	}

	driveSize, err = strconv.ParseUint(drvSize, 10, 64)

	if err != nil {
		return driveSize, err
	}
	return driveSize, nil

<<<<<<< HEAD
}

var _ = Describe("{ChangedIOPriorityPersistPoolExpand}", func() {
	var testrailID = 79487
	// Testrail Description : Changed pool IO_priority should persist post pool expand
	// Testrail Corresponds : https://portworx.testrail.net/index.php?/cases/view/79487
	var runID int

	JustBeforeEach(func() {
		StartTorpedoTest("ChangedIOPriorityPersistPoolExpand",
			"Changed pool IO_priority should persist post pool expand",
			nil, testrailID)
		runID = testrailuttils.AddRunsToMilestone(testrailID)
	})

	var contexts []*scheduler.Context
	stepLog := "Changed pool IO_priority should persist post pool expand"
	It(stepLog, func() {
		log.InfoD(stepLog)

		contexts = make([]*scheduler.Context, 0)
		for i := 0; i < Inst().GlobalScaleFactor; i++ {
			contexts = append(contexts, ScheduleApplications(fmt.Sprintf("changedioprioritypoolexpand-%d", i))...)
		}
		ValidateApplications(contexts)
		defer appsValidateAndDestroy(contexts)

		// Get the Pool UUID on which IO is running
		poolUUID, err := GetPoolIDWithIOs()
		log.FailOnError(err, "Failed to get pool using UUID [%v]", poolUUID)
		log.InfoD("Pool UUID on which IO is running [%s]", poolUUID)

		// Get IO Priority of Pool before running the test
		ioPriorityBefore, err := Inst().V.GetPoolLabelValue(poolUUID, "iopriority")
		log.FailOnError(err, "Failed to get IO Priority for Pool with UUID [%v]", poolUUID)
		log.InfoD("IO Priority of Pool [%s] before Pool expand is [%s]", poolUUID, ioPriorityBefore)

		// Change IO Priority of the Pool
		nodeDetail, err := GetNodeWithGivenPoolID(poolUUID)
		log.FailOnError(err, "Failed to get Node Details using PoolUUID [%v]", poolUUID)

		log.InfoD("Bring Node to Maintenance Mode")
		log.FailOnError(Inst().V.EnterMaintenance(*nodeDetail), fmt.Sprintf("Failed to bring Pool [%s] to Mainteinance Mode on Node [%s]", poolUUID, nodeDetail.Name))

		// Wait for some time before verifying Maintenance state
		time.Sleep(2 * time.Minute)

		// Set IO Priority on the Pool
		var ioPriorities = []string{"low", "medium", "high"}
		var setIOPriority string

		// Selecting Pool IO Priority Value different that the one already set
		for _, eachIOPriority := range ioPriorities {
			if eachIOPriority != ioPriorityBefore {
				setIOPriority = eachIOPriority
				break
			}
		}

		log.InfoD("Setting Pool [%s] with IO Priority [%s]", poolUUID, setIOPriority)
		log.FailOnError(Inst().V.UpdatePoolIOPriority(*nodeDetail, poolUUID, setIOPriority), fmt.Sprintf("Failed to set IO Priority of Pool [%s]", poolUUID))

		log.InfoD("Bring Node out of Maintenance Mode")
		log.FailOnError(ExitFromMaintenanceMode(*nodeDetail), fmt.Sprintf("Failed to bring up node [%v] back from maintenance mode", nodeDetail.Name))

		// Do Pool Expand on the Node
		stepLog = fmt.Sprintf("Expanding pool on node [%s] and pool UUID: [%s] using auto", nodeDetail.Name, poolUUID)
		Step(stepLog, func() {
			log.InfoD(stepLog)
			poolToBeResized, err := GetStoragePoolByUUID(poolUUID)
			log.FailOnError(err, "Failed to get pool using UUID [%s]", poolUUID)

			drvSize, err := getPoolDiskSize(poolToBeResized)
			log.FailOnError(err, "error getting drive size for pool [%s]", poolToBeResized.Uuid)
			expectedSize := (poolToBeResized.TotalSize / units.GiB) + drvSize

			isjournal, err := isJournalEnabled()
			log.FailOnError(err, "Failed to check if Journal enabled")

			log.InfoD("Current Size of the pool [%s] is [%d]", poolUUID, poolToBeResized.TotalSize/units.GiB)
			err = Inst().V.ExpandPool(poolUUID, api.SdkStoragePool_RESIZE_TYPE_AUTO, expectedSize)
			dash.VerifyFatal(err, nil, "Pool expansion init successful?")

			resizeErr := waitForPoolToBeResized(expectedSize, poolUUID, isjournal)
			dash.VerifyFatal(resizeErr, nil, fmt.Sprintf("Verify pool [%s] on node [%s] expansion using auto", poolUUID, nodeDetail.Name))
		})

		// Validate if PoolIO Priority is not changed after pool Expansion
		ioPriorityAfter, err := Inst().V.GetPoolLabelValue(poolUUID, "iopriority")
		log.FailOnError(err, "Failed to get IO Priority for Pool with UUID [%v]", poolUUID)

		log.InfoD(fmt.Sprintf("Priority Before [%s] and Priority after Pool Expansion [%s]", ioPriorityBefore, ioPriorityAfter))
		dash.VerifyFatal(ioPriorityAfter == setIOPriority, true, "IO Priority mismatch after pool expansion")

	})

	JustAfterEach(func() {
		defer EndTorpedoTest()
		log.InfoD("Exit from Maintenance mode if Pool is still in Maintenance")
		log.FailOnError(ExitNodesFromMaintenanceMode(), "exit from maintenance mode failed?")
		AfterEachTest(contexts, testrailID, runID)
	})
})

var _ = Describe("{VerifyPoolDeleteInvalidPoolID}", func() {
	var testrailID = 79487
	// Testrail Description : Verify deletion of invalid pool ids
	// Testrail Corresponds : https://portworx.testrail.net/index.php?/cases/view/55349

	// Testrail Corresponds : https://portworx.testrail.net/index.php?/cases/view/55330
	// Testrail Description : Delete pool when PX/Pool (2.6.0+) is not in maintenance mode and verify the error message

	var runID int

	JustBeforeEach(func() {
		StartTorpedoTest("VerifyPoolDeleteInvalidPoolID",
			"Verify deletion of invalid pool ids",
			nil, testrailID)
		runID = testrailuttils.AddRunsToMilestone(testrailID)
	})

	var contexts []*scheduler.Context
	stepLog := "Verify deletion of invalid pool ids"
	It(stepLog, func() {
		log.InfoD(stepLog)

		contexts = make([]*scheduler.Context, 0)
		for i := 0; i < Inst().GlobalScaleFactor; i++ {
			contexts = append(contexts, ScheduleApplications(fmt.Sprintf("deleteinvalidpoolid-%d", i))...)
		}
		ValidateApplications(contexts)
		defer appsValidateAndDestroy(contexts)

		// Get the Pool UUID on which IO is running
		poolUUID, err := GetPoolIDWithIOs()
		log.FailOnError(err, "Failed to get pool using UUID [%v]", poolUUID)
		log.InfoD("Pool UUID on which IO is running [%s]", poolUUID)

		nodeDetail, err := GetNodeWithGivenPoolID(poolUUID)
		log.FailOnError(err, "Failed to get Node Details from PoolUUID [%v]", poolUUID)

		PoolDetail, err := GetPoolsDetailsOnNode(*nodeDetail)
		log.FailOnError(err, "Fetching all pool details from the node [%v] failed ", nodeDetail.Name)
		fmt.Printf("Pool Details [%v] Picked for Delete", PoolDetail)

		// Delete Pool without entering Maintenance Mode [ PTX-15157 ]
		err = Inst().V.DeletePool(*nodeDetail, "0")
		dash.VerifyFatal(err == nil, false, fmt.Sprintf("Expected Failure as pool not in maintenance mode : Node Detail [%v]", nodeDetail.Name))

		compileText := "service mode delete pool.*unable to delete pool with ID.*[0-9]+.*cause.*operation is not supported"
		re := regexp.MustCompile(compileText)
		if re.MatchString(fmt.Sprintf("%v", err)) == false {
			err = fmt.Errorf("Failed to verify failure string on invalid Pool UUID")
		}

		// invalidPoolID is total Pools present on the node + 1
		invalidPoolID := fmt.Sprintf("%d", len(PoolDetail)+1)

		log.InfoD("Bring Node to Maintenance Mode")
		log.FailOnError(Inst().V.EnterMaintenance(*nodeDetail), fmt.Sprintf("Failed to bring Pool [%s] to Mainteinance Mode on Node [%s]", poolUUID, nodeDetail.Name))

		// Wait for some time before verifying Maintenance state
		time.Sleep(2 * time.Minute)

		log.InfoD("Wait for Node to Enter Maintenance Mode")
		log.FailOnError(WaitTillEnterMaintenanceMode(*nodeDetail), fmt.Sprintf("Failed while waiting for pool to enter maintenance mode on node [%v]", nodeDetail.Name))

		// Delete the Pool with Invalid Pool ID
		err = Inst().V.DeletePool(*nodeDetail, invalidPoolID)
		dash.VerifyFatal(err != nil, true, fmt.Sprintf("Expected Failure? : Node Detail [%v]", nodeDetail.Name))
		log.InfoD("Deleting Pool with InvalidID Errored as expected [%v]", err)

		log.InfoD("Bring Node out of Maintenance Mode")
		log.FailOnError(ExitFromMaintenanceMode(*nodeDetail), fmt.Sprintf("Failed to bring up node [%v] back from maintenance mode", nodeDetail.Name))

		JustAfterEach(func() {
			defer EndTorpedoTest()
			log.InfoD("Exit from Maintenance mode if Pool is still in Maintenance")
			log.FailOnError(ExitNodesFromMaintenanceMode(), "exit from maintenance mode failed?")
			AfterEachTest(contexts, testrailID, runID)
		})
	})
})

var _ = Describe("{PoolResizeInvalidPoolID}", func() {
	var testrailID = 79487
	// Testrail Description : Resize with invalid pool ID
	// Testrail Corresponds : https://portworx.testrail.net/index.php?/cases/view/84470
	var runID int

	JustBeforeEach(func() {
		StartTorpedoTest("PoolResizeInvalidPoolID",
			"Resize with invalid pool ID",
			nil, testrailID)
		runID = testrailuttils.AddRunsToMilestone(testrailID)
	})

	var contexts []*scheduler.Context
	stepLog := "Resize with invalid pool ID"
	It(stepLog, func() {
		log.InfoD(stepLog)

		contexts = make([]*scheduler.Context, 0)
		for i := 0; i < Inst().GlobalScaleFactor; i++ {
			contexts = append(contexts, ScheduleApplications(fmt.Sprintf("invalidpoolid-%d", i))...)
		}
		ValidateApplications(contexts)
		defer appsValidateAndDestroy(contexts)

		// Get the Pool UUID on which IO is running
		poolUUID, err := GetPoolIDWithIOs()
		log.FailOnError(err, "Failed to get pool using UUID [%v]", poolUUID)
		log.InfoD("Pool UUID on which IO is running [%s]", poolUUID)

		nodeDetail, err := GetNodeWithGivenPoolID(poolUUID)
		log.FailOnError(err, "Failed to get Node Details from PoolUUID [%v]", poolUUID)

		// invalidPoolUUID Generation
		id := uuid.New()
		invalidPoolUUID := id.String()

		// Resize Pool with Invalid Pool ID
		// Do Pool Expand on the Node
		stepLog = fmt.Sprintf("Expanding pool on node [%s] and pool UUID: [%s] using auto", nodeDetail.Name, poolUUID)
		Step(stepLog, func() {
			log.InfoD(stepLog)
			poolToBeResized, err := GetStoragePoolByUUID(poolUUID)
			log.FailOnError(err, "Failed to get pool using UUID [%s]", poolUUID)

			drvSize, err := getPoolDiskSize(poolToBeResized)
			log.FailOnError(err, "error getting drive size for pool [%s]", poolToBeResized.Uuid)
			expectedSize := (poolToBeResized.TotalSize / units.GiB) + drvSize

			log.InfoD("Current Size of the pool [%s] is [%d]", poolUUID, poolToBeResized.TotalSize/units.GiB)

			// Now trying to Expand Pool with Invalid Pool UUID
			err = Inst().V.ExpandPoolUsingPxctlCmd(*nodeDetail, invalidPoolUUID, api.SdkStoragePool_RESIZE_TYPE_AUTO, expectedSize)

			// Verify error on pool expansion failure
			var errMatch error
			errMatch = nil
			re := regexp.MustCompile(fmt.Sprintf(".*failed to find storage pool with UID.*%s.*", invalidPoolUUID))
			if re.MatchString(fmt.Sprintf("%v", err)) == false {
				errMatch = fmt.Errorf("Failed to verify failure using invalid PoolUUID [%v]", invalidPoolUUID)
			}
			dash.VerifyFatal(errMatch, nil, "Pool expand with invalid PoolUUID completed?")
		})

	})

	JustAfterEach(func() {
		defer EndTorpedoTest()
		log.InfoD("Exit from Maintenance mode if Pool is still in Maintenance")
		log.FailOnError(ExitNodesFromMaintenanceMode(), "exit from maintenance mode failed?")
		AfterEachTest(contexts, testrailID, runID)
	})
})
=======
}
>>>>>>> 5308ddaa
<|MERGE_RESOLUTION|>--- conflicted
+++ resolved
@@ -6034,7 +6034,6 @@
 	}
 	return driveSize, nil
 
-<<<<<<< HEAD
 }
 
 var _ = Describe("{ChangedIOPriorityPersistPoolExpand}", func() {
@@ -6292,6 +6291,3 @@
 		AfterEachTest(contexts, testrailID, runID)
 	})
 })
-=======
-}
->>>>>>> 5308ddaa
