package tests

import (
	"fmt"
	"math"
	"math/rand"
	"reflect"
	"regexp"

	"github.com/google/uuid"
	"github.com/portworx/torpedo/drivers/node"
	"github.com/portworx/torpedo/drivers/scheduler/k8s"
	"github.com/portworx/torpedo/drivers/volume"

	"github.com/portworx/torpedo/pkg/log"

	"strconv"
	"strings"
	"time"

	"github.com/portworx/torpedo/pkg/testrailuttils"

	"github.com/libopenstorage/openstorage/api"
	. "github.com/onsi/ginkgo"
	"github.com/portworx/sched-ops/task"
	"github.com/portworx/torpedo/drivers/scheduler"
	"github.com/portworx/torpedo/pkg/units"
	. "github.com/portworx/torpedo/tests"
	metav1 "k8s.io/apimachinery/pkg/apis/meta/v1"
)

const (
	replicationUpdateTimeout = 4 * time.Hour
	poolResizeTimeout        = time.Minute * 360
	retryTimeout             = time.Minute * 2
	addDriveUpTimeOut        = time.Minute * 15
)

var _ = Describe("{StoragePoolExpandDiskResize}", func() {
	JustBeforeEach(func() {
		StartTorpedoTest("StoragePoolExpandDiskResize", "Validate storage pool expansion using resize-disk option", nil, 0)
	})

	var contexts []*scheduler.Context
	stepLog := "has to schedule apps, and expand it by resizing a disk"
	It(stepLog, func() {
		log.InfoD(stepLog)
		contexts = make([]*scheduler.Context, 0)

		for i := 0; i < Inst().GlobalScaleFactor; i++ {
			contexts = append(contexts, ScheduleApplications(fmt.Sprintf("poolexpand-%d", i))...)
		}

		ValidateApplications(contexts)
		defer appsValidateAndDestroy(contexts)

		var poolIDToResize string

		pools, err := Inst().V.ListStoragePools(metav1.LabelSelector{})
		log.FailOnError(err, "Failed to list storage pools")
		dash.VerifyFatal(len(pools) > 0, true, " Storage pools exist?")

		// pick a pool from a pools list and resize it
		poolIDToResize, err = GetPoolIDWithIOs(contexts)
		log.FailOnError(err, "error identifying pool to run test")
		dash.VerifyFatal(len(poolIDToResize) > 0, true, fmt.Sprintf("Expected poolIDToResize to not be empty, pool id to resize %s", poolIDToResize))

		poolToBeResized := pools[poolIDToResize]
		dash.VerifyFatal(poolToBeResized != nil, true, "Pool to be resized exist?")

		// px will put a new request in a queue, but in this case we can't calculate the expected size,
		// so need to wain until the ongoing operation is completed
		time.Sleep(time.Second * 60)
		stepLog = "Verify that pool resize is not in progress"
		Step(stepLog, func() {
			log.InfoD(stepLog)
			if poolResizeIsInProgress(poolToBeResized) {
				// wait until resize is completed and get the updated pool again
				poolToBeResized, err = GetStoragePoolByUUID(poolIDToResize)
				log.FailOnError(err, fmt.Sprintf("Failed to get pool using UUID %s", poolIDToResize))
			}
		})

		var expectedSize uint64
		var expectedSizeWithJournal uint64
		stepLog = "Calculate expected pool size and trigger pool resize"
		Step(stepLog, func() {

			expectedSize = poolToBeResized.TotalSize * 2 / units.GiB

			isjournal, err := isJournalEnabled()
			log.FailOnError(err, "Failed to check if Journal enabled")

			//To-Do Need to handle the case for multiple pools
			expectedSizeWithJournal = expectedSize
			if isjournal {
				expectedSizeWithJournal = expectedSizeWithJournal - 3
			}

			log.InfoD("Current Size of the pool %s is %d", poolIDToResize, poolToBeResized.TotalSize/units.GiB)

			err = Inst().V.ExpandPool(poolIDToResize, api.SdkStoragePool_RESIZE_TYPE_RESIZE_DISK, expectedSize)
			dash.VerifyFatal(err, nil, "Pool expansion init successful?")

			resizeErr := waitForPoolToBeResized(expectedSize, poolIDToResize, isjournal)
			dash.VerifyFatal(resizeErr, nil, fmt.Sprintf("Expected new size to be '%d' or '%d'", expectedSize, expectedSizeWithJournal))
		})

		stepLog = "Ensure that new pool has been expanded to the expected size"
		Step(stepLog, func() {
			log.InfoD(stepLog)
			ValidateApplications(contexts)

			resizedPool, err := GetStoragePoolByUUID(poolIDToResize)
			log.FailOnError(err, fmt.Sprintf("Failed to get pool using UUID %s", poolIDToResize))
			newPoolSize := resizedPool.TotalSize / units.GiB
			isExpansionSuccess := false
			if newPoolSize >= expectedSizeWithJournal {
				isExpansionSuccess = true
			}
			dash.VerifyFatal(isExpansionSuccess, true, fmt.Sprintf("Expected new pool size to be %v or %v, got %v", expectedSize, expectedSizeWithJournal, newPoolSize))
		})

	})
	JustAfterEach(func() {
		defer EndTorpedoTest()
		AfterEachTest(contexts)
	})
})

var _ = Describe("{StoragePoolExpandDiskAdd}", func() {
	JustBeforeEach(func() {
		StartTorpedoTest("StoragePoolExpandDiskAdd", "Validate storage pool expansion using add-disk option", nil, 0)
	})
	var contexts []*scheduler.Context

	stepLog := "should get the existing pool and expand it by adding a disk"
	It(stepLog, func() {
		log.InfoD(stepLog)
		contexts = make([]*scheduler.Context, 0)

		for i := 0; i < Inst().GlobalScaleFactor; i++ {
			contexts = append(contexts, ScheduleApplications(fmt.Sprintf("pooladddisk-%d", i))...)
		}

		ValidateApplications(contexts)
		defer appsValidateAndDestroy(contexts)

		var poolIDToResize string

		pools, err := Inst().V.ListStoragePools(metav1.LabelSelector{})
		log.FailOnError(err, "Failed to list storage pools")
		dash.VerifyFatal(len(pools) > 0, true, "Storage pools exist ?")

		// pick a pool from a pools list and resize it
		poolIDToResize, err = GetPoolIDWithIOs(contexts)
		log.FailOnError(err, "error identifying pool to run test")
		dash.VerifyFatal(len(poolIDToResize) > 0, true, fmt.Sprintf("Expected poolIDToResize to not be empty, pool id to resize %s", poolIDToResize))

		poolToBeResized := pools[poolIDToResize]
		dash.VerifyFatal(poolToBeResized != nil, true, "Pool to be resized exist?")

		// px will put a new request in a queue, but in this case we can't calculate the expected size,
		// so need to wain until the ongoing operation is completed
		stepLog = "Verify that pool resize is not in progress"
		Step(stepLog, func() {
			log.InfoD(stepLog)
			if poolResizeIsInProgress(poolToBeResized) {
				// wait until resize is completed and get the updated pool again
				poolToBeResized, err = GetStoragePoolByUUID(poolIDToResize)
				log.FailOnError(err, fmt.Sprintf("Failed to get pool using UUID %s", poolIDToResize))
			}
		})

		var expectedSize uint64
		var expectedSizeWithJournal uint64

		stepLog = "Calculate expected pool size and trigger pool resize"
		Step(stepLog, func() {
			log.InfoD(stepLog)
			expectedSize = poolToBeResized.TotalSize * 2 / units.GiB
			expectedSize = roundUpValue(expectedSize)
			isjournal, err := isJournalEnabled()
			log.FailOnError(err, "Failed to check is Journal enabled")

			//To-Do Need to handle the case for multiple pools
			expectedSizeWithJournal = expectedSize
			if isjournal {
				expectedSizeWithJournal = expectedSizeWithJournal - 3
			}

			log.InfoD("Current Size of the pool %s is %d", poolIDToResize, poolToBeResized.TotalSize/units.GiB)

			err = Inst().V.ExpandPool(poolIDToResize, api.SdkStoragePool_RESIZE_TYPE_ADD_DISK, expectedSize)
			dash.VerifyFatal(err, nil, "Pool expansion init successful?")

			resizeErr := waitForPoolToBeResized(expectedSize, poolIDToResize, isjournal)
			dash.VerifyFatal(resizeErr, nil, fmt.Sprintf("Expected new size to be '%d' or '%d' if pool has journal", expectedSize, expectedSizeWithJournal))
		})

		Step("Ensure that new pool has been expanded to the expected size", func() {
			ValidateApplications(contexts)

			resizedPool, err := GetStoragePoolByUUID(poolIDToResize)
			log.FailOnError(err, fmt.Sprintf("Failed to get pool using UUID %s", poolIDToResize))
			newPoolSize := resizedPool.TotalSize / units.GiB
			isExpansionSuccess := false
			if newPoolSize >= expectedSizeWithJournal {
				isExpansionSuccess = true
			}
			dash.VerifyFatal(isExpansionSuccess, true,
				fmt.Sprintf("expected new pool size to be %v or %v if pool has journal, got %v", expectedSize, expectedSizeWithJournal, newPoolSize))
		})
	})
	JustAfterEach(func() {
		defer EndTorpedoTest()
		AfterEachTest(contexts)
	})
})

var _ = Describe("{StoragePoolExpandDiskAuto}", func() {
	JustBeforeEach(func() {
		StartTorpedoTest("StoragePoolExpandDiskAuto", "Validate storage pool expansion using auto option", nil, 0)
	})

	var contexts []*scheduler.Context
	stepLog := "has to schedule apps, and expand it by resizing a disk"
	It(stepLog, func() {
		log.InfoD(stepLog)
		contexts = make([]*scheduler.Context, 0)

		for i := 0; i < Inst().GlobalScaleFactor; i++ {
			contexts = append(contexts, ScheduleApplications(fmt.Sprintf("poolexpandauto-%d", i))...)
		}

		ValidateApplications(contexts)
		defer appsValidateAndDestroy(contexts)

		var poolIDToResize string

		pools, err := Inst().V.ListStoragePools(metav1.LabelSelector{})
		log.FailOnError(err, "Failed to list storage pools")
		dash.VerifyFatal(len(pools) > 0, true, " Storage pools exist?")

		// pick a pool from a pools list and resize it
		poolIDToResize, err = GetPoolIDWithIOs(contexts)
		log.FailOnError(err, "error identifying pool to run test")
		dash.VerifyFatal(len(poolIDToResize) > 0, true, fmt.Sprintf("Expected poolIDToResize to not be empty, pool id to resize %s", poolIDToResize))

		poolToBeResized := pools[poolIDToResize]
		dash.VerifyFatal(poolToBeResized != nil, true, "Pool to be resized exist?")

		// px will put a new request in a queue, but in this case we can't calculate the expected size,
		// so need to wain until the ongoing operation is completed
		time.Sleep(time.Second * 60)
		stepLog = "Verify that pool resize is not in progress"
		Step(stepLog, func() {
			log.InfoD(stepLog)
			if poolResizeIsInProgress(poolToBeResized) {
				// wait until resize is completed and get the updated pool again
				poolToBeResized, err = GetStoragePoolByUUID(poolIDToResize)
				log.FailOnError(err, fmt.Sprintf("Failed to get pool using UUID %s", poolIDToResize))
			}
		})

		var expectedSize uint64
		var expectedSizeWithJournal uint64
		stepLog = "Calculate expected pool size and trigger pool resize"
		Step(stepLog, func() {
			expectedSize = poolToBeResized.TotalSize * 2 / units.GiB

			isjournal, err := isJournalEnabled()
			log.FailOnError(err, "Failed to check if Journal enabled")

			//To-Do Need to handle the case for multiple pools
			expectedSizeWithJournal = expectedSize
			if isjournal {
				expectedSizeWithJournal = expectedSizeWithJournal - 3
			}
			log.InfoD("Current Size of the pool %s is %d", poolIDToResize, poolToBeResized.TotalSize/units.GiB)
			err = Inst().V.ExpandPool(poolIDToResize, api.SdkStoragePool_RESIZE_TYPE_AUTO, expectedSize)
			dash.VerifyFatal(err, nil, "Pool expansion init successful?")

			resizeErr := waitForPoolToBeResized(expectedSize, poolIDToResize, isjournal)
			dash.VerifyFatal(resizeErr, nil, fmt.Sprintf("Expected new size to be '%d' or '%d'", expectedSize, expectedSizeWithJournal))
		})

		stepLog = "Ensure that new pool has been expanded to the expected size"
		Step(stepLog, func() {
			log.InfoD(stepLog)
			ValidateApplications(contexts)

			resizedPool, err := GetStoragePoolByUUID(poolIDToResize)
			log.FailOnError(err, fmt.Sprintf("Failed to get pool using UUID %s", poolIDToResize))
			newPoolSize := resizedPool.TotalSize / units.GiB
			isExpansionSuccess := false
			if newPoolSize >= expectedSizeWithJournal {
				isExpansionSuccess = true
			}
			dash.VerifyFatal(isExpansionSuccess, true, fmt.Sprintf("Expected new pool size to be %v or %v, got %v", expectedSize, expectedSizeWithJournal, newPoolSize))

		})

	})
	JustAfterEach(func() {
		defer EndTorpedoTest()
		AfterEachTest(contexts)
	})
})

var _ = Describe("{PoolResizeDiskReboot}", func() {

	/*
		1. Initiate pool expansion using resize-disk
		2. Reboot the node where pool is present
		3.Validate pool expansion
	*/

	var testrailID = 51309
	// testrailID corresponds to: https://portworx.testrail.net/index.php?/cases/view/51309
	var runID int
	JustBeforeEach(func() {
		StartTorpedoTest("PoolResizeDiskReboot", "Initiate pool expansion using resize-disk and reboot node", nil, testrailID)
		runID = testrailuttils.AddRunsToMilestone(testrailID)
	})

	var contexts []*scheduler.Context

	stepLog := "has to schedule apps, and expand it by resizing a disk"
	It(stepLog, func() {
		contexts = make([]*scheduler.Context, 0)

		for i := 0; i < Inst().GlobalScaleFactor; i++ {
			contexts = append(contexts, ScheduleApplications(fmt.Sprintf("poolresizediskreboot-%d", i))...)
		}

		ValidateApplications(contexts)
		defer appsValidateAndDestroy(contexts)

		var poolIDToResize string

		pools, err := Inst().V.ListStoragePools(metav1.LabelSelector{})
		dash.VerifyFatal(err, nil, "Validate list storage pools")
		dash.VerifyFatal(len(pools) > 0, true, "Validate storage pools exist")

		// pick a pool from a pools list and resize it
		poolIDToResize, err = GetPoolIDWithIOs(contexts)
		log.FailOnError(err, "error identifying pool to run test")
		dash.VerifyFatal(len(poolIDToResize) > 0, true, fmt.Sprintf("Expected poolIDToResize to not be empty, pool id to resize %s", poolIDToResize))

		poolToBeResized := pools[poolIDToResize]
		dash.VerifyFatal(poolToBeResized != nil, true, "Pool to be resized exist?")

		// px will put a new request in a queue, but in this case we can't calculate the expected size,
		// so need to wain until the ongoing operation is completed
		time.Sleep(time.Second * 60)
		stepLog = "Verify that pool resize is not in progress"
		Step(stepLog, func() {
			log.InfoD(stepLog)
			if poolResizeIsInProgress(poolToBeResized) {
				// wait until resize is completed and get the updated pool again
				poolToBeResized, err = GetStoragePoolByUUID(poolIDToResize)
				log.FailOnError(err, fmt.Sprintf("Failed to get pool using UUID %s", poolIDToResize))
			}
		})

		var expectedSize uint64
		var expectedSizeWithJournal uint64

		stepLog = "Calculate expected pool size and trigger pool resize"
		Step(stepLog, func() {
			log.InfoD(stepLog)
			drvSize, err := getPoolDiskSize(poolToBeResized)
			log.FailOnError(err, "error getting drive size for pool [%s]", poolToBeResized.Uuid)
			expectedSize = (poolToBeResized.TotalSize / units.GiB) + drvSize

			isjournal, err := isJournalEnabled()
			log.FailOnError(err, "Failed to check is journal enabled")

			//To-Do Need to handle the case for multiple pools
			expectedSizeWithJournal = expectedSize
			if isjournal {
				expectedSizeWithJournal = expectedSizeWithJournal - 3
			}
			log.InfoD("Current Size of the pool %s is %d", poolIDToResize, poolToBeResized.TotalSize/units.GiB)
			err = Inst().V.ExpandPool(poolIDToResize, api.SdkStoragePool_RESIZE_TYPE_RESIZE_DISK, expectedSize)
			dash.VerifyFatal(err, nil, "Pool expansion init successful ?")

			err = WaitForExpansionToStart(poolIDToResize)
			log.FailOnError(err, "Expansion is not started")

			storageNode, err := GetNodeWithGivenPoolID(poolIDToResize)
			log.FailOnError(err, fmt.Sprintf("Failed to get pool using UUID %s", poolIDToResize))
			err = RebootNodeAndWait(*storageNode)
			log.FailOnError(err, "Failed to reboot node and wait till it is up")
			resizeErr := waitForPoolToBeResized(expectedSize, poolIDToResize, isjournal)
			dash.VerifyFatal(resizeErr, nil, fmt.Sprintf("Expected new size to be '%d' or '%d'", expectedSize, expectedSizeWithJournal))
		})

		stepLog = "Ensure that new pool has been expanded to the expected size"
		Step(stepLog, func() {
			log.InfoD(stepLog)
			ValidateApplications(contexts)

			resizedPool, err := GetStoragePoolByUUID(poolIDToResize)
			log.FailOnError(err, fmt.Sprintf("Failed to get pool using UUID %s", poolIDToResize))
			newPoolSize := resizedPool.TotalSize / units.GiB
			isExpansionSuccess := false
			if newPoolSize >= expectedSizeWithJournal {
				isExpansionSuccess = true
			}
			dash.VerifyFatal(isExpansionSuccess, true,
				fmt.Sprintf("Expected new pool size to be %v or %v, got %v", expectedSize, expectedSizeWithJournal, newPoolSize))
		})

	})
	JustAfterEach(func() {
		defer EndTorpedoTest()
		AfterEachTest(contexts, testrailID, runID)
	})
})

var _ = Describe("{PoolAddDiskReboot}", func() {
	/*
		1. Initiate pool expansion using add-disk
		2. Trigger node reboot while expansion is in-progress
		3. Validate pool expansion once node and PX are up
	*/
	var testrailID = 51440
	// testrailID corresponds to: https://portworx.testrail.net/index.php?/cases/view/51440
	var runID int
	JustBeforeEach(func() {
		StartTorpedoTest("PoolAddDiskReboot", "Initiate pool expansion using add-disk and reboot node", nil, testrailID)
		runID = testrailuttils.AddRunsToMilestone(testrailID)
	})
	var contexts []*scheduler.Context

	stepLog := "should get the existing pool and expand it by adding a disk"

	It(stepLog, func() {
		log.InfoD(stepLog)
		contexts = make([]*scheduler.Context, 0)

		for i := 0; i < Inst().GlobalScaleFactor; i++ {
			contexts = append(contexts, ScheduleApplications(fmt.Sprintf("pooladddiskreboot-%d", i))...)
		}

		ValidateApplications(contexts)
		defer appsValidateAndDestroy(contexts)

		var poolIDToResize string

		pools, err := Inst().V.ListStoragePools(metav1.LabelSelector{})
		log.FailOnError(err, "Failed to list storage pools")
		dash.VerifyFatal(len(pools) > 0, true, "Storage pools exist?")

		// pick a pool from a pools list and resize it
		poolIDToResize, err = GetPoolIDWithIOs(contexts)
		log.FailOnError(err, "error identifying pool to run test")
		dash.VerifyFatal(len(poolIDToResize) > 0, true, fmt.Sprintf("Expected poolIDToResize to not be empty, pool id to resize %s", poolIDToResize))

		poolToBeResized := pools[poolIDToResize]
		dash.VerifyFatal(poolToBeResized != nil, true, "Pool to be resized exist?")

		// px will put a new request in a queue, but in this case we can't calculate the expected size,
		// so need to wain until the ongoing operation is completed
		stepLog = "Verify that pool resize is not in progress"
		Step(stepLog, func() {
			log.InfoD(stepLog)
			if poolResizeIsInProgress(poolToBeResized) {
				// wait until resize is completed and get the updated pool again
				poolToBeResized, err = GetStoragePoolByUUID(poolIDToResize)
				log.FailOnError(err, fmt.Sprintf("Failed to get pool using UUID %s", poolIDToResize))
			}
		})

		var expectedSize uint64
		var expectedSizeWithJournal uint64

		stepLog = "Calculate expected pool size and trigger pool resize"
		Step(stepLog, func() {
			drvSize, err := getPoolDiskSize(poolToBeResized)
			log.FailOnError(err, "error getting drive size for pool [%s]", poolToBeResized.Uuid)
			expectedSize = (poolToBeResized.TotalSize / units.GiB) + drvSize
			expectedSize = roundUpValue(expectedSize)
			isjournal, err := isJournalEnabled()
			log.FailOnError(err, "Failed to check is journal enabled")

			//To-Do Need to handle the case for multiple pools
			expectedSizeWithJournal = expectedSize
			if isjournal {
				expectedSizeWithJournal = expectedSizeWithJournal - 3
			}
			log.InfoD("Current Size of the pool %s is %d", poolIDToResize, poolToBeResized.TotalSize/units.GiB)
			err = Inst().V.ExpandPool(poolIDToResize, api.SdkStoragePool_RESIZE_TYPE_ADD_DISK, expectedSize)
			dash.VerifyFatal(err, nil, "Pool expansion init successful?")

			err = WaitForExpansionToStart(poolIDToResize)
			log.FailOnError(err, "Failed while waiting for expansion to start")

			storageNode, err := GetNodeWithGivenPoolID(poolIDToResize)
			log.FailOnError(err, fmt.Sprintf("Failed to get pool using UUID %s", poolIDToResize))
			err = RebootNodeAndWait(*storageNode)
			log.FailOnError(err, "Failed to reboot node and wait till it is up")
			resizeErr := waitForPoolToBeResized(expectedSize, poolIDToResize, isjournal)
			dash.VerifyFatal(resizeErr, nil, fmt.Sprintf("Expected new size to be '%d' or '%d' if pool has journal", expectedSize, expectedSizeWithJournal))
		})

		stepLog = "Ensure that new pool has been expanded to the expected size"
		Step(stepLog, func() {
			ValidateApplications(contexts)

			resizedPool, err := GetStoragePoolByUUID(poolIDToResize)
			log.FailOnError(err, fmt.Sprintf("Failed to get pool using UUID %s", poolIDToResize))
			newPoolSize := resizedPool.TotalSize / units.GiB
			isExpansionSuccess := false
			if newPoolSize >= expectedSizeWithJournal {
				isExpansionSuccess = true
			}
			dash.VerifyFatal(isExpansionSuccess, true,
				fmt.Sprintf("Expected new pool size to be %v or %v if pool has journal, got %v", expectedSize, expectedSizeWithJournal, newPoolSize))
		})
	})
	JustAfterEach(func() {
		defer EndTorpedoTest()
		AfterEachTest(contexts, testrailID, runID)
	})
})

var _ = Describe("{NodePoolsResizeDisk}", func() {

	/*
		1. Initiate pool expansion on multiple pools in the same node using resize-disk
		2. Validate pool expansion in all the pools
	*/
	nodePoolsExpansion("NodePoolsResizeDisk")

})

var _ = Describe("{NodePoolsAddDisk}", func() {

	/*
		1. Initiate pool expansion on multiple pools in the same node using add-disk
		2. Validate pool expansion in all the pools
	*/

	nodePoolsExpansion("NodePoolsAddDisk")

})

func nodePoolsExpansion(testName string) {

	var operation api.SdkStoragePool_ResizeOperationType
	var option string
	if testName == "NodePoolsResizeDisk" {
		operation = api.SdkStoragePool_RESIZE_TYPE_RESIZE_DISK
		option = "resize-disk"
	} else {
		operation = api.SdkStoragePool_RESIZE_TYPE_ADD_DISK
		option = "add-disk"
	}

	JustBeforeEach(func() {
		StartTorpedoTest(testName, fmt.Sprintf("Validate multi storage pools on the same node expansion  using %s option", option), nil, 0)
	})

	var (
		contexts           []*scheduler.Context
		err                error
		pools              map[string]*api.StoragePool
		poolsToBeResized   []*api.StoragePool
		nodePoolToExpanded node.Node
		nodePools          []*api.StoragePool
		eligibility        map[string]bool
	)

	stepLog := fmt.Sprintf("has to schedule apps, and expand it by %s", option)
	It(stepLog, func() {
		log.InfoD(stepLog)
		contexts = make([]*scheduler.Context, 0)

		for i := 0; i < Inst().GlobalScaleFactor; i++ {
			contexts = append(contexts, ScheduleApplications(fmt.Sprintf("nodepools-%s-%d", option, i))...)
		}

		ValidateApplications(contexts)
		defer appsValidateAndDestroy(contexts)

		pools, err = Inst().V.ListStoragePools(metav1.LabelSelector{})
		log.FailOnError(err, "Failed to list storage pools")

		stNodes := node.GetStorageNodes()

		//getting the eligible pools of the node to initiate expansion
		for _, stNode := range stNodes {
			nodePools = stNode.Pools
			nodePoolToExpanded = stNode
			eligibility, err = GetPoolExpansionEligibility(&stNode)
			log.FailOnError(err, "error checking node [%s] expansion criteria", stNode.Name)
			if len(nodePools) > 1 && eligibility[stNode.Id] {
				for _, p := range nodePools {
					if eligibility[p.Uuid] {
						poolsToBeResized = append(poolsToBeResized, pools[p.Uuid])
					}
				}
				if len(poolsToBeResized) > 1 {
					break
				}
			}
		}
		dash.VerifyFatal(len(poolsToBeResized) > 1, true, fmt.Sprintf("verify Node [%s] has multiple storage pools to initiate expansion", nodePoolToExpanded.Name))

		// px will put a new request in a queue, but in this case we can't calculate the expected size,
		// so need to wait until the ongoing operation is completed
		stepLog = "Verify that pool resize is not in progress"
		Step(stepLog, func() {
			log.InfoD(stepLog)
			for _, poolToBeResized := range poolsToBeResized {
				poolIDToResize := poolToBeResized.Uuid
				if poolResizeIsInProgress(poolToBeResized) {
					// wait until resize is completed and get the updated pool again
					poolToBeResized, err = GetStoragePoolByUUID(poolIDToResize)
					log.FailOnError(err, fmt.Sprintf("Failed to get pool using UUID  %s", poolIDToResize))
				}
			}
		})

		var expectedSize uint64
		var expectedSizeWithJournal uint64
		poolsExpectedSizeMap := make(map[string]uint64)
		isjournal, err := isJournalEnabled()
		log.FailOnError(err, "Failed to check is Journal Enabled")
		stepLog = fmt.Sprintf("Calculate expected pool size and trigger pool resize for %s", nodePoolToExpanded.Name)
		Step(stepLog, func() {

			for _, poolToBeResized := range poolsToBeResized {
				drvSize, err := getPoolDiskSize(poolToBeResized)
				log.FailOnError(err, "error getting drive size for pool [%s]", poolToBeResized.Uuid)
				expectedSize = (poolToBeResized.TotalSize / units.GiB) + drvSize
				poolsExpectedSizeMap[poolToBeResized.Uuid] = expectedSize

				//To-Do Need to handle the case for multiple pools
				expectedSizeWithJournal = expectedSize
				if isjournal {
					expectedSizeWithJournal = expectedSizeWithJournal - 3
				}
				log.InfoD("Current Size of the pool %s is %d", poolToBeResized.Uuid, poolToBeResized.TotalSize/units.GiB)
				err = Inst().V.ExpandPool(poolToBeResized.Uuid, operation, expectedSize)
				dash.VerifyFatal(err, nil, fmt.Sprintf("Pool %s expansion init succesful?", poolToBeResized.Uuid))
				err = WaitForExpansionToStart(poolToBeResized.Uuid)
				//this condition is skip error where drive is size is small and resize completes very fast
				if err != nil {
					expandedPool, err := GetStoragePoolByUUID(poolToBeResized.Uuid)
					log.FailOnError(err, "error getting pool using uuid [%s]", poolToBeResized.Uuid)
					if expandedPool.LastOperation.Status == api.SdkStoragePool_OPERATION_SUCCESSFUL {
						// storage pool resize expansion completed
						err = nil
					}
				}
				log.FailOnError(err, "pool expansion not started")
			}

			for poolUUID, expectedSize := range poolsExpectedSizeMap {
				resizeErr := waitForPoolToBeResized(expectedSize, poolUUID, isjournal)
				expectedSizeWithJournal = expectedSize
				if isjournal {
					expectedSizeWithJournal = expectedSizeWithJournal - 3
				}
				log.FailOnError(resizeErr, fmt.Sprintf("Expected new size to be '%d' or '%d'", expectedSize, expectedSizeWithJournal))
			}

		})

		stepLog = "Ensure that pools have been expanded to the expected size"
		Step(stepLog, func() {
			log.InfoD(stepLog)
			ValidateApplications(contexts)
			for poolUUID, expectedSize := range poolsExpectedSizeMap {
				resizedPool, err := GetStoragePoolByUUID(poolUUID)
				log.FailOnError(err, fmt.Sprintf("Failed to get pool using UUID  %s", poolUUID))
				newPoolSize := resizedPool.TotalSize / units.GiB
				isExpansionSuccess := false
				expectedSizeWithJournal = expectedSize
				if isjournal {
					expectedSizeWithJournal = expectedSizeWithJournal - 3
				}
				if newPoolSize >= expectedSizeWithJournal {
					isExpansionSuccess = true
				}
				dash.VerifyFatal(isExpansionSuccess, true, fmt.Sprintf("Expected new pool size to be %v or %v, got %v", expectedSize, expectedSizeWithJournal, newPoolSize))
			}

		})
	})
	JustAfterEach(func() {
		defer EndTorpedoTest()
		AfterEachTest(contexts)
	})
}

var _ = Describe("{AddNewPoolWhileRebalance}", func() {
	//AddNewPoolWhileRebalance:
	//
	//step1: create volume repl=2, and get its pool P1 on n1 and p2 on n2
	//
	//step2: feed 10GB I/O on the volume
	//
	//step3: After I/O expand the pool p1 when p1 is rebalancing add a new drive with different size
	//so that a new pool would be created
	//
	//step4: validate the pool and the data
	var testrailID = 51441
	// testrailID corresponds to: https://portworx.testrail.net/index.php?/cases/view/51441
	var (
		runID                int
		contexts             []*scheduler.Context
		poolIDToResize       string
		poolToBeResized      *api.StoragePool
		currentTotalPoolSize uint64
		err                  error
		nodeSelected         node.Node
		pools                map[string]*api.StoragePool
		volSelected          *volume.Volume
	)

	JustBeforeEach(func() {
		StartTorpedoTest("AddNewPoolWhileRebalance", "Validate adding new storage pool while another pool rebalancing", nil, testrailID)
		runID = testrailuttils.AddRunsToMilestone(testrailID)
	})

	stepLog := "has to schedule apps, and expand it by resizing a disk"
	It(stepLog, func() {
		log.InfoD(stepLog)
		contexts = make([]*scheduler.Context, 0)

		for i := 0; i < Inst().GlobalScaleFactor; i++ {
			contexts = append(contexts, ScheduleApplications(fmt.Sprintf("addnewpoolrebal-%d", i))...)
		}

		ValidateApplications(contexts)
		defer appsValidateAndDestroy(contexts)

		stNodes := node.GetStorageNodes()

		volSelected, err = getVolumeWithMinimumSize(contexts, 10)
		log.FailOnError(err, "error identifying volume")
		log.Infof("%+v", volSelected)
		rs, err := Inst().V.GetReplicaSets(volSelected)
		log.FailOnError(err, fmt.Sprintf("error getting replica sets for vol %s", volSelected.Name))
		attachedNodeID := rs[0].Nodes[0]
		volumePools := rs[0].PoolUuids
		for _, stNode := range stNodes {
			if stNode.Id == attachedNodeID {
				nodeSelected = stNode
			}
		}

		if &nodeSelected == nil {
			dash.VerifyFatal(false, true, "unable to identify the node for add new pool")
		}
	poolloop:
		for _, volPool := range volumePools {
			for _, nodePool := range nodeSelected.Pools {
				if nodePool.Uuid == volPool {
					poolIDToResize = nodePool.Uuid
					break poolloop
				}
			}
		}
		dash.Infof("selected node %s, pool %s", nodeSelected.Name, poolIDToResize)
		poolToBeResized, err = GetStoragePoolByUUID(poolIDToResize)
		log.FailOnError(err, "unable to get pool using UUID")
		currentTotalPoolSize = poolToBeResized.TotalSize / units.GiB
		pools, err = Inst().V.ListStoragePools(metav1.LabelSelector{})
		log.FailOnError(err, "error getting storage pools")
		existingPoolsCount := len(pools)
		///creating a spec to perform add  drive
		driveSpecs, err := GetCloudDriveDeviceSpecs()
		log.FailOnError(err, "Error getting cloud drive specs")

		minSpecSize := uint64(math.MaxUint64)
		var specSize uint64
		for _, s := range driveSpecs {
			specParams := strings.Split(s, ",")
			for _, param := range specParams {
				if strings.Contains(param, "size") {
					val := strings.Split(param, "=")[1]
					specSize, err = strconv.ParseUint(val, 10, 64)
					log.FailOnError(err, "Error converting size to uint64")
					if specSize < minSpecSize {
						minSpecSize = specSize
					}
				}
			}
		}

		deviceSpec := driveSpecs[0]
		deviceSpecParams := strings.Split(deviceSpec, ",")
		paramsArr := make([]string, 0)
		for _, param := range deviceSpecParams {
			if strings.Contains(param, "size") {
				paramsArr = append(paramsArr, fmt.Sprintf("size=%d,", minSpecSize/2))
			} else {
				paramsArr = append(paramsArr, param)
			}
		}
		newSpec := strings.Join(paramsArr, ",")
		expandedExpectedPoolSize := currentTotalPoolSize + specSize

		stepLog = fmt.Sprintf("Verify that pool %s can be expanded", poolIDToResize)
		Step(stepLog, func() {
			log.InfoD(stepLog)
			isPoolHealthy := poolResizeIsInProgress(poolToBeResized)
			dash.VerifyFatal(isPoolHealthy, true, "Verfiy pool before expansion")
		})

		stepLog = fmt.Sprintf("Trigger pool %s resize by add-disk", poolIDToResize)
		Step(stepLog, func() {
			log.InfoD(stepLog)
			dash.VerifyFatal(err, nil, "Validate is journal enabled check")
			err = Inst().V.ExpandPool(poolIDToResize, api.SdkStoragePool_RESIZE_TYPE_ADD_DISK, expandedExpectedPoolSize)
			log.FailOnError(err, "failed to initiate pool expansion")
		})

		stepLog = fmt.Sprintf("Ensure that pool %s rebalance started and add new pool to the node %s", poolIDToResize, nodeSelected.Name)
		Step(stepLog, func() {
			log.InfoD(stepLog)
			t := func() (interface{}, bool, error) {
				expandedPool, err := GetStoragePoolByUUID(poolIDToResize)
				if err != nil {
					return nil, true, fmt.Errorf("error getting pool by using id %s", poolIDToResize)
				}

				if expandedPool == nil {
					return nil, false, fmt.Errorf("expanded pool value is nil")
				}
				if expandedPool.LastOperation != nil {
					log.Infof("Pool Resize Status : %v, Message : %s", expandedPool.LastOperation.Status, expandedPool.LastOperation.Msg)
					if expandedPool.LastOperation.Status == api.SdkStoragePool_OPERATION_IN_PROGRESS &&
						(strings.Contains(expandedPool.LastOperation.Msg, "Storage rebalance is running") || strings.Contains(expandedPool.LastOperation.Msg, "Rebalance in progress")) {
						return nil, false, nil
					}
					if expandedPool.LastOperation.Status == api.SdkStoragePool_OPERATION_FAILED {
						return nil, false, fmt.Errorf("PoolResize has failed. Error: %s", expandedPool.LastOperation)
					}

				}
				return nil, true, fmt.Errorf("pool status not updated")
			}
			_, err = task.DoRetryWithTimeout(t, 5*time.Minute, 10*time.Second)
			log.FailOnError(err, "Error checking pool rebalance")

			err = Inst().V.AddCloudDrive(&nodeSelected, newSpec, -1)
			log.FailOnError(err, fmt.Sprintf("Add cloud drive failed on node %s", nodeSelected.Name))

			log.InfoD("Validate pool rebalance after drive add")
			err = ValidatePoolRebalance(nodeSelected, -1)
			log.FailOnError(err, fmt.Sprintf("pool %s rebalance failed", poolIDToResize))
			isjournal, err := isJournalEnabled()
			log.FailOnError(err, "is journal enabled check failed")
			err = waitForPoolToBeResized(expandedExpectedPoolSize, poolIDToResize, isjournal)
			log.FailOnError(err, "Error waiting for poor resize")
			resizedPool, err := GetStoragePoolByUUID(poolIDToResize)
			log.FailOnError(err, fmt.Sprintf("error get pool using UUID %s", poolIDToResize))
			newPoolSize := resizedPool.TotalSize / units.GiB
			isExpansionSuccess := false
			expectedSizeWithJournal := expandedExpectedPoolSize - 3

			if newPoolSize >= expectedSizeWithJournal {
				isExpansionSuccess = true
			}
			dash.VerifyFatal(isExpansionSuccess, true, fmt.Sprintf("expected new pool size to be %v or %v, got %v", expandedExpectedPoolSize, expectedSizeWithJournal, newPoolSize))
			pools, err = Inst().V.ListStoragePools(metav1.LabelSelector{})
			log.FailOnError(err, "error getting storage pools")

			dash.VerifyFatal(len(pools), existingPoolsCount+1, "Validate new pool is created")
			ValidateApplications(contexts)
			for _, stNode := range stNodes {
				status, err := Inst().V.GetNodeStatus(stNode)
				log.FailOnError(err, fmt.Sprintf("Error getting PX status of node %s", stNode.Name))
				dash.VerifySafely(*status, api.Status_STATUS_OK, fmt.Sprintf("validate PX status on node %s", stNode.Name))
			}
		})

	})
	JustAfterEach(func() {
		defer EndTorpedoTest()
		AfterEachTest(contexts, testrailID, runID)
	})
})

func roundUpValue(toRound uint64) uint64 {

	if toRound%10 == 0 {
		return toRound
	}
	rs := (10 - toRound%10) + toRound
	return rs

}

func poolResizeIsInProgress(poolToBeResized *api.StoragePool) bool {
	if poolToBeResized.LastOperation != nil {
		f := func() (interface{}, bool, error) {
			pools, err := Inst().V.ListStoragePools(metav1.LabelSelector{})
			if err != nil || len(pools) == 0 {
				return nil, true, fmt.Errorf("error getting pools list, err %v", err)
			}

			updatedPoolToBeResized := pools[poolToBeResized.Uuid]
			if updatedPoolToBeResized == nil {
				return nil, false, fmt.Errorf("error getting pool with given pool id %s", poolToBeResized.Uuid)
			}

			if updatedPoolToBeResized.LastOperation.Status != api.SdkStoragePool_OPERATION_SUCCESSFUL {
				log.Infof("Current pool status : %v", updatedPoolToBeResized.LastOperation)
				if updatedPoolToBeResized.LastOperation.Status == api.SdkStoragePool_OPERATION_FAILED {
					return nil, false, fmt.Errorf("PoolResize has failed. Error: %s", updatedPoolToBeResized.LastOperation)
				}
				stNode, err := GetNodeWithGivenPoolID(poolToBeResized.Uuid)
				if err != nil {
					return nil, true, fmt.Errorf("error getting node with pool uuid [%s]. err %v", poolToBeResized.Uuid, err)
				}
				var poolID int32
				for _, p := range stNode.Pools {
					if p.Uuid == poolToBeResized.Uuid {
						poolID = p.ID
					}
				}
				err = ValidatePoolRebalance(*stNode, poolID)
				if err != nil {
					return nil, true, fmt.Errorf("error validating pool rebalance err %v", err)
				}
				log.Infof("Pool Resize is already in progress: %v", updatedPoolToBeResized.LastOperation)
				return nil, true, nil
			}
			return nil, false, nil
		}

		_, err := task.DoRetryWithTimeout(f, poolResizeTimeout, retryTimeout)
		if err != nil {
			dash.VerifyFatal(err, nil, "Verify pool status before expansion")
		}
		return true
	}
	return true
}

func waitForPoolToBeResized(expectedSize uint64, poolIDToResize string, isJournalEnabled bool) error {

	currentLastMsg := ""
	f := func() (interface{}, bool, error) {
		expandedPool, err := GetStoragePoolByUUID(poolIDToResize)
		if err != nil {
			return nil, true, fmt.Errorf("error getting pool by using id %s", poolIDToResize)
		}

		if expandedPool == nil {
			return nil, false, fmt.Errorf("expanded pool value is nil")
		}
		if expandedPool.LastOperation != nil {
			log.Infof("Pool Resize Status : %v, Message : %s", expandedPool.LastOperation.Status, expandedPool.LastOperation.Msg)
			if expandedPool.LastOperation.Status == api.SdkStoragePool_OPERATION_FAILED {
				return nil, false, fmt.Errorf("pool %s expansion has failed. Error: %s", poolIDToResize, expandedPool.LastOperation)
			}
			if expandedPool.LastOperation.Status == api.SdkStoragePool_OPERATION_PENDING {
				return nil, true, fmt.Errorf("pool %s is in pending state, waiting to to start", poolIDToResize)
			}
			if expandedPool.LastOperation.Status == api.SdkStoragePool_OPERATION_IN_PROGRESS {
				if strings.Contains(expandedPool.LastOperation.Msg, "Rebalance in progress") {
					if currentLastMsg == expandedPool.LastOperation.Msg {
						return nil, false, fmt.Errorf("pool reblance is not progressing")
					}
					currentLastMsg = expandedPool.LastOperation.Msg
					return nil, true, fmt.Errorf("wait for pool rebalance to complete")
				}

				if strings.Contains(expandedPool.LastOperation.Msg, "No pending operation pool status: Maintenance") ||
					strings.Contains(expandedPool.LastOperation.Msg, "Storage rebalance complete pool status: Maintenance") {
					return nil, false, nil
				}

				return nil, true, fmt.Errorf("waiting for pool status to update")
			}
		}
		newPoolSize := expandedPool.TotalSize / units.GiB
		stNode, err := GetNodeWithGivenPoolID(expandedPool.Uuid)
		if err != nil {
			return nil, true, fmt.Errorf("error getting node with pool uuid [%s]. err %v", expandedPool.Uuid, err)
		}
		var poolID int32
		for _, p := range stNode.StoragePools {
			if p.Uuid == expandedPool.Uuid {
				poolID = p.ID
			}
		}
		err = ValidatePoolRebalance(*stNode, poolID)
		if err != nil {
			return nil, true, fmt.Errorf("pool %s not been resized .Current size is %d,Error while pool rebalance: %v", poolIDToResize, newPoolSize, err)
		}
		expectedSizeWithJournal := expectedSize
		if isJournalEnabled {
			expectedSizeWithJournal = expectedSizeWithJournal - 3
		}
		if newPoolSize >= expectedSizeWithJournal {
			// storage pool resize has been completed
			return nil, false, nil
		}
		return nil, true, fmt.Errorf("pool has not been resized to %d or %d yet. Waiting...Current size is %d", expectedSize, expectedSizeWithJournal, newPoolSize)
	}

	_, err := task.DoRetryWithTimeout(f, poolResizeTimeout, retryTimeout)
	return err
}

func getPoolLastOperation(poolID string) (*api.StoragePoolOperation, error) {
	log.Infof(fmt.Sprintf("Gettting pool status for %s", poolID))
	f := func() (interface{}, bool, error) {
		pool, err := GetStoragePoolByUUID(poolID)
		if err != nil {
			return nil, true, fmt.Errorf("error getting pool by using id %s", poolID)
		}

		if pool == nil {
			return nil, false, fmt.Errorf("pool value is nil")
		}
		if pool.LastOperation != nil {
			return pool.LastOperation, false, nil
		}
		return nil, true, fmt.Errorf("pool status not updated")
	}

	var poolLastOperation *api.StoragePoolOperation
	poolStatus, err := task.DoRetryWithTimeout(f, poolResizeTimeout, retryTimeout)
	if err != nil {
		return nil, err
	}
	poolLastOperation = poolStatus.(*api.StoragePoolOperation)
	return poolLastOperation, err
}

func isJournalEnabled() (bool, error) {
	storageSpec, err := Inst().V.GetStorageSpec()
	if err != nil {
		return false, err
	}
	jDev := storageSpec.GetJournalDev()
	if jDev != "" {
		log.Infof("JournalDev: %s", jDev)
		return true, nil
	}
	return false, nil
}

var _ = Describe("{PoolAddDrive}", func() {

	/*
		Add Drive using legacy add drive feature
	*/
	var testrailID = 2017
	// testrailID corresponds to: https://portworx.testrail.net/index.php?/cases/view/2017
	var runID int
	JustBeforeEach(func() {
		StartTorpedoTest("PoolAddDrive", "Initiate pool expansion using add-drive", nil, testrailID)
		runID = testrailuttils.AddRunsToMilestone(testrailID)
	})
	var contexts []*scheduler.Context

	stepLog := "should get the existing storage node and expand the pool by adding a drive"

	It(stepLog, func() {
		log.InfoD(stepLog)
		contexts = make([]*scheduler.Context, 0)
		for i := 0; i < Inst().GlobalScaleFactor; i++ {
			contexts = append(contexts, ScheduleApplications(fmt.Sprintf("pooladddrive-%d", i))...)
		}
		ValidateApplications(contexts)
		defer appsValidateAndDestroy(contexts)

		stNode, err := GetRandomNodeWithPoolIOs(contexts)
		log.FailOnError(err, "error identifying node to run test")
		err = addCloudDrive(stNode, -1)
		log.FailOnError(err, "error adding cloud drive")

	})
	JustAfterEach(func() {
		defer EndTorpedoTest()
		AfterEachTest(contexts, testrailID, runID)
	})
})

var _ = Describe("{AddDriveAndPXRestart}", func() {
	//1) Deploy px with cloud drive.
	//2) Create a volume on that pool and write some data on the volume.
	//3) Expand pool by adding cloud drives.
	//4) Restart px service where the pool is present.
	var testrailID = 2014
	// testrailID corresponds to: https://portworx.testrail.net/index.php?/cases/view/2014
	var runID int

	JustBeforeEach(func() {
		StartTorpedoTest("AddDriveAndPXRestart", "Initiate pool expansion using add-drive and restart PX", nil, testrailID)
		runID = testrailuttils.AddRunsToMilestone(testrailID)
	})
	var contexts []*scheduler.Context

	stepLog := "should get the existing storage node and expand the pool by adding a drive"

	It(stepLog, func() {
		log.InfoD(stepLog)
		contexts = make([]*scheduler.Context, 0)
		for i := 0; i < Inst().GlobalScaleFactor; i++ {
			contexts = append(contexts, ScheduleApplications(fmt.Sprintf("pladddrvrestrt-%d", i))...)
		}
		ValidateApplications(contexts)
		defer appsValidateAndDestroy(contexts)

		stNode, err := GetRandomNodeWithPoolIOs(contexts)
		log.FailOnError(err, "error identifying node to run test")
		err = addCloudDrive(stNode, -1)
		log.FailOnError(err, "error adding cloud drive")
		stepLog = fmt.Sprintf("Restart PX on node %s", stNode.Name)
		Step(stepLog, func() {
			log.InfoD(stepLog)
			err := Inst().V.RestartDriver(stNode, nil)
			log.FailOnError(err, fmt.Sprintf("error restarting px on node %s", stNode.Name))
			err = Inst().V.WaitDriverUpOnNode(stNode, 2*time.Minute)
			log.FailOnError(err, fmt.Sprintf("Driver is down on node %s", stNode.Name))
			dash.VerifyFatal(err == nil, true, fmt.Sprintf("PX is up after restarting on node %s", stNode.Name))
		})
	})
	JustAfterEach(func() {
		defer EndTorpedoTest()
		AfterEachTest(contexts, testrailID, runID)
	})

})

var _ = Describe("{AddDriveWithPXRestart}", func() {
	//1) Deploy px with cloud drive.
	//2) Create a volume on that pool and write some data on the volume.
	//3) Expand pool by adding cloud drives.
	//4) Restart px service where the pool expansion is in-progress
	//5) Verify total pool count after addition of cloud drive of same spec with PX restart

	var testrailID = 50632
	// testrailID corresponds to: https://portworx.testrail.net/index.php?/cases/view/50632
	var runID int

	JustBeforeEach(func() {
		StartTorpedoTest("AddDriveWithPXRestart", "Initiate pool expansion using add-drive and restart PX while it is in progress", nil, testrailID)
		runID = testrailuttils.AddRunsToMilestone(testrailID)
	})
	var contexts []*scheduler.Context

	stepLog := "should get the existing storage node and expand the pool by adding a drive"

	It(stepLog, func() {
		log.InfoD(stepLog)
		contexts = make([]*scheduler.Context, 0)
		for i := 0; i < Inst().GlobalScaleFactor; i++ {
			contexts = append(contexts, ScheduleApplications(fmt.Sprintf("pladddrvwrst-%d", i))...)
		}
		ValidateApplications(contexts)
		defer appsValidateAndDestroy(contexts)

		var initialPoolCount int
		stNode, err := GetRandomNodeWithPoolIOs(contexts)
		log.FailOnError(err, "error identifying node to run test")
		pools, err := Inst().V.ListStoragePools(metav1.LabelSelector{})
		log.FailOnError(err, "error getting pools list")
		dash.VerifyFatal(len(pools) > 0, true, "Verify pools exist")
		initialPoolCount = len(pools)

		var currentTotalPoolSize uint64
		var specSize uint64
		for _, pool := range pools {
			currentTotalPoolSize += pool.GetTotalSize() / units.GiB
		}

		driveSpecs, err := GetCloudDriveDeviceSpecs()
		log.FailOnError(err, "Error getting cloud drive specs")
		deviceSpec := driveSpecs[0]
		deviceSpecParams := strings.Split(deviceSpec, ",")

		for _, param := range deviceSpecParams {
			if strings.Contains(param, "size") {
				val := strings.Split(param, "=")[1]
				specSize, err = strconv.ParseUint(val, 10, 64)
				log.FailOnError(err, "Error converting size to uint64")
			}
		}
		expectedTotalPoolSize := currentTotalPoolSize + specSize

		stepLog := "Initiate add cloud drive and restart PX"
		Step(stepLog, func() {
			log.InfoD(stepLog)
			err = Inst().V.AddCloudDrive(&stNode, deviceSpec, -1)
			log.FailOnError(err, fmt.Sprintf("Add cloud drive failed on node %s", stNode.Name))
			time.Sleep(5 * time.Second)
			log.Infof(fmt.Sprintf("Restarting volume drive on node [%s]", stNode.Name))
			err = Inst().V.RestartDriver(stNode, nil)
			log.FailOnError(err, fmt.Sprintf("error restarting px on node %s", stNode.Name))
			err = Inst().V.WaitDriverUpOnNode(stNode, addDriveUpTimeOut)
			log.FailOnError(err, fmt.Sprintf("Driver is down on node %s", stNode.Name))
			log.InfoD("Validate pool rebalance after drive add and px restart")
			err = ValidatePoolRebalance(stNode, -1)
			log.FailOnError(err, "Pool re-balance failed")
			dash.VerifyFatal(err == nil, true, "PX is up after add drive with vol driver restart")

			var finalPoolCount int
			var newTotalPoolSize uint64
			pools, err := Inst().V.ListStoragePools(metav1.LabelSelector{})
			log.FailOnError(err, "error getting pools list")
			dash.VerifyFatal(len(pools) > 0, true, "Verify pools exist")
			for _, pool := range pools {
				newTotalPoolSize += pool.GetTotalSize() / units.GiB
			}
			finalPoolCount = len(pools)
			dash.VerifyFatal(newTotalPoolSize, expectedTotalPoolSize, fmt.Sprintf("Validate total pool size after add cloud drive on node %s", stNode.Name))
			dash.VerifyFatal(initialPoolCount == finalPoolCount, true, fmt.Sprintf("Total pool count after cloud drive add with PX restart Expected:[%d] Got:[%d]", initialPoolCount, finalPoolCount))
		})

	})
	JustAfterEach(func() {
		defer EndTorpedoTest()
		AfterEachTest(contexts, testrailID, runID)
	})

})

var _ = Describe("{PoolAddDriveVolResize}", func() {
	//1) Deploy px with cloud drive.
	//2) Create a volume on that pool and write some data on the volume.
	//3) Expand pool by adding cloud drives.
	//4) expand the volume to the resized pool
	var testrailID = 2018
	// testrailID corresponds to: https://portworx.testrail.net/index.php?/cases/view/2018
	var runID int
	JustBeforeEach(func() {
		StartTorpedoTest("PoolAddDriveVolResize", "pool expansion using add-drive and expand volume to the pool", nil, testrailID)
		runID = testrailuttils.AddRunsToMilestone(testrailID)
	})
	var contexts []*scheduler.Context

	stepLog := "should get the existing storage node and expand the pool by adding a drive"

	It(stepLog, func() {
		log.InfoD(stepLog)
		contexts = make([]*scheduler.Context, 0)
		for i := 0; i < Inst().GlobalScaleFactor; i++ {
			contexts = append(contexts, ScheduleApplications(fmt.Sprintf("pooladdvolrz-%d", i))...)
		}
		ValidateApplications(contexts)
		defer appsValidateAndDestroy(contexts)

		stNodes := node.GetStorageNodes()
		if len(stNodes) == 0 {
			dash.VerifyFatal(len(stNodes) > 0, true, "Storage nodes found?")
		}
		volSelected, err := getVolumeWithMinimumSize(contexts, 10)
		log.FailOnError(err, "error identifying volume")
		appVol, err := Inst().V.InspectVolume(volSelected.ID)
		log.FailOnError(err, fmt.Sprintf("err inspecting vol : %s", volSelected.ID))
		volNodes := appVol.ReplicaSets[0].Nodes
		var stNode node.Node
		for _, n := range stNodes {
			nodeExist := false
			for _, vn := range volNodes {
				if n.Id == vn {
					nodeExist = true
				}
			}
			if !nodeExist {
				stNode = n
				break
			}
		}
		selectedPool := stNode.StoragePools[0]
		err = addCloudDrive(stNode, selectedPool.ID)
		log.FailOnError(err, "error adding cloud drive")
		stepLog = "Expand volume to the expanded pool"
		Step(stepLog, func() {
			log.InfoD(stepLog)
			currRep, err := Inst().V.GetReplicationFactor(volSelected)
			log.FailOnError(err, fmt.Sprintf("err getting repl factor for  vol : %s", volSelected.Name))
			opts := volume.Options{
				ValidateReplicationUpdateTimeout: replicationUpdateTimeout,
			}
			newRep := currRep
			if currRep == 3 {
				newRep = currRep - 1
				err = Inst().V.SetReplicationFactor(volSelected, newRep, nil, nil, true, opts)
				log.FailOnError(err, fmt.Sprintf("err setting repl factor  to %d for  vol : %s", newRep, volSelected.Name))
			}
			log.InfoD(fmt.Sprintf("setting repl factor  to %d for  vol : %s", newRep+1, volSelected.Name))
			err = Inst().V.SetReplicationFactor(volSelected, newRep+1, []string{stNode.Id}, []string{selectedPool.Uuid}, true, opts)
			log.FailOnError(err, fmt.Sprintf("err setting repl factor  to %d for  vol : %s", newRep+1, volSelected.Name))
			dash.VerifyFatal(err == nil, true, fmt.Sprintf("vol %s expanded successfully on node %s", volSelected.Name, stNode.Name))
			//Reverting to original rep for volume validation
			if currRep < 3 {
				err = Inst().V.SetReplicationFactor(volSelected, currRep, nil, nil, true, opts)
				log.FailOnError(err, fmt.Sprintf("err setting repl factor to %d for vol : %s", newRep, volSelected.Name))
			}
		})

	})
	JustAfterEach(func() {
		defer EndTorpedoTest()
		AfterEachTest(contexts, testrailID, runID)
	})
})

var _ = Describe("{AddDriveMaintenanceMode}", func() {
	/*
		1.Put node in maintenance mode
		2. Perform add drive operatiom
		3. Validate add drive failed
		4.Exit node from maintenance mode
	*/
	var testrailID = 2013
	// testrailID corresponds to: https://portworx.testrail.net/index.php?/cases/view/2013
	var runID int
	JustBeforeEach(func() {
		StartTorpedoTest("AddDriveMaintenanceMode", "pool expansion using add-drive when node is in maintenance mode", nil, testrailID)
		runID = testrailuttils.AddRunsToMilestone(testrailID)
	})
	var contexts []*scheduler.Context

	stepLog := "should get the existing storage node and put it in maintenance mode"

	It(stepLog, func() {
		log.InfoD(stepLog)
		contexts = make([]*scheduler.Context, 0)
		for i := 0; i < Inst().GlobalScaleFactor; i++ {
			contexts = append(contexts, ScheduleApplications(fmt.Sprintf("adddrvmnt-%d", i))...)
		}
		ValidateApplications(contexts)
		defer appsValidateAndDestroy(contexts)

		stNode, err := GetRandomNodeWithPoolIOs(contexts)
		log.FailOnError(err, "error identifying node to run test")
		err = Inst().V.EnterMaintenance(stNode)
		log.FailOnError(err, fmt.Sprintf("fail to enter node %s in maintenence mode", stNode.Name))
		status, err := Inst().V.GetNodeStatus(stNode)
		log.Infof(fmt.Sprintf("Node %s status %s", stNode.Name, status.String()))
		defer func() {
			err = ExitFromMaintenanceMode(stNode)
			log.FailOnError(err, fmt.Sprintf("failed to exit maintenance mode in node %s", stNode.Name))
			status, err = Inst().V.GetNodeStatus(stNode)
			log.FailOnError(err, fmt.Sprintf("err getting node [%s] status", stNode.Name))
			log.Infof(fmt.Sprintf("Node %s status %s after exit", stNode.Name, status.String()))
		}()
		stepLog = fmt.Sprintf("add cloud drive to the node %s", stNode.Name)
		Step(stepLog, func() {
			log.InfoD(stepLog)
			err = addCloudDrive(stNode, -1)
			if err != nil {
				errStr := err.Error()
				res := strings.Contains(errStr, "node in maintenance mode") || strings.Contains(errStr, "couldn't get: /adddrive")
				dash.VerifySafely(res, true, fmt.Sprintf("Add drive failed when node [%s] is in maintenance mode. Error: %s", stNode.Name, errStr))
			} else {
				dash.VerifyFatal(err == nil, false, fmt.Sprintf("Add drive succeeded whien node [%s] is in maintenance mode", stNode.Name))
			}
		})
	})

	JustAfterEach(func() {
		defer EndTorpedoTest()
		AfterEachTest(contexts, testrailID, runID)
	})
})

var _ = Describe("{AddDriveStoragelessAndResize}", func() {
	var testrailID = 50617
	// testrailID corresponds to: https://portworx.testrail.net/index.php?/cases/view/2017
	var runID int
	JustBeforeEach(func() {
		StartTorpedoTest("AddDriveStorageless", "Initiate add-drive to storageless node and pool expansion", nil, testrailID)
		runID = testrailuttils.AddRunsToMilestone(testrailID)
	})
	var contexts []*scheduler.Context

	stepLog := "should get the storageless node and add a drive"

	It(stepLog, func() {
		log.InfoD(stepLog)
		contexts = make([]*scheduler.Context, 0)
		for i := 0; i < Inst().GlobalScaleFactor; i++ {
			contexts = append(contexts, ScheduleApplications(fmt.Sprintf("adddrvsl-%d", i))...)
		}
		ValidateApplications(contexts)
		defer appsValidateAndDestroy(contexts)

		slNodes := node.GetStorageLessNodes()
		if len(slNodes) == 0 {
			dash.VerifyFatal(len(slNodes) > 0, true, "Storage less nodes found?")
		}
		slNode := GetRandomStorageLessNode(slNodes)
		err := addCloudDrive(slNode, -1)
		log.FailOnError(err, "error adding cloud drive")
		err = Inst().V.RefreshDriverEndpoints()
		log.FailOnError(err, "error refreshing end points")
		stNodes := node.GetStorageNodes()
		var stNode node.Node
		for _, n := range stNodes {
			if n.Id == slNode.Id {
				stNode = n
				break
			}
		}
		dash.VerifyFatal(stNode.Name != "", true, fmt.Sprintf("Verify node %s is converted to storage node", slNode.Name))

		poolToResize := stNode.Pools[0]

		dash.VerifyFatal(poolToResize != nil, true, fmt.Sprintf("Is pool identified from stroage node %s?", stNode.Name))

		pools, err := Inst().V.ListStoragePools(metav1.LabelSelector{})
		log.FailOnError(err, "error getting pools list")

		poolToBeResized := pools[poolToResize.Uuid]
		dash.VerifyFatal(poolToBeResized != nil, true, "Pool to be resized exist?")

		// px will put a new request in a queue, but in this case we can't calculate the expected size,
		// so need to wain until the ongoing operation is completed
		time.Sleep(time.Second * 60)
		stepLog = "Verify that pool resize is not in progress"
		Step(stepLog, func() {
			log.InfoD(stepLog)
			dash.VerifyFatal(poolResizeIsInProgress(poolToBeResized), true, fmt.Sprintf("can pool %s expansion start?", poolToBeResized.Uuid))
		})

		var expectedSize uint64
		var expectedSizeWithJournal uint64

		stepLog = "Calculate expected pool size and trigger pool expansion by resize-disk "
		Step(stepLog, func() {
			log.InfoD(stepLog)
			expectedSize = poolToBeResized.TotalSize * 2 / units.GiB

			isjournal, err := isJournalEnabled()
			log.FailOnError(err, "Failed to check is journal enabled")

			//To-Do Need to handle the case for multiple pools
			expectedSizeWithJournal = expectedSize
			if isjournal {
				expectedSizeWithJournal = expectedSizeWithJournal - 3
			}
			log.InfoD("Current Size of the pool %s is %d", poolToBeResized.Uuid, poolToBeResized.TotalSize/units.GiB)
			err = Inst().V.ExpandPool(poolToBeResized.Uuid, api.SdkStoragePool_RESIZE_TYPE_RESIZE_DISK, expectedSize)
			log.FailOnError(err, fmt.Sprintf("Pool %s expansion init failed", poolToResize.Uuid))

			resizeErr := waitForPoolToBeResized(expectedSize, poolToResize.Uuid, isjournal)
			dash.VerifyFatal(resizeErr, nil, fmt.Sprintf("Expected new size to be '%d' or '%d'", expectedSize, expectedSizeWithJournal))
		})

		pools, err = Inst().V.ListStoragePools(metav1.LabelSelector{})
		log.FailOnError(err, "error getting pools list")

		poolToBeResized = pools[poolToResize.Uuid]

		stepLog = "Calculate expected pool size and trigger pool expansion by add-disk"
		Step(stepLog, func() {
			log.InfoD(stepLog)
			expectedSize = poolToBeResized.TotalSize * 2 / units.GiB

			isjournal, err := isJournalEnabled()
			log.FailOnError(err, "Failed to check is journal enabled")

			//To-Do Need to handle the case for multiple pools
			expectedSizeWithJournal = expectedSize
			if isjournal {
				expectedSizeWithJournal = expectedSizeWithJournal - 3
			}
			log.InfoD("Current Size of the pool %s is %d", poolToBeResized.Uuid, poolToBeResized.TotalSize/units.GiB)
			err = Inst().V.ExpandPool(poolToBeResized.Uuid, api.SdkStoragePool_RESIZE_TYPE_ADD_DISK, expectedSize)
			log.FailOnError(err, fmt.Sprintf("Pool %s expansion init failed", poolToResize.Uuid))

			resizeErr := waitForPoolToBeResized(expectedSize, poolToResize.Uuid, isjournal)
			dash.VerifyFatal(resizeErr, nil, fmt.Sprintf("Expected new size to be '%d' or '%d'", expectedSize, expectedSizeWithJournal))
		})

	})
	JustAfterEach(func() {
		defer EndTorpedoTest()
		AfterEachTest(contexts, testrailID, runID)
	})
})

func addCloudDrive(stNode node.Node, poolID int32) error {
	driveSpecs, err := GetCloudDriveDeviceSpecs()
	if err != nil {
		return fmt.Errorf("error getting cloud drive specs, err: %v", err)
	}
	deviceSpec := driveSpecs[0]
	deviceSpecParams := strings.Split(deviceSpec, ",")
	var specSize uint64
	var driveSize string

	if poolID != -1 {
		systemOpts := node.SystemctlOpts{
			ConnectionOpts: node.ConnectionOpts{
				Timeout:         2 * time.Minute,
				TimeBeforeRetry: defaultRetryInterval,
			},
			Action: "start",
		}
		drivesMap, err := Inst().N.GetBlockDrives(stNode, systemOpts)
		if err != nil {
			return fmt.Errorf("error getting block drives from node %s, Err :%v", stNode.Name, err)
		}

	outer:
		for _, v := range drivesMap {
			labels := v.Labels
			for _, pID := range labels {
				if pID == fmt.Sprintf("%d", poolID) {
					driveSize = v.Size
					i := strings.Index(driveSize, "G")
					driveSize = driveSize[:i]
					break outer
				}
			}
		}
	}

	if driveSize != "" {
		paramsArr := make([]string, 0)
		for _, param := range deviceSpecParams {
			if strings.Contains(param, "size") {
				paramsArr = append(paramsArr, fmt.Sprintf("size=%s,", driveSize))
			} else {
				paramsArr = append(paramsArr, param)
			}
		}
		deviceSpec = strings.Join(paramsArr, ",")
		specSize, err = strconv.ParseUint(driveSize, 10, 64)
		if err != nil {
			return fmt.Errorf("error converting size to uint64, err: %v", err)
		}
	}

	pools, err := Inst().V.ListStoragePools(metav1.LabelSelector{})
	if err != nil {
		return fmt.Errorf("error getting pools list, err: %v", err)
	}
	dash.VerifyFatal(len(pools) > 0, true, "Verify pools exist")

	var currentTotalPoolSize uint64

	for _, pool := range pools {
		currentTotalPoolSize += pool.GetTotalSize() / units.GiB
	}

	log.Info(fmt.Sprintf("current pool size: %d GiB", currentTotalPoolSize))

	expectedTotalPoolSize := currentTotalPoolSize + specSize

	log.InfoD("Initiate add cloud drive and validate")
	err = Inst().V.AddCloudDrive(&stNode, deviceSpec, poolID)
	if err != nil {
		return fmt.Errorf("add cloud drive failed on node %s, err: %v", stNode.Name, err)
	}

	log.InfoD("Validate pool rebalance after drive add")
	err = ValidatePoolRebalance(stNode, poolID)
	if err != nil {
		return fmt.Errorf("pool re-balance failed, err: %v", err)
	}
	err = Inst().V.WaitDriverUpOnNode(stNode, addDriveUpTimeOut)
	if err != nil {
		return fmt.Errorf("volume driver is down on node %s, err: %v", stNode.Name, err)
	}
	dash.VerifyFatal(err == nil, true, "PX is up after add drive")

	var newTotalPoolSize uint64

	pools, err = Inst().V.ListStoragePools(metav1.LabelSelector{})
	if err != nil {
		return fmt.Errorf("error getting pools list, err: %v", err)
	}
	dash.VerifyFatal(len(pools) > 0, true, "Verify pools exist")
	for _, pool := range pools {
		newTotalPoolSize += pool.GetTotalSize() / units.GiB
	}
	isPoolSizeUpdated := false

	if newTotalPoolSize >= expectedTotalPoolSize {
		isPoolSizeUpdated = true
	}
	log.Info(fmt.Sprintf("updated pool size: %d GiB", newTotalPoolSize))
	dash.VerifyFatal(isPoolSizeUpdated, true, fmt.Sprintf("Validate total pool size after add cloud drive on node %s", stNode.Name))
	return nil
}

func getVolumeWithMinimumSize(contexts []*scheduler.Context, size uint64) (*volume.Volume, error) {
	var volSelected *volume.Volume
	//waiting till one of the volume has enough IO and selecting pool and node  using the volume to run the test
	f := func() (interface{}, bool, error) {
		for _, ctx := range contexts {
			vols, err := Inst().S.GetVolumes(ctx)
			if err != nil {
				return nil, true, err
			}
			for _, vol := range vols {
				appVol, err := Inst().V.InspectVolume(vol.ID)
				if err != nil {
					return nil, true, err
				}
				usedBytes := appVol.GetUsage()
				usedGiB := usedBytes / units.GiB
				if usedGiB > size {
					volSelected = vol
					return nil, false, nil
				}
			}
		}
		return nil, true, fmt.Errorf("error getting volume with size atleast %d GiB used", size)
	}
	_, err := task.DoRetryWithTimeout(f, 60*time.Minute, retryTimeout)
	return volSelected, err
}

func getVolumeWithMinRepl(contexts []*scheduler.Context, repl int) (*volume.Volume, error) {
	var volSelected *volume.Volume

	f := func() (interface{}, bool, error) {
		for _, ctx := range contexts {
			vols, err := Inst().S.GetVolumes(ctx)
			if err != nil {
				return nil, true, err
			}
			for _, vol := range vols {
				appVol, err := Inst().V.InspectVolume(vol.ID)
				if err != nil {
					return nil, true, err
				}
				replNodes := appVol.ReplicaSets[0].Nodes

				if len(replNodes) >= repl {
					volSelected = vol
					return nil, false, nil
				}
			}
		}
		return nil, true, fmt.Errorf("error getting volume with minimum repl %d", repl)
	}
	_, err := task.DoRetryWithTimeout(f, 2*time.Minute, 10*time.Second)
	return volSelected, err
}

func getPoolWithLeastSize() *api.StoragePool {

	pools, err := Inst().V.ListStoragePools(metav1.LabelSelector{})
	log.FailOnError(err, "error getting pools list")
	var currentSize uint64
	currentSize = 54975581388800 / units.GiB
	var selectedPool *api.StoragePool
	for _, pool := range pools {
		poolSize := pool.TotalSize / units.GiB
		if poolSize < currentSize {
			currentSize = poolSize
			selectedPool = pool
		}
	}
	log.Infof(fmt.Sprintf("Pool %s has least size %d", selectedPool.Uuid, currentSize))
	return selectedPool
}

func waitForVolMinimumSize(volID string, size uint64) (bool, error) {

	//waiting till given volume has enough IO to run the test
	f := func() (interface{}, bool, error) {
		appVol, err := Inst().V.InspectVolume(volID)
		if err != nil {
			return nil, true, err
		}
		usedBytes := appVol.GetUsage()
		usedGiB := usedBytes / units.GiB
		if usedGiB >= size {
			return nil, false, nil
		}
		return nil, true, fmt.Errorf("vol %s is not having required IO", volID)
	}
	_, err := task.DoRetryWithTimeout(f, 30*time.Minute, retryTimeout)
	if err != nil {
		return false, err
	}
	return true, nil
}

var _ = Describe("{PoolResizeMul}", func() {
	//1) Deploy px with cloud drive.
	//2) Select a pool with iops happening.
	//3) Expand pool by adding cloud drives.
	//4) Expand pool again by adding cloud drives.
	//4) Expand pool again by pool expand auto.
	var testrailID = 2019
	// testrailID corresponds to: https://portworx.testrail.net/index.php?/cases/view/2019
	var runID int
	JustBeforeEach(func() {
		StartTorpedoTest("PoolResizeMul", "Initiate pool resize multiple times", nil, testrailID)
		runID = testrailuttils.AddRunsToMilestone(testrailID)
	})
	var contexts []*scheduler.Context

	stepLog := "should get the existing storage node and expand the pool multiple times"

	It(stepLog, func() {
		log.InfoD(stepLog)
		contexts = make([]*scheduler.Context, 0)

		for i := 0; i < Inst().GlobalScaleFactor; i++ {
			contexts = append(contexts, ScheduleApplications(fmt.Sprintf("poolresizemul-%d", i))...)
		}
		ValidateApplications(contexts)
		defer appsValidateAndDestroy(contexts)

		stNodes := node.GetStorageNodes()
		if len(stNodes) == 0 {
			dash.VerifyFatal(len(stNodes) > 0, true, "Storage nodes found?")
		}
		var selectedNode node.Node
		var err error
		var selectedPool *api.StoragePool
		for _, stNode := range stNodes {
			selectedPool, err = GetPoolWithIOsInGivenNode(stNode, contexts)
			if selectedPool != nil {
				drvMap, err := Inst().V.GetPoolDrives(&stNode)
				log.FailOnError(err, "error getting pool drives from node [%s]", stNode.Name)
				drvs := drvMap[fmt.Sprintf("%d", selectedPool.ID)]
				if len(drvs) > (POOL_MAX_CLOUD_DRIVES - 2) {
					continue
				}
				selectedNode = stNode
				break
			}
		}
		log.FailOnError(err, "error identifying node to run test")
		stepLog = fmt.Sprintf("Adding drive to the node %s and pool UUID: %s, Id:%d", selectedNode.Name, selectedPool.Uuid, selectedPool.ID)
		Step(stepLog, func() {
			err = addCloudDrive(selectedNode, selectedPool.ID)
			log.FailOnError(err, "error adding cloud drive")
		})
		stepLog = fmt.Sprintf("Adding drive again to the node %s and pool UUID: %s, Id:%d", selectedNode.Name, selectedPool.Uuid, selectedPool.ID)
		Step(stepLog, func() {
			err = addCloudDrive(selectedNode, selectedPool.ID)
			log.FailOnError(err, "error adding cloud drive")
		})

		stepLog = fmt.Sprintf("Expanding pool  on node %s and pool UUID: %s using auto", selectedNode.Name, selectedPool.Uuid)
		Step(stepLog, func() {
			poolToBeResized, err := GetStoragePoolByUUID(selectedPool.Uuid)
			log.FailOnError(err, fmt.Sprintf("Failed to get pool using UUID %s", selectedPool.Uuid))
			drvSize, err := getPoolDiskSize(poolToBeResized)
			log.FailOnError(err, "error getting drive size for pool [%s]", poolToBeResized.Uuid)
			expectedSize := (poolToBeResized.TotalSize / units.GiB) + drvSize

			isjournal, err := isJournalEnabled()
			log.FailOnError(err, "Failed to check if Journal enabled")

			log.InfoD("Current Size of the pool %s is %d", selectedPool.Uuid, poolToBeResized.TotalSize/units.GiB)
			err = Inst().V.ExpandPool(selectedPool.Uuid, api.SdkStoragePool_RESIZE_TYPE_AUTO, expectedSize)
			dash.VerifyFatal(err, nil, "Pool expansion init successful?")

			resizeErr := waitForPoolToBeResized(expectedSize, selectedPool.Uuid, isjournal)
			dash.VerifyFatal(resizeErr, nil, fmt.Sprintf("Verify pool %s on node %s expansion using auto", selectedPool.Uuid, selectedNode.Name))
		})

	})
	JustAfterEach(func() {
		defer EndTorpedoTest()
		AfterEachTest(contexts, testrailID, runID)
	})
})

var _ = Describe("{PoolResizeDiskDiff}", func() {
	//1) Deploy px with cloud drive.
	//2) Select a pool with iops happening.
	//3) Expand pool by resize-disk
	//4) Expand pool again by resize-disk with different size multiple.
	//4) Expand pool again by resize-disk with different size multiple.
	var testrailID = 51311
	// testrailID corresponds to: https://portworx.testrail.net/index.php?/cases/view/51311
	var runID int
	JustBeforeEach(func() {
		StartTorpedoTest("PoolResizeDiskDiff", "Initiate pool resize multiple times with different size multiples using resize-disk", nil, testrailID)
		runID = testrailuttils.AddRunsToMilestone(testrailID)
	})
	var contexts []*scheduler.Context

	stepLog := "should get the existing storage node and expand the pool multiple times"

	It(stepLog, func() {
		log.InfoD(stepLog)
		contexts = make([]*scheduler.Context, 0)

		for i := 0; i < Inst().GlobalScaleFactor; i++ {
			contexts = append(contexts, ScheduleApplications(fmt.Sprintf("plrszediff-%d", i))...)
		}
		ValidateApplications(contexts)
		defer appsValidateAndDestroy(contexts)

		stNodes := node.GetStorageNodes()
		if len(stNodes) == 0 {
			dash.VerifyFatal(len(stNodes) > 0, true, "Storage nodes found?")
		}
		var selectedNode node.Node
		var err error
		var selectedPool *api.StoragePool
		for _, stNode := range stNodes {
			selectedPool, err = GetPoolWithIOsInGivenNode(stNode, contexts)
			if selectedPool != nil {
				selectedNode = stNode
				break
			}
		}
		log.FailOnError(err, "error identifying node to run test")
		isjournal, err := isJournalEnabled()
		log.FailOnError(err, "Failed to check if Journal enabled")

		stepLog = fmt.Sprintf("Expanding pool on node %s and pool UUID: %s using resize-disk", selectedNode.Name, selectedPool.Uuid)
		var drvSize uint64
		Step(stepLog, func() {
			poolToBeResized, err := GetStoragePoolByUUID(selectedPool.Uuid)
			log.FailOnError(err, fmt.Sprintf("Failed to get pool using UUID %s", selectedPool.Uuid))
			drvSize, err = getPoolDiskSize(poolToBeResized)
			log.FailOnError(err, "error getting drive size for pool [%s]", poolToBeResized.Uuid)
			expectedSize := (poolToBeResized.TotalSize / units.GiB) + drvSize

			log.InfoD("Current Size of the pool %s is %d", selectedPool.Uuid, poolToBeResized.TotalSize/units.GiB)
			err = Inst().V.ExpandPool(selectedPool.Uuid, api.SdkStoragePool_RESIZE_TYPE_RESIZE_DISK, expectedSize)
			dash.VerifyFatal(err, nil, "Pool expansion init successful?")

			resizeErr := waitForPoolToBeResized(expectedSize, selectedPool.Uuid, isjournal)
			dash.VerifyFatal(resizeErr, nil, fmt.Sprintf("Verify pool %s on node %s expansion using resize-disk", selectedPool.Uuid, selectedNode.Name))
		})

		stepLog = fmt.Sprintf("Expanding pool  2nd time on node %s and pool UUID: %s using resize-disk", selectedNode.Name, selectedPool.Uuid)
		Step(stepLog, func() {
			poolToBeResized, err := GetStoragePoolByUUID(selectedPool.Uuid)
			log.FailOnError(err, fmt.Sprintf("Failed to get pool using UUID %s", selectedPool.Uuid))
			expectedSize := (poolToBeResized.TotalSize / units.GiB) + 50 + drvSize

			log.InfoD("Current Size of the pool %s is %d", selectedPool.Uuid, poolToBeResized.TotalSize/units.GiB)
			err = Inst().V.ExpandPool(selectedPool.Uuid, api.SdkStoragePool_RESIZE_TYPE_RESIZE_DISK, expectedSize)
			dash.VerifyFatal(err, nil, "Pool expansion init successful?")

			resizeErr := waitForPoolToBeResized(expectedSize, selectedPool.Uuid, isjournal)
			dash.VerifyFatal(resizeErr, nil, fmt.Sprintf("Verify pool %s on node %s expansion using resize-disk", selectedPool.Uuid, selectedNode.Name))
		})

		stepLog = fmt.Sprintf("Expanding pool 3rd time on node %s and pool UUID: %s using resize-disk", selectedNode.Name, selectedPool.Uuid)
		Step(stepLog, func() {
			poolToBeResized, err := GetStoragePoolByUUID(selectedPool.Uuid)
			log.FailOnError(err, fmt.Sprintf("Failed to get pool using UUID %s", selectedPool.Uuid))
			expectedSize := (poolToBeResized.TotalSize / units.GiB) + 150 + drvSize

			log.InfoD("Current Size of the pool %s is %d", selectedPool.Uuid, poolToBeResized.TotalSize/units.GiB)
			err = Inst().V.ExpandPool(selectedPool.Uuid, api.SdkStoragePool_RESIZE_TYPE_RESIZE_DISK, expectedSize)
			dash.VerifyFatal(err, nil, "Pool expansion init successful?")

			resizeErr := waitForPoolToBeResized(expectedSize, selectedPool.Uuid, isjournal)
			dash.VerifyFatal(resizeErr, nil, fmt.Sprintf("Verify pool %s on node %s expansion using resize-disk", selectedPool.Uuid, selectedNode.Name))
		})

	})
	JustAfterEach(func() {
		defer EndTorpedoTest()
		AfterEachTest(contexts, testrailID, runID)
	})
})

var _ = Describe("{PoolAddDiskDiff}", func() {
	//1) Deploy px with cloud drive.
	//2) Select a pool with iops happening.
	//3) Expand pool by add-disk
	//4) Expand pool again by add-disk with different size multiple.
	//4) Expand pool again by add-disk with different size multiple.
	var testrailID = 51184
	// testrailID corresponds to: https://portworx.testrail.net/index.php?/cases/view/51184
	var runID int
	JustBeforeEach(func() {
		StartTorpedoTest("PoolAddDiskDiff", "Initiate pool resize multiple times with different size multiples using add-disk", nil, testrailID)
		runID = testrailuttils.AddRunsToMilestone(testrailID)
	})
	var contexts []*scheduler.Context

	stepLog := "should get the existing storage node and expand the pool multiple times"

	It(stepLog, func() {
		log.InfoD(stepLog)
		contexts = make([]*scheduler.Context, 0)

		for i := 0; i < Inst().GlobalScaleFactor; i++ {
			contexts = append(contexts, ScheduleApplications(fmt.Sprintf("plradddiff-%d", i))...)
		}
		ValidateApplications(contexts)
		defer appsValidateAndDestroy(contexts)

		stNodes := node.GetStorageNodes()
		if len(stNodes) == 0 {
			dash.VerifyFatal(len(stNodes) > 0, true, "Storage nodes found?")
		}
		var selectedNode node.Node
		var err error
		var selectedPool *api.StoragePool
		for _, stNode := range stNodes {
			selectedPool, err = GetPoolWithIOsInGivenNode(stNode, contexts)
			if selectedPool != nil {
				selectedNode = stNode
				break
			}
		}
		log.FailOnError(err, "error identifying node to run test")
		isjournal, err := isJournalEnabled()
		log.FailOnError(err, "Failed to check if Journal enabled")

		stepLog = fmt.Sprintf("Expanding pool on node %s and pool UUID: %s using add-disk", selectedNode.Name, selectedPool.Uuid)
		var drvSize uint64
		Step(stepLog, func() {
			poolToBeResized, err := GetStoragePoolByUUID(selectedPool.Uuid)
			log.FailOnError(err, fmt.Sprintf("Failed to get pool using UUID %s", selectedPool.Uuid))
			drvSize, err = getPoolDiskSize(poolToBeResized)
			log.FailOnError(err, "error getting drive size for pool [%s]", poolToBeResized.Uuid)
			expectedSize := (poolToBeResized.TotalSize / units.GiB) + drvSize

			log.InfoD("Current Size of the pool %s is %d", selectedPool.Uuid, poolToBeResized.TotalSize/units.GiB)
			err = Inst().V.ExpandPool(selectedPool.Uuid, api.SdkStoragePool_RESIZE_TYPE_ADD_DISK, expectedSize)
			dash.VerifyFatal(err, nil, "Pool expansion init successful?")

			resizeErr := waitForPoolToBeResized(expectedSize, selectedPool.Uuid, isjournal)
			dash.VerifyFatal(resizeErr, nil, fmt.Sprintf("Verify pool %s on node %s expansion using add-disk", selectedPool.Uuid, selectedNode.Name))
		})

		stepLog = fmt.Sprintf("Expanding pool 2nd time on node %s and pool UUID: %s using add-disk", selectedNode.Name, selectedPool.Uuid)
		Step(stepLog, func() {
			poolToBeResized, err := GetStoragePoolByUUID(selectedPool.Uuid)
			log.FailOnError(err, fmt.Sprintf("Failed to get pool using UUID %s", selectedPool.Uuid))
			expectedSize := (poolToBeResized.TotalSize / units.GiB) + 50 + drvSize

			log.InfoD("Current Size of the pool %s is %d", selectedPool.Uuid, poolToBeResized.TotalSize/units.GiB)
			err = Inst().V.ExpandPool(selectedPool.Uuid, api.SdkStoragePool_RESIZE_TYPE_ADD_DISK, expectedSize)
			dash.VerifyFatal(err, nil, "Pool expansion init successful?")

			resizeErr := waitForPoolToBeResized(expectedSize, selectedPool.Uuid, isjournal)
			dash.VerifyFatal(resizeErr, nil, fmt.Sprintf("Verify pool %s on node %s expansion using add-disk", selectedPool.Uuid, selectedNode.Name))
		})

		stepLog = fmt.Sprintf("Expanding pool 3rd time on node %s and pool UUID: %s using add-disk", selectedNode.Name, selectedPool.Uuid)
		Step(stepLog, func() {
			poolToBeResized, err := GetStoragePoolByUUID(selectedPool.Uuid)
			log.FailOnError(err, fmt.Sprintf("Failed to get pool using UUID %s", selectedPool.Uuid))
			expectedSize := (poolToBeResized.TotalSize / units.GiB) + 100 + drvSize

			log.InfoD("Current Size of the pool %s is %d", selectedPool.Uuid, poolToBeResized.TotalSize/units.GiB)
			err = Inst().V.ExpandPool(selectedPool.Uuid, api.SdkStoragePool_RESIZE_TYPE_RESIZE_DISK, expectedSize)
			dash.VerifyFatal(err, nil, "Pool expansion init successful?")

			resizeErr := waitForPoolToBeResized(expectedSize, selectedPool.Uuid, isjournal)
			dash.VerifyFatal(resizeErr, nil, fmt.Sprintf("Verify pool %s on node %s expansion using add-disk", selectedPool.Uuid, selectedNode.Name))
		})

	})
	JustAfterEach(func() {
		defer EndTorpedoTest()
		AfterEachTest(contexts, testrailID, runID)
	})
})

var _ = Describe("{MultiDriveResizeDisk}", func() {
	//Select Pool with multiple drives
	//While IO is going onto repl=3 vols on all the pools on that system, expand the pool using ""pxctl sv pool expand-u <uuid> -s <size> -o resize-disk"
	var testrailID = 51266
	// testrailID corresponds to: https://portworx.testrail.net/index.php?/cases/view/51266
	var runID int
	JustBeforeEach(func() {
		StartTorpedoTest("MultiDriveResizeDisk", "Initiate pool resize multiple drive", nil, testrailID)
		runID = testrailuttils.AddRunsToMilestone(testrailID)
	})
	var contexts []*scheduler.Context

	stepLog := "should get the existing storage node with multi drives and resize-disk"

	It(stepLog, func() {
		log.InfoD(stepLog)
		var err error
		contexts = make([]*scheduler.Context, 0)

		for i := 0; i < Inst().GlobalScaleFactor; i++ {
			contexts = append(contexts, ScheduleApplications(fmt.Sprintf("muldrvresize-%d", i))...)
		}
		ValidateApplications(contexts)
		defer appsValidateAndDestroy(contexts)

		stNodes := node.GetStorageNodes()
		if len(stNodes) == 0 {
			dash.VerifyFatal(len(stNodes) > 0, true, "Storage nodes found?")
		}
		isjournal, err := isJournalEnabled()
		log.FailOnError(err, "Failed to check if Journal enabled")
		minDiskCount := 1
		if isjournal {
			minDiskCount = 2
		}

		nodesWithMultiDrives := make([]node.Node, 0)
		for _, n := range stNodes {
			pxNode, err := Inst().V.GetDriverNode(&n)
			log.FailOnError(err, "Error getting PX node")
			if len(pxNode.Disks) > minDiskCount {
				nodesWithMultiDrives = append(nodesWithMultiDrives, n)
			}
		}
		dash.VerifyFatal(len(nodesWithMultiDrives) > 0, true, "nodes with multiple disks exist?")
		var selectedNode node.Node

		var selectedPool *api.StoragePool
		for _, stNode := range nodesWithMultiDrives {
			selectedPool, err = GetPoolWithIOsInGivenNode(stNode, contexts)
			if selectedPool != nil {
				selectedNode = stNode
				break
			}
		}
		log.FailOnError(err, "error identifying node to run test")

		stepLog = fmt.Sprintf("Expanding pool  on node %s and pool UUID: %s using resize-disk", selectedNode.Name, selectedPool.Uuid)
		Step(stepLog, func() {
			poolToBeResized, err := GetStoragePoolByUUID(selectedPool.Uuid)
			log.FailOnError(err, fmt.Sprintf("Failed to get pool using UUID %s", selectedPool.Uuid))
			drvSize, err := getPoolDiskSize(poolToBeResized)
			log.FailOnError(err, "error getting drive size for pool [%s]", poolToBeResized.Uuid)
			expectedSize := (poolToBeResized.TotalSize / units.GiB) + drvSize

			log.InfoD("Current Size of the pool %s is %d", selectedPool.Uuid, poolToBeResized.TotalSize/units.GiB)
			err = Inst().V.ExpandPool(selectedPool.Uuid, api.SdkStoragePool_RESIZE_TYPE_RESIZE_DISK, expectedSize)
			dash.VerifyFatal(err, nil, "Pool expansion init successful?")

			resizeErr := waitForPoolToBeResized(expectedSize, selectedPool.Uuid, isjournal)
			dash.VerifyFatal(resizeErr, nil, fmt.Sprintf("Verify pool %s on node %s expansion using resize-disk", selectedPool.Uuid, selectedNode.Name))
		})

	})
	JustAfterEach(func() {
		defer EndTorpedoTest()
		AfterEachTest(contexts, testrailID, runID)
	})
})

var _ = Describe("{ResizeWithPXRestart}", func() {
	//1) Deploy px with cloud drive.
	//2) Create a volume on that pool and write some data on the volume.
	//3) Expand pool by resize-disk
	//4) Restart px service where the pool expansion is in-progress
	var testrailID = 51281
	// testrailID corresponds to: https://portworx.testrail.net/index.php?/cases/view/51281
	var runID int

	JustBeforeEach(func() {
		StartTorpedoTest("ResizeWithPXRestart", "Initiate pool expansion using resize-disk and restart PX while it is in progress", nil, testrailID)
		runID = testrailuttils.AddRunsToMilestone(testrailID)
	})
	var contexts []*scheduler.Context

	stepLog := "should get the existing storage node and expand the pool by resize-disk"

	It(stepLog, func() {
		log.InfoD(stepLog)
		contexts = make([]*scheduler.Context, 0)
		for i := 0; i < Inst().GlobalScaleFactor; i++ {
			contexts = append(contexts, ScheduleApplications(fmt.Sprintf("rsizedskrst-%d", i))...)
		}
		ValidateApplications(contexts)
		defer appsValidateAndDestroy(contexts)

		stNode, err := GetRandomNodeWithPoolIOs(contexts)
		log.FailOnError(err, "error identifying node to run test")
		selectedPool, err := GetPoolWithIOsInGivenNode(stNode, contexts)
		log.FailOnError(err, "error identifying pool to run test")

		stepLog := "Initiate pool expansion drive and restart PX"
		Step(stepLog, func() {
			log.InfoD(stepLog)

			poolToBeResized, err := GetStoragePoolByUUID(selectedPool.Uuid)
			log.FailOnError(err, fmt.Sprintf("Failed to get pool using UUID %s", selectedPool.Uuid))
			drvSize, err := getPoolDiskSize(poolToBeResized)
			log.FailOnError(err, "error getting drive size for pool [%s]", poolToBeResized.Uuid)
			expectedSize := (poolToBeResized.TotalSize / units.GiB) + drvSize

			isjournal, err := isJournalEnabled()
			log.FailOnError(err, "Failed to check if Journal enabled")

			log.InfoD("Current Size of the pool %s is %d", selectedPool.Uuid, poolToBeResized.TotalSize/units.GiB)
			err = Inst().V.ExpandPool(selectedPool.Uuid, api.SdkStoragePool_RESIZE_TYPE_RESIZE_DISK, expectedSize)
			dash.VerifyFatal(err, nil, "Pool expansion init successful?")

			err = WaitForExpansionToStart(poolToBeResized.Uuid)
			log.FailOnError(err, "pool expansion not started")
			err = Inst().V.RestartDriver(stNode, nil)
			log.FailOnError(err, fmt.Sprintf("error restarting px on node %s", stNode.Name))

			resizeErr := waitForPoolToBeResized(expectedSize, selectedPool.Uuid, isjournal)
			dash.VerifyFatal(resizeErr, nil, fmt.Sprintf("Verify pool %s on node %s expansion using resize-disk", selectedPool.Uuid, stNode.Name))

		})
	})
	JustAfterEach(func() {
		defer EndTorpedoTest()
		AfterEachTest(contexts, testrailID, runID)
	})

})

var _ = Describe("{AddWithPXRestart}", func() {
	//1) Deploy px with cloud drive.
	//2) Create a volume on that pool and write some data on the volume.
	//3) Expand pool by add-disk
	//4) Restart px service where the pool expansion is in-progress

	JustBeforeEach(func() {
		StartTorpedoTest("AddWithPXRestart", "Initiate pool expansion using add-disk and restart PX while it is in progress", nil, 0)

	})
	var contexts []*scheduler.Context

	stepLog := "should get the existing storage node and expand the pool by resize-disk"

	It(stepLog, func() {
		log.InfoD(stepLog)
		contexts = make([]*scheduler.Context, 0)
		for i := 0; i < Inst().GlobalScaleFactor; i++ {
			contexts = append(contexts, ScheduleApplications(fmt.Sprintf("adddskwrst-%d", i))...)
		}
		ValidateApplications(contexts)
		defer appsValidateAndDestroy(contexts)

		stNode, err := GetRandomNodeWithPoolIOs(contexts)
		log.FailOnError(err, "error identifying node to run test")
		selectedPool, err := GetPoolWithIOsInGivenNode(stNode, contexts)
		log.FailOnError(err, "error identifying pool to run test")

		stepLog := "Initiate pool expansion drive and restart PX"
		Step(stepLog, func() {
			log.InfoD(stepLog)

			poolToBeResized, err := GetStoragePoolByUUID(selectedPool.Uuid)
			log.FailOnError(err, fmt.Sprintf("Failed to get pool using UUID %s", selectedPool.Uuid))
			drvSize, err := getPoolDiskSize(poolToBeResized)
			log.FailOnError(err, "error getting drive size for pool [%s]", poolToBeResized.Uuid)
			expectedSize := (poolToBeResized.TotalSize / units.GiB) + drvSize

			isjournal, err := isJournalEnabled()
			log.FailOnError(err, "Failed to check if Journal enabled")

			log.InfoD("Current Size of the pool %s is %d", selectedPool.Uuid, poolToBeResized.TotalSize/units.GiB)
			err = Inst().V.ExpandPool(selectedPool.Uuid, api.SdkStoragePool_RESIZE_TYPE_ADD_DISK, expectedSize)
			dash.VerifyFatal(err, nil, "Pool expansion init successful?")

			err = WaitForExpansionToStart(poolToBeResized.Uuid)
			log.FailOnError(err, "pool expansion not started")
			err = Inst().V.RestartDriver(stNode, nil)
			log.FailOnError(err, fmt.Sprintf("error restarting px on node %s", stNode.Name))

			resizeErr := waitForPoolToBeResized(expectedSize, selectedPool.Uuid, isjournal)
			dash.VerifyFatal(resizeErr, nil, fmt.Sprintf("Verify pool %s on node %s expansion using add-disk", selectedPool.Uuid, stNode.Name))

		})

	})
	JustAfterEach(func() {
		defer EndTorpedoTest()
		AfterEachTest(contexts)
	})

})

var _ = Describe("{ResizeDiskVolUpdate}", func() {
	//1) Deploy px with cloud drive.
	//2) Create a volume on that pool and write some data on the volume.
	//3) Expand pool by resize-disk.
	//4) expand the volume to the resized pool
	var testrailID = 51290
	// testrailID corresponds to: https://portworx.testrail.net/index.php?/cases/view/51290
	var runID int
	JustBeforeEach(func() {
		StartTorpedoTest("ResizeDiskVolUpdate", "pool expansion using resize-disk and expand volume to the pool", nil, testrailID)
		runID = testrailuttils.AddRunsToMilestone(testrailID)
	})
	var contexts []*scheduler.Context

	stepLog := "should get the existing storage node and expand the pool by resize-disk"

	It(stepLog, func() {
		log.InfoD(stepLog)
		contexts = make([]*scheduler.Context, 0)
		for i := 0; i < Inst().GlobalScaleFactor; i++ {
			contexts = append(contexts, ScheduleApplications(fmt.Sprintf("plrszvolupdt-%d", i))...)
		}
		ValidateApplications(contexts)
		defer appsValidateAndDestroy(contexts)

		stNodes := node.GetStorageNodes()
		if len(stNodes) == 0 {
			dash.VerifyFatal(len(stNodes) > 0, true, "Storage nodes found?")
		}
		volSelected, err := getVolumeWithMinimumSize(contexts, 10)
		log.FailOnError(err, "error identifying volume")
		appVol, err := Inst().V.InspectVolume(volSelected.ID)
		log.FailOnError(err, fmt.Sprintf("err inspecting vol : %s", volSelected.ID))
		volNodes := appVol.ReplicaSets[0].Nodes
		var stNode node.Node
		for _, n := range stNodes {
			nodeExist := false
			for _, vn := range volNodes {
				if n.Id == vn {
					nodeExist = true
				}
			}
			if !nodeExist {
				stNode = n
				break
			}
		}
		selectedPool := stNode.Pools[0]
		var poolToBeResized *api.StoragePool
		stepLog := "Initiate pool expansion using resize-disk"
		Step(stepLog, func() {
			log.InfoD(stepLog)

			poolToBeResized, err = GetStoragePoolByUUID(selectedPool.Uuid)
			log.FailOnError(err, fmt.Sprintf("Failed to get pool using UUID %s", selectedPool.Uuid))

			drvSize, err := getPoolDiskSize(poolToBeResized)
			log.FailOnError(err, "error getting drive size for pool [%s]", poolToBeResized.Uuid)
			expectedSize := (poolToBeResized.TotalSize / units.GiB) + drvSize

			isjournal, err := isJournalEnabled()
			log.FailOnError(err, "Failed to check if Journal enabled")

			log.InfoD("Current Size of the pool %s is %d", selectedPool.Uuid, poolToBeResized.TotalSize/units.GiB)
			err = Inst().V.ExpandPool(selectedPool.Uuid, api.SdkStoragePool_RESIZE_TYPE_RESIZE_DISK, expectedSize)
			dash.VerifyFatal(err, nil, "Pool expansion init successful?")

			resizeErr := waitForPoolToBeResized(expectedSize, selectedPool.Uuid, isjournal)
			dash.VerifyFatal(resizeErr, nil, fmt.Sprintf("Verify pool %s on node %s expansion using resize-disk", selectedPool.Uuid, stNode.Name))

		})
		stepLog = "Expand volume to the expanded pool"
		Step(stepLog, func() {
			log.InfoD(stepLog)
			currRep, err := Inst().V.GetReplicationFactor(volSelected)
			log.FailOnError(err, fmt.Sprintf("err getting repl factor for  vol : %s", volSelected.Name))
			opts := volume.Options{
				ValidateReplicationUpdateTimeout: replicationUpdateTimeout,
			}
			newRep := currRep
			if currRep == 3 {
				newRep = currRep - 1
				err = Inst().V.SetReplicationFactor(volSelected, newRep, nil, nil, true, opts)
				log.FailOnError(err, fmt.Sprintf("err setting repl factor  to %d for  vol : %s", newRep, volSelected.Name))
			}
			log.InfoD(fmt.Sprintf("setting repl factor  to %d for  vol : %s", newRep+1, volSelected.Name))
			err = Inst().V.SetReplicationFactor(volSelected, newRep+1, []string{stNode.Id}, []string{poolToBeResized.Uuid}, true, opts)
			log.FailOnError(err, fmt.Sprintf("err setting repl factor  to %d for  vol : %s", newRep+1, volSelected.Name))
			dash.VerifyFatal(err == nil, true, fmt.Sprintf("vol %s expanded successfully on node %s", volSelected.Name, stNode.Name))
			//reverting the replication to volume validation to pass
			if currRep < 3 {
				err = Inst().V.SetReplicationFactor(volSelected, currRep, nil, nil, true, opts)
				log.FailOnError(err, fmt.Sprintf("err setting repl factor to %d for vol : %s", newRep, volSelected.Name))
			}
		})

	})
	JustAfterEach(func() {
		defer EndTorpedoTest()
		AfterEachTest(contexts, testrailID, runID)
	})
})

var _ = Describe("{VolUpdateResizeDisk}", func() {
	//1) Deploy px with cloud drive.
	//2) Create a volume on that pool and write some data on the volume.
	//3) expand the volume to the pool
	//4) perform resize disk operation on the pool while volume update is in-progress
	var testrailID = 51284
	// testrailID corresponds to: https://portworx.testrail.net/index.php?/cases/view/51284
	var runID int
	JustBeforeEach(func() {
		StartTorpedoTest("VolUpdateResizeDisk", "expand volume to the pool and pool expansion using resize-disk", nil, testrailID)
		runID = testrailuttils.AddRunsToMilestone(testrailID)
	})
	var contexts []*scheduler.Context

	stepLog := "should get the existing storage node and expand the pool by resize-disk"

	It(stepLog, func() {
		log.InfoD(stepLog)
		contexts = make([]*scheduler.Context, 0)
		for i := 0; i < Inst().GlobalScaleFactor; i++ {
			contexts = append(contexts, ScheduleApplications(fmt.Sprintf("volupdtplrsz-%d", i))...)
		}
		ValidateApplications(contexts)
		defer appsValidateAndDestroy(contexts)

		stNodes := node.GetStorageNodes()
		if len(stNodes) == 0 {
			dash.VerifyFatal(len(stNodes) > 0, true, "Storage nodes found?")
		}
		volSelected, err := getVolumeWithMinimumSize(contexts, 10)
		log.FailOnError(err, "error identifying volume")
		appVol, err := Inst().V.InspectVolume(volSelected.ID)
		log.FailOnError(err, fmt.Sprintf("err inspecting vol : %s", volSelected.ID))
		volNodes := appVol.ReplicaSets[0].Nodes
		var stNode node.Node
		for _, n := range stNodes {
			nodeExist := false
			for _, vn := range volNodes {
				if n.Id == vn {
					nodeExist = true
				}
			}
			if !nodeExist {
				stNode = n
				break
			}
		}
		selectedPool := stNode.Pools[0]
		var poolToBeResized *api.StoragePool
		poolToBeResized, err = GetStoragePoolByUUID(selectedPool.Uuid)
		log.FailOnError(err, fmt.Sprintf("Failed to get pool using UUID %s", selectedPool.Uuid))

		stepLog = "Expand volume to the expanded pool"
		var newRep int64
		opts := volume.Options{
			ValidateReplicationUpdateTimeout: replicationUpdateTimeout,
		}
		var currRep int64
		Step(stepLog, func() {
			log.InfoD(stepLog)
			currRep, err = Inst().V.GetReplicationFactor(volSelected)
			log.FailOnError(err, fmt.Sprintf("err getting repl factor for  vol : %s", volSelected.Name))

			newRep = currRep
			if currRep == 3 {
				newRep = currRep - 1
				err = Inst().V.SetReplicationFactor(volSelected, newRep, nil, nil, true, opts)
				log.FailOnError(err, fmt.Sprintf("err setting repl factor  to %d for  vol : %s", newRep, volSelected.Name))
			}
			log.InfoD(fmt.Sprintf("setting repl factor to %d for vol : %s", newRep+1, volSelected.Name))
			err = Inst().V.SetReplicationFactor(volSelected, newRep+1, []string{stNode.Id}, []string{poolToBeResized.Uuid}, false, opts)
			log.FailOnError(err, fmt.Sprintf("err setting repl factor  to %d for  vol : %s", newRep+1, volSelected.Name))
			dash.VerifyFatal(err == nil, true, fmt.Sprintf("vol %s expansion triggered successfully on node %s", volSelected.Name, stNode.Name))
		})
		isjournal, err := isJournalEnabled()
		log.FailOnError(err, "Failed to check if Journal enabled")

		stepLog := "Initiate pool expansion using resize-disk while repl increase is in progress"
		Step(stepLog, func() {
			log.InfoD(stepLog)

			drvSize, err := getPoolDiskSize(poolToBeResized)
			log.FailOnError(err, "error getting drive size for pool [%s]", poolToBeResized.Uuid)
			expectedSize := (poolToBeResized.TotalSize / units.GiB) + drvSize

			log.InfoD("Current Size of the pool %s is %d", selectedPool.Uuid, poolToBeResized.TotalSize/units.GiB)
			err = Inst().V.ExpandPool(selectedPool.Uuid, api.SdkStoragePool_RESIZE_TYPE_RESIZE_DISK, expectedSize)
			dash.VerifyFatal(err, nil, "Pool expansion init successful?")

			resizeErr := waitForPoolToBeResized(expectedSize, selectedPool.Uuid, isjournal)
			dash.VerifyFatal(resizeErr, nil, fmt.Sprintf("Verify pool %s on node %s expansion using resize-disk", selectedPool.Uuid, stNode.Name))

		})
		err = ValidateReplFactorUpdate(volSelected, newRep+1)
		log.FailOnError(err, "error validating repl factor for vol [%s]", volSelected.Name)

		stepLog = "Initiate pool expansion using resize-disk after rsync is successfull"
		Step(stepLog, func() {
			log.InfoD(stepLog)
			poolToBeResized, err = GetStoragePoolByUUID(selectedPool.Uuid)
			log.FailOnError(err, fmt.Sprintf("error getting pool using UUID [%s]", selectedPool.Uuid))

			drvSize, err := getPoolDiskSize(poolToBeResized)
			log.FailOnError(err, "error getting drive size for pool [%s]", poolToBeResized.Uuid)
			expectedSize := (poolToBeResized.TotalSize / units.GiB) + drvSize

			log.InfoD("Current Size of the pool %s is %d", selectedPool.Uuid, poolToBeResized.TotalSize/units.GiB)
			err = Inst().V.ExpandPool(selectedPool.Uuid, api.SdkStoragePool_RESIZE_TYPE_RESIZE_DISK, expectedSize)
			dash.VerifyFatal(err, nil, "Pool expansion init successful?")

			resizeErr := waitForPoolToBeResized(expectedSize, selectedPool.Uuid, isjournal)
			dash.VerifyFatal(resizeErr, nil, fmt.Sprintf("Verify pool %s on node %s expansion using resize-disk", selectedPool.Uuid, stNode.Name))
		})

		//reverting the replication for volume validation
		if currRep < 3 {
			err = Inst().V.SetReplicationFactor(volSelected, currRep, nil, nil, true, opts)
			log.FailOnError(err, fmt.Sprintf("err setting repl factor to %d for vol : %s", newRep, volSelected.Name))
		}

	})
	JustAfterEach(func() {
		defer EndTorpedoTest()
		AfterEachTest(contexts, testrailID, runID)
	})
})

var _ = Describe("{VolUpdateAddDisk}", func() {
	//1) Deploy px with cloud drive.
	//2) Create a volume on that pool and write some data on the volume.
	//3) expand the volume to the pool using add-disk
	//4) perform resize disk operation on the pool while volume update is in-progress

	JustBeforeEach(func() {
		StartTorpedoTest("VolUpdateAddDisk", "expand volume to the pool and pool expansion using add-disk", nil, 0)
	})
	var contexts []*scheduler.Context

	stepLog := "should get the existing storage node and expand the pool by resize-disk"

	It(stepLog, func() {
		log.InfoD(stepLog)
		contexts = make([]*scheduler.Context, 0)
		for i := 0; i < Inst().GlobalScaleFactor; i++ {
			contexts = append(contexts, ScheduleApplications(fmt.Sprintf("volupdtplrsz-%d", i))...)
		}
		ValidateApplications(contexts)
		defer appsValidateAndDestroy(contexts)

		stNodes := node.GetStorageNodes()
		if len(stNodes) == 0 {
			dash.VerifyFatal(len(stNodes) > 0, true, "Storage nodes found?")
		}
		volSelected, err := getVolumeWithMinimumSize(contexts, 10)
		log.FailOnError(err, "error identifying volume")
		appVol, err := Inst().V.InspectVolume(volSelected.ID)
		log.FailOnError(err, fmt.Sprintf("error inspecting vol : %s", volSelected.ID))
		volNodes := appVol.ReplicaSets[0].Nodes
		var stNode node.Node
		for _, n := range stNodes {
			nodeExist := false
			for _, vn := range volNodes {
				if n.Id == vn {
					nodeExist = true
				}
			}
			if !nodeExist {
				stNode = n
				break
			}
		}
		selectedPool := stNode.Pools[0]
		var poolToBeResized *api.StoragePool
		poolToBeResized, err = GetStoragePoolByUUID(selectedPool.Uuid)
		log.FailOnError(err, fmt.Sprintf("Failed to get pool using UUID %s", selectedPool.Uuid))

		stepLog = "Expand volume to the expanded pool"
		var newRep int64
		opts := volume.Options{
			ValidateReplicationUpdateTimeout: replicationUpdateTimeout,
		}
		var currRep int64
		Step(stepLog, func() {
			log.InfoD(stepLog)
			currRep, err = Inst().V.GetReplicationFactor(volSelected)
			log.FailOnError(err, fmt.Sprintf("err getting repl factor for  vol : %s", volSelected.Name))

			newRep = currRep
			if currRep == 3 {
				newRep = currRep - 1
				err = Inst().V.SetReplicationFactor(volSelected, newRep, nil, nil, true, opts)
				log.FailOnError(err, fmt.Sprintf("error setting repl factor to %d for vol : %s", newRep, volSelected.Name))
			}
			log.InfoD(fmt.Sprintf("setting repl factor to %d for vol : %s", newRep+1, volSelected.Name))
			err = Inst().V.SetReplicationFactor(volSelected, newRep+1, []string{stNode.Id}, []string{poolToBeResized.Uuid}, false, opts)
			log.FailOnError(err, fmt.Sprintf("error setting repl factor to %d for vol : %s", newRep+1, volSelected.Name))
			dash.VerifyFatal(err == nil, true, fmt.Sprintf("vol %s expansion triggered successfully on node %s", volSelected.Name, stNode.Name))
		})

		stepLog := "Initiate pool expansion using resize-disk"
		Step(stepLog, func() {
			log.InfoD(stepLog)

			drvSize, err := getPoolDiskSize(poolToBeResized)
			log.FailOnError(err, "error getting drive size for pool [%s]", poolToBeResized.Uuid)
			expectedSize := (poolToBeResized.TotalSize / units.GiB) + drvSize

			isjournal, err := isJournalEnabled()
			log.FailOnError(err, "Failed to check if Journal enabled")

			log.InfoD("Current Size of the pool %s is %d", selectedPool.Uuid, poolToBeResized.TotalSize/units.GiB)
			err = Inst().V.ExpandPool(selectedPool.Uuid, api.SdkStoragePool_RESIZE_TYPE_ADD_DISK, expectedSize)
			dash.VerifyFatal(err, nil, "Pool expansion init successful?")

			resizeErr := waitForPoolToBeResized(expectedSize, selectedPool.Uuid, isjournal)
			dash.VerifyFatal(resizeErr, nil, fmt.Sprintf("Verify pool %s on node %s expansion using add-disk", selectedPool.Uuid, stNode.Name))

		})
		err = ValidateReplFactorUpdate(volSelected, newRep+1)
		log.FailOnError(err, "error validating repl factor for vol [%s]", volSelected.Name)
		//reverting the replication for volume validation
		if currRep < 3 {
			err = Inst().V.SetReplicationFactor(volSelected, currRep, nil, nil, true, opts)
			log.FailOnError(err, fmt.Sprintf("err setting repl factor to %d for vol : %s", newRep, volSelected.Name))
		}

	})
	JustAfterEach(func() {
		defer EndTorpedoTest()
		AfterEachTest(contexts)
	})
})

var _ = Describe("{VolUpdateAddDrive}", func() {
	//1) Deploy px with cloud drive.
	//2) Create a volume on that pool and write some data on the volume.
	//3) expand the volume to the pool
	//4) perform add drive on the pool while volume update is in-progress
	var testrailID = 50635
	// testrailID corresponds to: https://portworx.testrail.net/index.php?/cases/view/50635
	var runID int
	JustBeforeEach(func() {
		StartTorpedoTest("VolUpdateAddDrive", "expand volume to the pool and pool expansion using add drive", nil, testrailID)
		runID = testrailuttils.AddRunsToMilestone(testrailID)
	})
	var contexts []*scheduler.Context

	stepLog := "should get the existing storage node and expand the pool by resize-disk"

	It(stepLog, func() {
		log.InfoD(stepLog)
		contexts = make([]*scheduler.Context, 0)
		for i := 0; i < Inst().GlobalScaleFactor; i++ {
			contexts = append(contexts, ScheduleApplications(fmt.Sprintf("plrszvolupdt-%d", i))...)
		}
		ValidateApplications(contexts)
		defer appsValidateAndDestroy(contexts)

		stNodes := node.GetStorageNodes()
		if len(stNodes) == 0 {
			dash.VerifyFatal(len(stNodes) > 0, true, "Storage nodes found?")
		}
		volSelected, err := getVolumeWithMinimumSize(contexts, 10)
		log.FailOnError(err, "error identifying volume")
		appVol, err := Inst().V.InspectVolume(volSelected.ID)
		log.FailOnError(err, fmt.Sprintf("err inspecting vol : %s", volSelected.ID))
		volNodes := appVol.ReplicaSets[0].Nodes
		var stNode node.Node
		for _, n := range stNodes {
			nodeExist := false
			for _, vn := range volNodes {
				if n.Id == vn {
					nodeExist = true
				}
			}
			if !nodeExist {
				stNode = n
				break
			}
		}
		selectedPool := stNode.Pools[0]
		var poolToBeResized *api.StoragePool
		poolToBeResized, err = GetStoragePoolByUUID(selectedPool.Uuid)
		log.FailOnError(err, fmt.Sprintf("Failed to get pool using UUID %s", selectedPool.Uuid))

		stepLog = "Expand volume to the expanded pool"
		var newRep int64
		var currRep int64
		opts := volume.Options{
			ValidateReplicationUpdateTimeout: replicationUpdateTimeout,
		}
		Step(stepLog, func() {
			log.InfoD(stepLog)
			currRep, err = Inst().V.GetReplicationFactor(volSelected)
			log.FailOnError(err, fmt.Sprintf("err getting repl factor for  vol : %s", volSelected.Name))

			newRep = currRep
			if currRep == 3 {
				newRep = currRep - 1
				err = Inst().V.SetReplicationFactor(volSelected, newRep, nil, nil, true, opts)
				log.FailOnError(err, fmt.Sprintf("err setting repl factor  to %d for  vol : %s", newRep, volSelected.Name))
			}
			log.InfoD(fmt.Sprintf("setting repl factor  to %d for  vol : %s", newRep+1, volSelected.Name))
			err = Inst().V.SetReplicationFactor(volSelected, newRep+1, []string{stNode.Id}, []string{poolToBeResized.Uuid}, false, opts)
			log.FailOnError(err, fmt.Sprintf("err setting repl factor  to %d for  vol : %s", newRep+1, volSelected.Name))
			dash.VerifyFatal(err == nil, true, fmt.Sprintf("vol %s expansion triggered successfully on node %s", volSelected.Name, stNode.Name))
		})

		stepLog := "Initiate pool expansion using add drive"
		Step(stepLog, func() {
			log.InfoD(stepLog)
			err = addCloudDrive(stNode, poolToBeResized.ID)
			log.FailOnError(err, "error adding cloud drive")
			dash.VerifyFatal(err == nil, true, fmt.Sprintf("Verify pool %s on node %s expansion using add drive", poolToBeResized.Uuid, stNode.Name))

		})
		err = ValidateReplFactorUpdate(volSelected, newRep+1)
		log.FailOnError(err, "error validating repl factor for vol [%s]", volSelected.Name)
		//Reverting to original repl for volume validation
		if currRep < 3 {
			err = Inst().V.SetReplicationFactor(volSelected, currRep, nil, nil, true, opts)
			log.FailOnError(err, fmt.Sprintf("err setting repl factor to %d for vol : %s", newRep, volSelected.Name))
		}

	})
	JustAfterEach(func() {
		defer EndTorpedoTest()
		AfterEachTest(contexts, testrailID, runID)
	})
})

var _ = Describe("{AddDriveWithNodeReboot}", func() {
	//1) Deploy px with cloud drive.
	//2) Create a volume on o that pool and write some data on the volume.
	//3) Expand pool by adding cloud drives.
	//4) reboot the node where the pool is present and while pool expand is in progress.
	var testrailID = 50944
	// testrailID corresponds to: https://portworx.testrail.net/index.php?/cases/view/50944
	var runID int

	JustBeforeEach(func() {
		StartTorpedoTest("AddDriveAndNodeReboot", "Initiate pool expansion using add-drive and reboot node", nil, testrailID)
		runID = testrailuttils.AddRunsToMilestone(testrailID)
	})
	var contexts []*scheduler.Context

	stepLog := "should get the existing storage node and expand the pool by adding a drive and reboot node"

	It(stepLog, func() {
		log.InfoD(stepLog)
		contexts = make([]*scheduler.Context, 0)
		for i := 0; i < Inst().GlobalScaleFactor; i++ {
			contexts = append(contexts, ScheduleApplications(fmt.Sprintf("pladddrvwrbt-%d", i))...)
		}
		ValidateApplications(contexts)
		defer appsValidateAndDestroy(contexts)

		stNode, err := GetRandomNodeWithPoolIOs(contexts)
		log.FailOnError(err, "error identifying node to run test")
		pools, err := Inst().V.ListStoragePools(metav1.LabelSelector{})
		log.FailOnError(err, "error getting pools list")
		dash.VerifyFatal(len(pools) > 0, true, "Verify pools exist")

		var currentTotalPoolSize uint64
		var specSize uint64
		for _, pool := range pools {
			currentTotalPoolSize += pool.GetTotalSize() / units.GiB
		}

		driveSpecs, err := GetCloudDriveDeviceSpecs()
		log.FailOnError(err, "Error getting cloud drive specs")
		deviceSpec := driveSpecs[0]
		deviceSpecParams := strings.Split(deviceSpec, ",")

		for _, param := range deviceSpecParams {
			if strings.Contains(param, "size") {
				val := strings.Split(param, "=")[1]
				specSize, err = strconv.ParseUint(val, 10, 64)
				log.FailOnError(err, "Error converting size to uint64")
			}
		}
		expectedTotalPoolSize := currentTotalPoolSize + specSize

		stepLog := "Initiate add cloud drive and reboot node"
		Step(stepLog, func() {
			log.InfoD(stepLog)
			err = Inst().V.AddCloudDrive(&stNode, deviceSpec, -1)
			log.FailOnError(err, fmt.Sprintf("Add cloud drive failed on node %s", stNode.Name))
			time.Sleep(3 * time.Second)
			err = RebootNodeAndWait(stNode)
			log.FailOnError(err, fmt.Sprintf("error rebooting node %s", stNode.Name))
			log.InfoD("Validate pool rebalance after drive add")
			err = ValidatePoolRebalance(stNode, -1)
			log.FailOnError(err, "Pool re-balance failed")
			dash.VerifyFatal(err == nil, true, "PX is up after add drive")

			var newTotalPoolSize uint64
			pools, err := Inst().V.ListStoragePools(metav1.LabelSelector{})
			log.FailOnError(err, "error getting pools list")
			dash.VerifyFatal(len(pools) > 0, true, "Verify pools exist")
			for _, pool := range pools {
				newTotalPoolSize += pool.GetTotalSize() / units.GiB
			}
			dash.VerifyFatal(newTotalPoolSize, expectedTotalPoolSize, fmt.Sprintf("Validate total pool size after add cloud drive on node %s", stNode.Name))
		})

	})
	JustAfterEach(func() {
		defer EndTorpedoTest()
		AfterEachTest(contexts, testrailID, runID)
	})

})

var _ = Describe("{MulPoolsResize}", func() {
	//1) Deploy px with cloud drive.
	//2) Select multiple pools
	//3) Expand multiple pools by resize-disk same time.

	var testrailID = 51291
	// testrailID corresponds to: https://portworx.testrail.net/index.php?/cases/view/51291
	var runID int
	JustBeforeEach(func() {
		StartTorpedoTest("MulPoolsResize", "Initiate multiple pool resize on same node in parallel", nil, testrailID)
		runID = testrailuttils.AddRunsToMilestone(testrailID)
	})
	var contexts []*scheduler.Context

	stepLog := "should get the existing storage node with multiple pools and expand pools at same time using resize-disk"

	It(stepLog, func() {
		log.InfoD(stepLog)
		contexts = make([]*scheduler.Context, 0)

		for i := 0; i < Inst().GlobalScaleFactor; i++ {
			contexts = append(contexts, ScheduleApplications(fmt.Sprintf("mulpoolsresiz-%d", i))...)
		}
		ValidateApplications(contexts)
		defer appsValidateAndDestroy(contexts)

		var poolsToBeResized []*api.StoragePool

		pools, err := Inst().V.ListStoragePools(metav1.LabelSelector{})
		log.FailOnError(err, "Failed to list storage pools")

		numPoolsToResize := len(pools) / 3
		i := 1
		for _, v := range pools {
			if i == numPoolsToResize {
				break
			}
			poolsToBeResized = append(poolsToBeResized, v)
			i += 1
		}

		stepLog = fmt.Sprintf("Expanding multiple pools on node and pool using resize-disk")
		Step(stepLog, func() {

			resizedPoolsMap := make(map[string]uint64)
			for _, selPool := range poolsToBeResized {
				poolToBeResized, err := GetStoragePoolByUUID(selPool.Uuid)
				log.FailOnError(err, fmt.Sprintf("Failed to get pool using UUID %s", selPool.Uuid))
				drvSize, err := getPoolDiskSize(poolToBeResized)
				log.FailOnError(err, "error getting drive size for pool [%s]", poolToBeResized.Uuid)
				expectedSize := (poolToBeResized.TotalSize / units.GiB) + drvSize
				resizedPoolsMap[poolToBeResized.Uuid] = expectedSize
				log.InfoD("Current Size of the pool %s is %d", selPool.Uuid, poolToBeResized.TotalSize/units.GiB)
				err = Inst().V.ExpandPool(selPool.Uuid, api.SdkStoragePool_RESIZE_TYPE_RESIZE_DISK, expectedSize)
				dash.VerifyFatal(err, nil, "Pool expansion init successful?")
			}

			isjournal, err := isJournalEnabled()
			log.FailOnError(err, "Failed to check if Journal enabled")
			for selPoolID, expectedPoolSize := range resizedPoolsMap {

				resizeErr := waitForPoolToBeResized(expectedPoolSize, selPoolID, isjournal)
				dash.VerifyFatal(resizeErr, nil, fmt.Sprintf("Verify pool %s on expansion using resize-disk", selPoolID))

			}

		})

	})
	JustAfterEach(func() {
		defer EndTorpedoTest()
		AfterEachTest(contexts, testrailID, runID)
	})
})

var _ = Describe("{MulPoolsAddDisk}", func() {
	//1) Deploy px with cloud drive.
	//2) Select multiple pools
	//3) Expand multiple pools by add-disk same time.

	var testrailID = 50642
	// testrailID corresponds to: https://portworx.testrail.net/index.php?/cases/view/50642
	var runID int
	JustBeforeEach(func() {
		StartTorpedoTest("MulPoolsAddDisk", "Initiate multiple pool add-disk on same node in parallel", nil, testrailID)
		runID = testrailuttils.AddRunsToMilestone(testrailID)
	})
	var contexts []*scheduler.Context

	stepLog := "should get the existing storage node with multiple pools and expand pools at same time using add-disk"

	It(stepLog, func() {
		log.InfoD(stepLog)
		contexts = make([]*scheduler.Context, 0)

		for i := 0; i < Inst().GlobalScaleFactor; i++ {
			contexts = append(contexts, ScheduleApplications(fmt.Sprintf("mulpooladd-%d", i))...)
		}
		ValidateApplications(contexts)
		defer appsValidateAndDestroy(contexts)

		var poolsToBeResized []*api.StoragePool

		stNodes := node.GetStorageNodes()

		elMap := make(map[string]bool, 0)
		for _, stNode := range stNodes {
			el, err := GetPoolExpansionEligibility(&stNode)
			log.FailOnError(err, "error getting pool expansion criteria for node [%s]", stNode.Name)
			for k, v := range el {
				elMap[k] = v
			}
		}

		pools, err := Inst().V.ListStoragePools(metav1.LabelSelector{})
		log.FailOnError(err, "Failed to list storage pools")
		numPoolsToResize := len(pools) / 3
		i := 1
		for _, v := range pools {
			if i > numPoolsToResize {
				break
			}
			//checking if pool can be expanded using add-disk
			if elMap[v.Uuid] {
				poolsToBeResized = append(poolsToBeResized, v)
				i += 1
			}
		}
		stepLog = fmt.Sprintf("Expanding multiple pools on node and pool using add-disk")
		Step(stepLog, func() {
			log.InfoD(stepLog)
			resizedPoolsMap := make(map[string]uint64)
			for _, selPool := range poolsToBeResized {
				poolToBeResized, err := GetStoragePoolByUUID(selPool.Uuid)
				log.FailOnError(err, fmt.Sprintf("Failed to get pool using UUID %s", selPool.Uuid))
				drvSize, err := getPoolDiskSize(poolToBeResized)
				log.FailOnError(err, "error getting drive size for pool [%s]", poolToBeResized.Uuid)
				expectedSize := (poolToBeResized.TotalSize / units.GiB) + drvSize
				resizedPoolsMap[poolToBeResized.Uuid] = expectedSize

				log.FailOnError(err, "Failed to check if Journal enabled")

				log.InfoD("Current Size of the pool %s is %d", selPool.Uuid, poolToBeResized.TotalSize/units.GiB)
				err = Inst().V.ExpandPool(selPool.Uuid, api.SdkStoragePool_RESIZE_TYPE_ADD_DISK, expectedSize)
				dash.VerifyFatal(err, nil, "Pool expansion init successful?")
			}

			isjournal, err := isJournalEnabled()
			log.FailOnError(err, "Failed to check if Journal enabled")
			for selPoolID, expectedPoolSize := range resizedPoolsMap {
				resizeErr := waitForPoolToBeResized(expectedPoolSize, selPoolID, isjournal)
				dash.VerifyFatal(resizeErr, nil, fmt.Sprintf("Verify pool %s on expansion using add-disk", selPoolID))
			}

		})

	})
	JustAfterEach(func() {
		defer EndTorpedoTest()
		AfterEachTest(contexts, testrailID, runID)
	})
})

var _ = Describe("{ResizeWithJrnlAndMeta}", func() {
	//1) Deploy px with cloud drive and journal enabled.
	//2) Create a volume on that pool and write some data on the volume.
	//3) Get the metadata node
	//4) Expand the pool with journal device
	var testrailID = 51289
	// testrailID corresponds to: https://portworx.testrail.net/index.php?/cases/view/51289
	var runID int

	JustBeforeEach(func() {
		StartTorpedoTest("ResizeWithJrnlAndMeta", "Initiate pool expansion using resize-disk for the pool the with journal and metadata devices", nil, testrailID)
		runID = testrailuttils.AddRunsToMilestone(testrailID)
	})
	var contexts []*scheduler.Context

	stepLog := "should get the metadata node and expand the pool by resize-disk"

	It(stepLog, func() {
		log.InfoD(stepLog)
		journalStatus, err := isJournalEnabled()
		log.FailOnError(err, "err getting journal status")
		dash.VerifyFatal(journalStatus, true, "verify journal device is enabled")
		contexts = make([]*scheduler.Context, 0)
		for i := 0; i < Inst().GlobalScaleFactor; i++ {
			contexts = append(contexts, ScheduleApplications(fmt.Sprintf("rsizedrvmeta-%d", i))...)
		}
		ValidateApplications(contexts)
		defer appsValidateAndDestroy(contexts)

		stNode, err := GetRandomNodeWithPoolIOs(contexts)
		log.FailOnError(err, "error identifying node to run test")
		stNodePools := stNode.Pools

		var selectedPool *api.StoragePool
		for _, pool := range stNodePools {
			if pool.ID == int32(len(stNodePools)-1) {
				selectedPool = pool
				break
			}
		}

		stepLog := "Initiate pool expansion drive and restart PX"
		Step(stepLog, func() {
			log.InfoD(stepLog)

			poolToBeResized, err := GetStoragePoolByUUID(selectedPool.Uuid)
			log.FailOnError(err, fmt.Sprintf("Failed to get pool using UUID %s", selectedPool.Uuid))
			drvSize, err := getPoolDiskSize(poolToBeResized)
			log.FailOnError(err, "error getting drive size for pool [%s]", poolToBeResized.Uuid)
			expectedSize := (poolToBeResized.TotalSize / units.GiB) + drvSize

			log.FailOnError(err, "Failed to check if Journal enabled")

			log.InfoD("Current Size of the pool %s is %d", selectedPool.Uuid, poolToBeResized.TotalSize/units.GiB)
			err = Inst().V.ExpandPool(selectedPool.Uuid, api.SdkStoragePool_RESIZE_TYPE_RESIZE_DISK, expectedSize)
			dash.VerifyFatal(err, nil, "Pool expansion init successful?")

			resizeErr := waitForPoolToBeResized(expectedSize, selectedPool.Uuid, journalStatus)
			dash.VerifyFatal(resizeErr, nil, fmt.Sprintf("Verify pool %s on node %s expansion using resize-disk", selectedPool.Uuid, stNode.Name))

		})

	})
	JustAfterEach(func() {
		defer EndTorpedoTest()
		AfterEachTest(contexts, testrailID, runID)
	})

})

var _ = Describe("{PoolExpandWhileIOAndPXRestart}", func() {
	//step1: create volume repl node n1 and n2 and start IO
	//step2: during I/O restart px on n1 and at the same time expand the pool on n2
	//step3: after n1 is back operational validate that n2 pool size is the new size
	//step4: read/validate I/O after expansion
	var testrailID = 51445
	// testrailID corresponds to: https://portworx.testrail.net/index.php?/cases/view/51445
	var runID int

	JustBeforeEach(func() {
		StartTorpedoTest("PoolExpandWhileIOAndPXRestart", "Initiate pool expansion and restart px on n1 and at the same time expand the pool on n2 where vol repl exists", nil, testrailID)
		runID = testrailuttils.AddRunsToMilestone(testrailID)
	})
	var contexts []*scheduler.Context

	stepLog := "should get the volume with IOs, expand the pool by resize-disk and restart PX on one the repl node"

	It(stepLog, func() {
		log.InfoD(stepLog)
		contexts = make([]*scheduler.Context, 0)
		for i := 0; i < Inst().GlobalScaleFactor; i++ {
			contexts = append(contexts, ScheduleApplications(fmt.Sprintf("rsizerepl-%d", i))...)
		}
		ValidateApplications(contexts)
		defer appsValidateAndDestroy(contexts)

		stNodes := node.GetStorageNodes()
		if len(stNodes) == 0 {
			dash.VerifyFatal(len(stNodes) > 0, true, "Storage nodes found?")
		}
		volSelected, err := getVolumeWithMinRepl(contexts, 2)
		log.FailOnError(err, "error identifying volume")
		appVol, err := Inst().V.InspectVolume(volSelected.ID)
		log.FailOnError(err, fmt.Sprintf("err inspecting vol : %s", volSelected.ID))
		replPools := appVol.ReplicaSets[0].PoolUuids
		storageNode1, err := GetNodeWithGivenPoolID(replPools[0])
		log.FailOnError(err, fmt.Sprintf("Failed to get pool using UUID %s", replPools[0]))
		selectedPool := replPools[1]
		storageNode2, err := GetNodeWithGivenPoolID(selectedPool)
		log.FailOnError(err, fmt.Sprintf("Failed to get pool using UUID %s", selectedPool))

		var poolToBeResized *api.StoragePool
		poolToBeResized, err = GetStoragePoolByUUID(selectedPool)
		log.FailOnError(err, fmt.Sprintf("Failed to get pool using UUID %s", selectedPool))

		stepLog := "Initiate pool expansion drive on n2 and restart PX on n1"
		Step(stepLog, func() {
			log.InfoD(stepLog)

			expectedSize := poolToBeResized.TotalSize * 2 / units.GiB

			isjournal, err := isJournalEnabled()
			log.FailOnError(err, "Failed to check if Journal enabled")

			log.InfoD("Current Size of the pool %s is %d", poolToBeResized.Uuid, poolToBeResized.TotalSize/units.GiB)
			err = Inst().V.ExpandPool(poolToBeResized.Uuid, api.SdkStoragePool_RESIZE_TYPE_RESIZE_DISK, expectedSize)
			dash.VerifyFatal(err, nil, "Pool expansion init successful?")

			time.Sleep(3 * time.Second)
			err = Inst().V.RestartDriver(*storageNode1, nil)
			log.FailOnError(err, fmt.Sprintf("error restarting px on node %s", storageNode1.Name))

			resizeErr := waitForPoolToBeResized(expectedSize, poolToBeResized.Uuid, isjournal)
			dash.VerifyFatal(resizeErr, nil, fmt.Sprintf("Verify pool %s on node %s expansion using resize-disk", poolToBeResized.Uuid, storageNode2.Name))

		})

	})
	JustAfterEach(func() {
		defer EndTorpedoTest()
		AfterEachTest(contexts, testrailID, runID)
	})

})

var _ = Describe("{ResizeNodeMaintenanceCycle}", func() {
	//1) Deploy px with cloud drive.
	//2) Create a volume on that pool and write some data on the volume.
	//3) Expand pool by resize-disk
	//4) Enter and Exit node maintenance
	//5) Validate PX and applications
	var testrailID = 51297
	// testrailID corresponds to: https://portworx.testrail.net/index.php?/cases/view/51297
	var runID int

	JustBeforeEach(func() {
		StartTorpedoTest("ResizeNodeMaintenanceCycle", "Initiate pool expansion using resize-disk and perform node maintenance cycle", nil, testrailID)
		runID = testrailuttils.AddRunsToMilestone(testrailID)
	})
	var contexts []*scheduler.Context

	stepLog := "should get the volume with IOs, expand the pool by resize-disk and perform node maintenance cycle"

	It(stepLog, func() {
		log.InfoD(stepLog)
		contexts = make([]*scheduler.Context, 0)
		for i := 0; i < Inst().GlobalScaleFactor; i++ {
			contexts = append(contexts, ScheduleApplications(fmt.Sprintf("rsizenodem-%d", i))...)
		}
		ValidateApplications(contexts)
		defer appsValidateAndDestroy(contexts)

		stNodes := node.GetStorageNodes()
		if len(stNodes) == 0 {
			dash.VerifyFatal(len(stNodes) > 0, true, "Storage nodes found?")
		}

		var selectedNode node.Node
		var err error
		var selectedPool *api.StoragePool
		for _, stNode := range stNodes {
			selectedPool, err = GetPoolWithIOsInGivenNode(stNode, contexts)
			if selectedPool != nil {
				selectedNode = stNode
				break
			}
		}
		log.FailOnError(err, "error identifying node to run test")

		var poolToBeResized *api.StoragePool
		poolToBeResized, err = GetStoragePoolByUUID(selectedPool.Uuid)
		log.FailOnError(err, fmt.Sprintf("Failed to get pool using UUID %s", selectedPool.Uuid))

		stepLog := "Initiate pool expansion drive start node maintenance"
		Step(stepLog, func() {
			log.InfoD(stepLog)
			drvSize, err := getPoolDiskSize(poolToBeResized)
			log.FailOnError(err, "error getting drive size for pool [%s]", poolToBeResized.Uuid)
			expectedSize := (poolToBeResized.TotalSize / units.GiB) + drvSize

			isjournal, err := isJournalEnabled()
			log.FailOnError(err, "Failed to check if Journal enabled")

			log.InfoD("Current Size of the pool %s is %d", poolToBeResized.Uuid, poolToBeResized.TotalSize/units.GiB)
			err = Inst().V.ExpandPool(poolToBeResized.Uuid, api.SdkStoragePool_RESIZE_TYPE_RESIZE_DISK, expectedSize)
			dash.VerifyFatal(err, nil, "Pool expansion init successful?")
			resizeErr := waitForPoolToBeResized(expectedSize, poolToBeResized.Uuid, isjournal)
			dash.VerifyFatal(resizeErr, nil, fmt.Sprintf("Verify pool %s on node %s expansion using resize-disk", poolToBeResized.Uuid, selectedNode.Name))

			log.InfoD(fmt.Sprintf("Performing node maintenance cycle on node %s", selectedNode.Name))
			err = Inst().V.RecoverDriver(selectedNode)
			log.FailOnError(err, fmt.Sprintf("error performing maintenance cycle on node %s", selectedNode.Name))

			err = Inst().V.WaitDriverUpOnNode(selectedNode, 2*time.Minute)
			log.FailOnError(err, fmt.Sprintf("Driver is down on node %s", selectedNode.Name))
			dash.VerifyFatal(err == nil, true, fmt.Sprintf("PX is up after maintenance cycle on node %s", selectedNode.Name))

		})

	})
	JustAfterEach(func() {
		defer EndTorpedoTest()
		AfterEachTest(contexts, testrailID, runID)
	})

})

var _ = Describe("{AddDiskNodeMaintenanceCycle}", func() {
	//1) Deploy px with cloud drive.
	//2) Create a volume on that pool and write some data on the volume.
	//3) Expand pool by resize-disk
	//4) Enter and Exit node maintenance
	//5) Validate PX and applications
	var testrailID = 50647
	// testrailID corresponds to: https://portworx.testrail.net/index.php?/cases/view/50647
	var runID int

	JustBeforeEach(func() {
		StartTorpedoTest("AddDiskNodeMaintenanceCycle", "Initiate pool expansion using add-disk and perform node maintenance cycle", nil, testrailID)
		runID = testrailuttils.AddRunsToMilestone(testrailID)
	})
	var contexts []*scheduler.Context

	stepLog := "should get the volume with IOs, expand the pool by add-disk and perform node maintenance cycle"

	It(stepLog, func() {
		log.InfoD(stepLog)
		contexts = make([]*scheduler.Context, 0)
		for i := 0; i < Inst().GlobalScaleFactor; i++ {
			contexts = append(contexts, ScheduleApplications(fmt.Sprintf("addnodem-%d", i))...)
		}
		ValidateApplications(contexts)
		defer appsValidateAndDestroy(contexts)

		stNodes := node.GetStorageNodes()
		if len(stNodes) == 0 {
			dash.VerifyFatal(len(stNodes) > 0, true, "Storage nodes found?")
		}

		var selectedNode node.Node
		var err error
		var selectedPool *api.StoragePool
		for _, stNode := range stNodes {
			selectedPool, err = GetPoolWithIOsInGivenNode(stNode, contexts)
			if selectedPool != nil {
				selectedNode = stNode
				break
			}
		}
		log.FailOnError(err, "error identifying node to run test")

		var poolToBeResized *api.StoragePool
		poolToBeResized, err = GetStoragePoolByUUID(selectedPool.Uuid)
		log.FailOnError(err, fmt.Sprintf("Failed to get pool using UUID %s", selectedPool.Uuid))

		stepLog := "Initiate pool expansion drive start node maintenance"
		Step(stepLog, func() {
			log.InfoD(stepLog)
			drvSize, err := getPoolDiskSize(poolToBeResized)
			log.FailOnError(err, "error getting drive size for pool [%s]", poolToBeResized.Uuid)
			expectedSize := (poolToBeResized.TotalSize / units.GiB) + drvSize

			isjournal, err := isJournalEnabled()
			log.FailOnError(err, "Failed to check if Journal enabled")

			log.InfoD("Current Size of the pool %s is %d", poolToBeResized.Uuid, poolToBeResized.TotalSize/units.GiB)
			err = Inst().V.ExpandPool(poolToBeResized.Uuid, api.SdkStoragePool_RESIZE_TYPE_ADD_DISK, expectedSize)
			dash.VerifyFatal(err, nil, "Pool expansion init successful?")
			resizeErr := waitForPoolToBeResized(expectedSize, poolToBeResized.Uuid, isjournal)
			dash.VerifyFatal(resizeErr, nil, fmt.Sprintf("Verify pool %s on node %s expansion using add-disk", poolToBeResized.Uuid, selectedNode.Name))

			log.InfoD(fmt.Sprintf("Performing node maintenance cycle on node %s", selectedNode.Name))
			err = Inst().V.RecoverDriver(selectedNode)
			log.FailOnError(err, fmt.Sprintf("error performing maintenance cycle on node %s", selectedNode.Name))

			err = Inst().V.WaitDriverUpOnNode(selectedNode, 2*time.Minute)
			log.FailOnError(err, fmt.Sprintf("Driver is down on node %s", selectedNode.Name))
			dash.VerifyFatal(err == nil, true, fmt.Sprintf("PX is up after maintenance cycle on node %s", selectedNode.Name))

		})

	})
	JustAfterEach(func() {
		defer EndTorpedoTest()
		AfterEachTest(contexts, testrailID, runID)
	})

})

var _ = Describe("{ResizePoolMaintenanceCycle}", func() {
	//1) Deploy px with cloud drive.
	//2) Create a volume on that pool and write some data on the volume.
	//3) Expand pool by resize-disk
	//4) Enter and Exit pool maintenance
	//5) Validate PX and applications

	JustBeforeEach(func() {
		StartTorpedoTest("ResizePoolMaintenanceCycle", "Initiate pool expansion using resize-disk and perform pool maintenance cycle", nil, 0)

	})
	var contexts []*scheduler.Context

	stepLog := "should get the volume with IOs, expand the pool by resize-disk and perform pool maintenance cycle"

	It(stepLog, func() {
		log.InfoD(stepLog)
		contexts = make([]*scheduler.Context, 0)
		for i := 0; i < Inst().GlobalScaleFactor; i++ {
			contexts = append(contexts, ScheduleApplications(fmt.Sprintf("rsizepoolm-%d", i))...)
		}
		ValidateApplications(contexts)
		defer appsValidateAndDestroy(contexts)

		stNodes := node.GetStorageNodes()
		if len(stNodes) == 0 {
			dash.VerifyFatal(len(stNodes) > 0, true, "Storage nodes found?")
		}

		var selectedNode node.Node
		var err error
		var selectedPool *api.StoragePool
		for _, stNode := range stNodes {
			selectedPool, err = GetPoolWithIOsInGivenNode(stNode, contexts)
			if selectedPool != nil {
				selectedNode = stNode
				break
			}
		}
		log.FailOnError(err, "error identifying node to run test")

		var poolToBeResized *api.StoragePool
		poolToBeResized, err = GetStoragePoolByUUID(selectedPool.Uuid)
		log.FailOnError(err, fmt.Sprintf("Failed to get pool using UUID %s", selectedPool.Uuid))

		stepLog := "Initiate pool expansion drive start pool maintenance"
		Step(stepLog, func() {
			log.InfoD(stepLog)

			drvSize, err := getPoolDiskSize(poolToBeResized)
			log.FailOnError(err, "error getting drive size for pool [%s]", poolToBeResized.Uuid)
			expectedSize := (poolToBeResized.TotalSize / units.GiB) + drvSize

			isjournal, err := isJournalEnabled()
			log.FailOnError(err, "Failed to check if Journal enabled")

			log.InfoD("Current Size of the pool %s is %d", poolToBeResized.Uuid, poolToBeResized.TotalSize/units.GiB)
			err = Inst().V.ExpandPool(poolToBeResized.Uuid, api.SdkStoragePool_RESIZE_TYPE_RESIZE_DISK, expectedSize)
			dash.VerifyFatal(err, nil, "Pool expansion init successful?")
			resizeErr := waitForPoolToBeResized(expectedSize, poolToBeResized.Uuid, isjournal)
			dash.VerifyFatal(resizeErr, nil, fmt.Sprintf("Verify pool %s on node %s expansion using resize-disk", poolToBeResized.Uuid, selectedNode.Name))

			log.InfoD(fmt.Sprintf("Performing pool maintenance cycle on node %s", selectedNode.Name))
			err = Inst().V.RecoverPool(selectedNode)
			log.FailOnError(err, fmt.Sprintf("error performing pool maintenance cycle on node %s", selectedNode.Name))

			err = Inst().V.WaitDriverUpOnNode(selectedNode, 2*time.Minute)
			log.FailOnError(err, fmt.Sprintf("Driver is down on node %s", selectedNode.Name))
			dash.VerifyFatal(err == nil, true, fmt.Sprintf("PX is up after maintenance cycle on node %s", selectedNode.Name))
		})

	})
	JustAfterEach(func() {
		defer EndTorpedoTest()
		AfterEachTest(contexts)
	})

})

var _ = Describe("{AddDiskPoolMaintenanceCycle}", func() {
	//1) Deploy px with cloud drive.
	//2) Create a volume on that pool and write some data on the volume.
	//3) Expand pool by resize-disk
	//4) Enter and Exit pool maintenance
	//5) Validate PX and applications

	JustBeforeEach(func() {
		StartTorpedoTest("AddDiskPoolMaintenanceCycle", "Initiate pool expansion using add-disk and perform pool maintenance cycle", nil, 0)

	})
	var contexts []*scheduler.Context

	stepLog := "should get the volume with IOs, expand the pool by add-disk and perform pool maintenance cycle"

	It(stepLog, func() {
		log.InfoD(stepLog)
		contexts = make([]*scheduler.Context, 0)
		for i := 0; i < Inst().GlobalScaleFactor; i++ {
			contexts = append(contexts, ScheduleApplications(fmt.Sprintf("addpoolm-%d", i))...)
		}
		ValidateApplications(contexts)
		defer appsValidateAndDestroy(contexts)

		stNodes := node.GetStorageNodes()
		if len(stNodes) == 0 {
			dash.VerifyFatal(len(stNodes) > 0, true, "Storage nodes found?")
		}

		var selectedNode node.Node
		var err error
		var selectedPool *api.StoragePool
		for _, stNode := range stNodes {
			selectedPool, err = GetPoolWithIOsInGivenNode(stNode, contexts)
			if selectedPool != nil {
				selectedNode = stNode
				break
			}
		}
		log.FailOnError(err, "error identifying node to run test")

		var poolToBeResized *api.StoragePool
		poolToBeResized, err = GetStoragePoolByUUID(selectedPool.Uuid)
		log.FailOnError(err, fmt.Sprintf("Failed to get pool using UUID %s", selectedPool.Uuid))

		stepLog := "Initiate pool expansion drive start pool maintenance"
		Step(stepLog, func() {
			log.InfoD(stepLog)

			drvSize, err := getPoolDiskSize(poolToBeResized)
			log.FailOnError(err, "error getting drive size for pool [%s]", poolToBeResized.Uuid)
			expectedSize := (poolToBeResized.TotalSize / units.GiB) + drvSize

			isjournal, err := isJournalEnabled()
			log.FailOnError(err, "Failed to check if Journal enabled")

			log.InfoD("Current Size of the pool %s is %d", poolToBeResized.Uuid, poolToBeResized.TotalSize/units.GiB)
			err = Inst().V.ExpandPool(poolToBeResized.Uuid, api.SdkStoragePool_RESIZE_TYPE_ADD_DISK, expectedSize)
			dash.VerifyFatal(err, nil, "Pool expansion init successful?")
			resizeErr := waitForPoolToBeResized(expectedSize, poolToBeResized.Uuid, isjournal)
			dash.VerifyFatal(resizeErr, nil, fmt.Sprintf("Verify pool %s on node %s expansion using add-disk", poolToBeResized.Uuid, selectedNode.Name))

			log.InfoD(fmt.Sprintf("Performing pool maintenance cycle on node %s", selectedNode.Name))
			err = Inst().V.RecoverPool(selectedNode)
			log.FailOnError(err, fmt.Sprintf("error performing pool maintenance cycle on node %s", selectedNode.Name))

			err = Inst().V.WaitDriverUpOnNode(selectedNode, 5*time.Minute)
			log.FailOnError(err, fmt.Sprintf("Driver is down on node %s", selectedNode.Name))
			dash.VerifyFatal(err == nil, true, fmt.Sprintf("PX is up after maintenance cycle on node %s", selectedNode.Name))

		})

	})
	JustAfterEach(func() {
		defer EndTorpedoTest()
		AfterEachTest(contexts)
	})

})

var _ = Describe("{NodeMaintenanceResize}", func() {
	/*
		1. Put node in maintenance mode
		2. Trigger pool expansion using resize-disk
		3. Exit maintenance mode
		4. Validate pool expansion
	*/
	var testrailID = 51269
	// testrailID corresponds to: https://portworx.testrail.net/index.php?/cases/view/51269
	var runID int
	JustBeforeEach(func() {
		StartTorpedoTest("NodeMaintenanceResize", "pool expansion using resize-disk when node is in maintenance mode", nil, testrailID)
		runID = testrailuttils.AddRunsToMilestone(testrailID)
	})
	var contexts []*scheduler.Context

	stepLog := "should get the existing storage node and put it in maintenance mode"

	It(stepLog, func() {
		log.InfoD(stepLog)
		contexts = make([]*scheduler.Context, 0)
		for i := 0; i < Inst().GlobalScaleFactor; i++ {
			contexts = append(contexts, ScheduleApplications(fmt.Sprintf("rszedskmnt-%d", i))...)
		}
		ValidateApplications(contexts)
		defer appsValidateAndDestroy(contexts)

		stNodes := node.GetStorageNodes()
		if len(stNodes) == 0 {
			dash.VerifyFatal(len(stNodes) > 0, true, "Storage nodes found?")
		}

		// pick a pool from a pools list and resize it
		poolIDToResize, err := GetPoolIDWithIOs(contexts)
		log.FailOnError(err, "error identifying pool to run test")
		dash.VerifyFatal(len(poolIDToResize) > 0, true, fmt.Sprintf("Expected poolIDToResize to not be empty, pool id to resize %s", poolIDToResize))

		pools, err := Inst().V.ListStoragePools(metav1.LabelSelector{})
		log.FailOnError(err, "error getting storage pools")
		poolToBeResized := pools[poolIDToResize]
		dash.VerifyFatal(poolToBeResized != nil, true, "Pool to be resized exist?")

		// px will put a new request in a queue, but in this case we can't calculate the expected size,
		// so need to wain until the ongoing operation is completed
		stepLog = "Verify that pool resize is not in progress"
		Step(stepLog, func() {
			log.InfoD(stepLog)
			if poolResizeIsInProgress(poolToBeResized) {
				// wait until resize is completed and get the updated pool again
				poolToBeResized, err = GetStoragePoolByUUID(poolIDToResize)
				log.FailOnError(err, fmt.Sprintf("Failed to get pool using UUID %s", poolIDToResize))
			}
		})

		stNode, err := GetNodeWithGivenPoolID(poolIDToResize)
		log.FailOnError(err, "error identifying node to run test")
		log.InfoD(fmt.Sprintf("Entering maintenence mode on node %s", stNode.Name))
		err = Inst().V.EnterMaintenance(*stNode)
		log.FailOnError(err, fmt.Sprintf("fail to enter node %s in maintenence mode", stNode.Name))
		status, err := Inst().V.GetNodeStatus(*stNode)
		log.InfoD(fmt.Sprintf("Node %s status %s", stNode.Name, status.String()))
		stepLog = fmt.Sprintf("pool expansion to the node %s", stNode.Name)
		var expectedSize uint64
		Step(stepLog, func() {
			log.InfoD(stepLog)
			drvSize, err := getPoolDiskSize(poolToBeResized)
			log.FailOnError(err, "error getting drive size for pool [%s]", poolToBeResized.Uuid)
			expectedSize = (poolToBeResized.TotalSize / units.GiB) + drvSize

			log.InfoD("Current Size of the pool %s is %d", poolToBeResized.Uuid, poolToBeResized.TotalSize/units.GiB)
			err = Inst().V.ExpandPool(poolToBeResized.Uuid, api.SdkStoragePool_RESIZE_TYPE_RESIZE_DISK, expectedSize)
			dash.VerifyFatal(err, nil, "Pool expansion init successful?")
		})

		log.InfoD(fmt.Sprintf("Exiting maintenence mode on node %s", stNode.Name))
		t := func() (interface{}, bool, error) {
			if err := Inst().V.ExitMaintenance(*stNode); err != nil {
				return nil, true, err
			}
			return nil, false, nil
		}
		_, err = task.DoRetryWithTimeout(t, 15*time.Minute, 2*time.Minute)
		log.FailOnError(err, fmt.Sprintf("fail to exit maintenence mode in node %s", stNode.Name))
		err = Inst().V.WaitDriverUpOnNode(*stNode, 2*time.Minute)
		log.FailOnError(err, fmt.Sprintf("Driver is down on node %s", stNode.Name))
		dash.VerifyFatal(err == nil, true, fmt.Sprintf("PX is up after exiting maintenance on node %s", stNode.Name))
		status, err = Inst().V.GetNodeStatus(*stNode)
		log.FailOnError(err, fmt.Sprintf("Error getting status on node %s", stNode.Name))
		log.Infof(fmt.Sprintf("Node %s status %s after exit", stNode.Name, status.String()))

		stepLog = fmt.Sprintf("validating pool [%s] expansion", poolToBeResized.Uuid)
		Step(stepLog, func() {
			log.InfoD(stepLog)
			isjournal, err := isJournalEnabled()
			log.FailOnError(err, "Failed to check if Journal enabled")
			resizeErr := waitForPoolToBeResized(expectedSize, poolToBeResized.Uuid, isjournal)
			dash.VerifyFatal(resizeErr, nil, fmt.Sprintf("Verify pool %s on node %s expansion using add-disk", poolToBeResized.Uuid, stNode.Name))
		})

	})

	JustAfterEach(func() {
		defer EndTorpedoTest()
		AfterEachTest(contexts, testrailID, runID)
	})
})

var _ = Describe("{NodeMaintenanceModeAddDisk}", func() {
	/*
		1. Put node in maintenance mode
		2. Trigger pool expansion using add-disk
		3. Exit maintenance mode
		4. Validate pool expansion
	*/
	var testrailID = 2013
	// testrailID corresponds to: https://portworx.testrail.net/index.php?/cases/view/2013
	var runID int
	JustBeforeEach(func() {
		StartTorpedoTest("NodeMaintenanceModeAddDisk", "pool expansion using add-disk when node is in maintenance mode", nil, testrailID)
		runID = testrailuttils.AddRunsToMilestone(testrailID)
	})
	var contexts []*scheduler.Context

	stepLog := "should get the existing storage node and put it in maintenance mode"

	It(stepLog, func() {
		log.InfoD(stepLog)
		contexts = make([]*scheduler.Context, 0)
		for i := 0; i < Inst().GlobalScaleFactor; i++ {
			contexts = append(contexts, ScheduleApplications(fmt.Sprintf("adddskmnt-%d", i))...)
		}
		ValidateApplications(contexts)
		defer appsValidateAndDestroy(contexts)

		stNodes := node.GetStorageNodes()
		if len(stNodes) == 0 {
			dash.VerifyFatal(len(stNodes) > 0, true, "Storage nodes found?")
		}

		// pick a pool from a pools list and resize it
		poolIDToResize, err := GetPoolIDWithIOs(contexts)
		log.FailOnError(err, "error identifying pool to run test")
		dash.VerifyFatal(len(poolIDToResize) > 0, true, fmt.Sprintf("Expected poolIDToResize to not be empty, pool id to resize %s", poolIDToResize))

		pools, err := Inst().V.ListStoragePools(metav1.LabelSelector{})
		log.FailOnError(err, "error getting storage pools")
		poolToBeResized := pools[poolIDToResize]
		dash.VerifyFatal(poolToBeResized != nil, true, "Pool to be resized exist?")

		// px will put a new request in a queue, but in this case we can't calculate the expected size,
		// so need to wain until the ongoing operation is completed
		stepLog = "Verify that pool resize is not in progress"
		Step(stepLog, func() {
			log.InfoD(stepLog)
			if poolResizeIsInProgress(poolToBeResized) {
				// wait until resize is completed and get the updated pool again
				poolToBeResized, err = GetStoragePoolByUUID(poolIDToResize)
				log.FailOnError(err, fmt.Sprintf("Failed to get pool using UUID %s", poolIDToResize))
			}
		})

		stNode, err := GetNodeWithGivenPoolID(poolIDToResize)
		log.FailOnError(err, "error identifying node to run test")
		log.InfoD(fmt.Sprintf("Entering maintenence mode on node %s", stNode.Name))
		err = Inst().V.EnterMaintenance(*stNode)
		log.FailOnError(err, fmt.Sprintf("fail to enter node %s in maintenence mode", stNode.Name))
		status, err := Inst().V.GetNodeStatus(*stNode)
		log.InfoD(fmt.Sprintf("Node %s status %s", stNode.Name, status.String()))
		stepLog = fmt.Sprintf("pool expansion to the node %s", stNode.Name)
		var expectedSize uint64
		Step(stepLog, func() {
			log.InfoD(stepLog)
			drvSize, err := getPoolDiskSize(poolToBeResized)
			log.FailOnError(err, "error getting drive size for pool [%s]", poolToBeResized.Uuid)
			expectedSize = (poolToBeResized.TotalSize / units.GiB) + drvSize

			log.InfoD("Current Size of the pool %s is %d", poolToBeResized.Uuid, poolToBeResized.TotalSize/units.GiB)
			err = Inst().V.ExpandPool(poolToBeResized.Uuid, api.SdkStoragePool_RESIZE_TYPE_ADD_DISK, expectedSize)
			dash.VerifyFatal(err, nil, "Pool expansion init successful?")

		})
		log.InfoD(fmt.Sprintf("Exiting maintenence mode on node %s", stNode.Name))
		t := func() (interface{}, bool, error) {
			if err := Inst().V.ExitMaintenance(*stNode); err != nil {
				return nil, true, err
			}
			return nil, false, nil
		}
		_, err = task.DoRetryWithTimeout(t, 15*time.Minute, 2*time.Minute)
		log.FailOnError(err, fmt.Sprintf("fail to exit maintenence mode in node %s", stNode.Name))
		err = Inst().V.WaitDriverUpOnNode(*stNode, 2*time.Minute)
		log.FailOnError(err, fmt.Sprintf("Driver is down on node %s", stNode.Name))
		dash.VerifyFatal(err == nil, true, fmt.Sprintf("PX is up after exiting maintenance on node %s", stNode.Name))
		status, err = Inst().V.GetNodeStatus(*stNode)
		log.FailOnError(err, fmt.Sprintf("Error getting status on node %s", stNode.Name))
		log.Infof(fmt.Sprintf("Node %s status %s after exit", stNode.Name, status.String()))

		stepLog = fmt.Sprintf("validating pool [%s] expansion", poolToBeResized.Uuid)
		Step(stepLog, func() {
			isjournal, err := isJournalEnabled()
			log.FailOnError(err, "Failed to check if Journal enabled")
			resizeErr := waitForPoolToBeResized(expectedSize, poolToBeResized.Uuid, isjournal)
			dash.VerifyFatal(resizeErr, nil, fmt.Sprintf("Verify pool %s on node %s expansion using add-disk", poolToBeResized.Uuid, stNode.Name))
		})
	})

	JustAfterEach(func() {
		defer EndTorpedoTest()
		AfterEachTest(contexts, testrailID, runID)
	})
})

var _ = Describe("{PoolMaintenanceModeResize}", func() {

	/*
		1. Put pool in maintenance mode
		2. Trigger pool expansion using resize-disk
		3. Validate pool expansion
		4. Exit pool maintenance mode
	*/

	JustBeforeEach(func() {
		StartTorpedoTest("PoolMaintenanceModeResize", "pool expansion using resize-disk when pool is in maintenance mode", nil, 0)

	})
	var contexts []*scheduler.Context

	stepLog := "should get the existing storage node and put it in maintenance mode"

	It(stepLog, func() {
		log.InfoD(stepLog)
		contexts = make([]*scheduler.Context, 0)
		for i := 0; i < Inst().GlobalScaleFactor; i++ {
			contexts = append(contexts, ScheduleApplications(fmt.Sprintf("rszedskmnt-%d", i))...)
		}
		ValidateApplications(contexts)
		defer appsValidateAndDestroy(contexts)

		stNodes := node.GetStorageNodes()
		if len(stNodes) == 0 {
			dash.VerifyFatal(len(stNodes) > 0, true, "Storage nodes found?")
		}

		// pick a pool from a pools list and resize it
		poolIDToResize, err := GetPoolIDWithIOs(contexts)
		log.FailOnError(err, "error identifying pool to run test")
		dash.VerifyFatal(len(poolIDToResize) > 0, true, fmt.Sprintf("Expected poolIDToResize to not be empty, pool id to resize %s", poolIDToResize))

		pools, err := Inst().V.ListStoragePools(metav1.LabelSelector{})
		log.FailOnError(err, "error getting storage pools")
		poolToBeResized := pools[poolIDToResize]
		dash.VerifyFatal(poolToBeResized != nil, true, "Pool to be resized exist?")

		// px will put a new request in a queue, but in this case we can't calculate the expected size,
		// so need to wain until the ongoing operation is completed
		stepLog = "Verify that pool resize is not in progress"
		Step(stepLog, func() {
			log.InfoD(stepLog)
			if poolResizeIsInProgress(poolToBeResized) {
				// wait until resize is completed and get the updated pool again
				poolToBeResized, err = GetStoragePoolByUUID(poolIDToResize)
				log.FailOnError(err, fmt.Sprintf("Failed to get pool using UUID %s", poolIDToResize))
			}
		})

		stNode, err := GetNodeWithGivenPoolID(poolIDToResize)
		log.FailOnError(err, "error identifying node to run test")
		log.InfoD(fmt.Sprintf("Entering pool maintenence mode on node %s", stNode.Name))
		err = Inst().V.EnterPoolMaintenance(*stNode)
		log.FailOnError(err, fmt.Sprintf("fail to enter node %s in maintenence mode", stNode.Name))
		status, err := Inst().V.GetNodeStatus(*stNode)
		log.InfoD(fmt.Sprintf("Node %s status %s", stNode.Name, status.String()))
		stepLog = fmt.Sprintf("pool expansion to the node %s", stNode.Name)
		Step(stepLog, func() {
			log.InfoD(stepLog)
			drvSize, err := getPoolDiskSize(poolToBeResized)
			log.FailOnError(err, "error getting drive size for pool [%s]", poolToBeResized.Uuid)
			expectedSize := (poolToBeResized.TotalSize / units.GiB) + drvSize

			isjournal, err := isJournalEnabled()
			log.FailOnError(err, "Failed to check if Journal enabled")

			log.InfoD("Current Size of the pool %s is %d", poolToBeResized.Uuid, poolToBeResized.TotalSize/units.GiB)
			err = Inst().V.ExpandPool(poolToBeResized.Uuid, api.SdkStoragePool_RESIZE_TYPE_RESIZE_DISK, expectedSize)
			dash.VerifyFatal(err, nil, "Pool expansion init successful?")
			resizeErr := waitForPoolToBeResized(expectedSize, poolToBeResized.Uuid, isjournal)
			dash.VerifyFatal(resizeErr, nil, fmt.Sprintf("Verify pool %s on node %s expansion using resize-disk", poolToBeResized.Uuid, stNode.Name))

		})
		log.InfoD(fmt.Sprintf("Exiting pool maintenence mode on node %s", stNode.Name))
		t := func() (interface{}, bool, error) {
			if err := Inst().V.ExitPoolMaintenance(*stNode); err != nil {
				return nil, true, err
			}
			return nil, false, nil
		}
		_, err = task.DoRetryWithTimeout(t, 5*time.Minute, 1*time.Minute)
		err = Inst().V.WaitDriverUpOnNode(*stNode, 2*time.Minute)
		log.FailOnError(err, fmt.Sprintf("Driver is down on node %s", stNode.Name))
		dash.VerifyFatal(err == nil, true, fmt.Sprintf("PX is up after maintenance cycle on node %s", stNode.Name))
		status, err = Inst().V.GetNodeStatus(*stNode)
		log.FailOnError(err, "err getting node [%s] status", stNode.Name)
		log.Infof(fmt.Sprintf("Node %s status %s after exit", stNode.Name, status.String()))
	})

	JustAfterEach(func() {
		defer EndTorpedoTest()
		AfterEachTest(contexts)
	})
})

var _ = Describe("{PoolMaintenanceModeAddDisk}", func() {
	/*
		1. Put pool in maintenance mode
		2. Trigger pool expansion using add-disk
		3. Validate pool expansion
		4. Exit pool maintenance mode
	*/

	JustBeforeEach(func() {
		StartTorpedoTest("PoolMaintenanceModeAddDisk", "pool expansion using add-disk when pool is in maintenance mode", nil, 0)
	})
	var contexts []*scheduler.Context

	stepLog := "should get the existing storage node and put it in maintenance mode"

	It(stepLog, func() {
		log.InfoD(stepLog)
		contexts = make([]*scheduler.Context, 0)
		for i := 0; i < Inst().GlobalScaleFactor; i++ {
			contexts = append(contexts, ScheduleApplications(fmt.Sprintf("adddskmnt-%d", i))...)
		}
		ValidateApplications(contexts)
		defer appsValidateAndDestroy(contexts)

		stNodes := node.GetStorageNodes()
		if len(stNodes) == 0 {
			dash.VerifyFatal(len(stNodes) > 0, true, "Storage nodes found?")
		}

		// pick a pool from a pools list and resize it
		poolIDToResize, err := GetPoolIDWithIOs(contexts)
		log.FailOnError(err, "error identifying pool to run test")
		dash.VerifyFatal(len(poolIDToResize) > 0, true, fmt.Sprintf("Expected poolIDToResize to not be empty, pool id to resize %s", poolIDToResize))

		pools, err := Inst().V.ListStoragePools(metav1.LabelSelector{})
		log.FailOnError(err, "error getting storage pools")
		poolToBeResized := pools[poolIDToResize]
		dash.VerifyFatal(poolToBeResized != nil, true, "Pool to be resized exist?")

		// px will put a new request in a queue, but in this case we can't calculate the expected size,
		// so need to wain until the ongoing operation is completed
		stepLog = "Verify that pool resize is not in progress"
		Step(stepLog, func() {
			log.InfoD(stepLog)
			if poolResizeIsInProgress(poolToBeResized) {
				// wait until resize is completed and get the updated pool again
				poolToBeResized, err = GetStoragePoolByUUID(poolIDToResize)
				log.FailOnError(err, fmt.Sprintf("Failed to get pool using UUID %s", poolIDToResize))
			}
		})

		stNode, err := GetNodeWithGivenPoolID(poolIDToResize)
		log.FailOnError(err, "error identifying node to run test")
		log.InfoD(fmt.Sprintf("Entering maintenence mode on node %s", stNode.Name))
		err = Inst().V.EnterPoolMaintenance(*stNode)
		log.FailOnError(err, fmt.Sprintf("fail to enter node %s in maintenence mode", stNode.Name))
		status, err := Inst().V.GetNodeStatus(*stNode)
		log.InfoD(fmt.Sprintf("Node %s status %s", stNode.Name, status.String()))
		stepLog = fmt.Sprintf("pool expansion to the node %s", stNode.Name)
		Step(stepLog, func() {
			log.InfoD(stepLog)
			drvSize, err := getPoolDiskSize(poolToBeResized)
			log.FailOnError(err, "error getting drive size for pool [%s]", poolToBeResized.Uuid)
			expectedSize := (poolToBeResized.TotalSize / units.GiB) + drvSize

			isjournal, err := isJournalEnabled()
			log.FailOnError(err, "Failed to check if Journal enabled")

			log.InfoD("Current Size of the pool %s is %d", poolToBeResized.Uuid, poolToBeResized.TotalSize/units.GiB)
			err = Inst().V.ExpandPool(poolToBeResized.Uuid, api.SdkStoragePool_RESIZE_TYPE_ADD_DISK, expectedSize)
			dash.VerifyFatal(err, nil, "Pool expansion init successful?")
			resizeErr := waitForPoolToBeResized(expectedSize, poolToBeResized.Uuid, isjournal)
			dash.VerifyFatal(resizeErr, nil, fmt.Sprintf("Verify pool %s on node %s expansion using add-disk", poolToBeResized.Uuid, stNode.Name))

		})
		log.InfoD(fmt.Sprintf("Exiting pool maintenence mode on node %s", stNode.Name))
		t := func() (interface{}, bool, error) {
			if err := Inst().V.ExitPoolMaintenance(*stNode); err != nil {
				return nil, true, err
			}
			return nil, false, nil
		}
		_, err = task.DoRetryWithTimeout(t, 5*time.Minute, 1*time.Minute)
		err = Inst().V.WaitDriverUpOnNode(*stNode, 2*time.Minute)
		log.FailOnError(err, fmt.Sprintf("Driver is down on node %s", stNode.Name))
		dash.VerifyFatal(err == nil, true, fmt.Sprintf("PX is up after maintenance cycle on node %s", stNode.Name))
		status, err = Inst().V.GetNodeStatus(*stNode)
		log.FailOnError(err, "err getting node [%s] status", stNode.Name)
		log.Infof(fmt.Sprintf("Node %s status %s after exit", stNode.Name, status.String()))
	})

	JustAfterEach(func() {
		defer EndTorpedoTest()
		AfterEachTest(contexts)
	})
})

var _ = Describe("{AddDiskNodeMaintenanceMode}", func() {
	/*
		1. Trigger pool expansion using add-disk
		2. Place node in maintenance mode once expansion starts
		3. Exit maintenance mode
		4. Validate pool expansion
	*/
	JustBeforeEach(func() {
		StartTorpedoTest("AddDiskMaintenanceMode", "pool expansion using add-disk then put node is in maintenance mode", nil, 0)
	})
	var contexts []*scheduler.Context

	stepLog := "should get the existing storage node,trigger add-disk and put it in maintenance mode"

	It(stepLog, func() {
		log.InfoD(stepLog)
		contexts = make([]*scheduler.Context, 0)
		for i := 0; i < Inst().GlobalScaleFactor; i++ {
			contexts = append(contexts, ScheduleApplications(fmt.Sprintf("mntadddsk-%d", i))...)
		}
		ValidateApplications(contexts)
		defer appsValidateAndDestroy(contexts)

		stNodes := node.GetStorageNodes()
		if len(stNodes) == 0 {
			dash.VerifyFatal(len(stNodes) > 0, true, "Storage nodes found?")
		}

		// pick a pool from a pools list and resize it
		poolIDToResize, err := GetPoolIDWithIOs(contexts)
		log.FailOnError(err, "error identifying pool to run test")
		dash.VerifyFatal(len(poolIDToResize) > 0, true, fmt.Sprintf("Expected poolIDToResize to not be empty, pool id to resize %s", poolIDToResize))

		pools, err := Inst().V.ListStoragePools(metav1.LabelSelector{})
		log.FailOnError(err, "error getting storage pools")
		poolToBeResized := pools[poolIDToResize]
		dash.VerifyFatal(poolToBeResized != nil, true, "Pool to be resized exist?")

		// px will put a new request in a queue, but in this case we can't calculate the expected size,
		// so need to wain until the ongoing operation is completed
		stepLog = "Verify that pool resize is not in progress"
		Step(stepLog, func() {
			log.InfoD(stepLog)
			if poolResizeIsInProgress(poolToBeResized) {
				// wait until resize is completed and get the updated pool again
				poolToBeResized, err = GetStoragePoolByUUID(poolIDToResize)
				log.FailOnError(err, fmt.Sprintf("Failed to get pool using UUID %s", poolIDToResize))
			}
		})

		stNode, err := GetNodeWithGivenPoolID(poolIDToResize)
		log.FailOnError(err, "error identifying node to run test")

		stepLog = fmt.Sprintf("pool expansion to the node %s and put it in maintenance mode", stNode.Name)
		Step(stepLog, func() {
			log.InfoD(stepLog)
			drvSize, err := getPoolDiskSize(poolToBeResized)
			log.FailOnError(err, "error getting drive size for pool [%s]", poolToBeResized.Uuid)
			expectedSize := (poolToBeResized.TotalSize / units.GiB) + drvSize

			isjournal, err := isJournalEnabled()
			log.FailOnError(err, "Failed to check if Journal enabled")

			log.InfoD("Current Size of the pool %s is %d", poolToBeResized.Uuid, poolToBeResized.TotalSize/units.GiB)
			err = Inst().V.ExpandPool(poolToBeResized.Uuid, api.SdkStoragePool_RESIZE_TYPE_ADD_DISK, expectedSize)
			dash.VerifyFatal(err, nil, "Pool expansion init successful?")
			err = WaitForExpansionToStart(poolToBeResized.Uuid)
			log.FailOnError(err, "pool expansion not started")
			log.InfoD(fmt.Sprintf("Entering maintenence mode on node %s", stNode.Name))
			err = Inst().V.EnterMaintenance(*stNode)
			log.FailOnError(err, fmt.Sprintf("fail to enter node %s in maintenence mode", stNode.Name))
			status, err := Inst().V.GetNodeStatus(*stNode)
			log.InfoD(fmt.Sprintf("Node %s status %s", stNode.Name, status.String()))

			//Waiting for 5 mins before exiting node maintenance
			time.Sleep(5 * time.Minute)

			log.InfoD(fmt.Sprintf("Exiting maintenance mode on node %s", stNode.Name))
			t := func() (interface{}, bool, error) {
				if err := Inst().V.ExitMaintenance(*stNode); err != nil {
					return nil, true, err
				}
				return nil, false, nil
			}
			_, err = task.DoRetryWithTimeout(t, 15*time.Minute, 2*time.Minute)
			log.FailOnError(err, fmt.Sprintf("fail to exit maintenance mode in node %s", stNode.Name))
			err = Inst().V.WaitDriverUpOnNode(*stNode, 2*time.Minute)
			log.FailOnError(err, fmt.Sprintf("Driver is down on node %s", stNode.Name))
			dash.VerifyFatal(err == nil, true, fmt.Sprintf("PX is up after exiting maintenance on node %s", stNode.Name))
			status, err = Inst().V.GetNodeStatus(*stNode)
			log.FailOnError(err, "error get node [%s] status", stNode.Name)
			log.Infof(fmt.Sprintf("Node %s status %s after exit", stNode.Name, status.String()))

			resizeErr := waitForPoolToBeResized(expectedSize, poolToBeResized.Uuid, isjournal)
			dash.VerifyFatal(resizeErr, nil, fmt.Sprintf("Verify pool %s on node %s expansion using add-disk", poolToBeResized.Uuid, stNode.Name))

		})

	})

	JustAfterEach(func() {
		defer EndTorpedoTest()
		AfterEachTest(contexts)
	})
})

var _ = Describe("{ResizeNodeMaintenanceMode}", func() {
	/*
		1. Trigger pool expansion using resize-disk
		2. Place node in maintenance mode once expansion starts
		3. Wait for some time and exit maintenance mode
		4. Validate pool expansion
	*/

	JustBeforeEach(func() {
		StartTorpedoTest("ResizeNodeMaintenanceMode", "pool expansion using resize-disk then put node is in maintenance mode", nil, 0)

	})
	var contexts []*scheduler.Context

	stepLog := "should get the existing storage node,trigger resize-disk and put it in maintenance mode"

	It(stepLog, func() {
		log.InfoD(stepLog)
		contexts = make([]*scheduler.Context, 0)
		for i := 0; i < Inst().GlobalScaleFactor; i++ {
			contexts = append(contexts, ScheduleApplications(fmt.Sprintf("mntrsze-%d", i))...)
		}
		ValidateApplications(contexts)
		defer appsValidateAndDestroy(contexts)

		stNodes := node.GetStorageNodes()
		if len(stNodes) == 0 {
			dash.VerifyFatal(len(stNodes) > 0, true, "Storage nodes found?")
		}

		// pick a pool from a pools list and resize it
		poolIDToResize, err := GetPoolIDWithIOs(contexts)
		log.FailOnError(err, "error identifying pool to run test")
		dash.VerifyFatal(len(poolIDToResize) > 0, true, fmt.Sprintf("Expected poolIDToResize to not be empty, pool id to resize %s", poolIDToResize))

		pools, err := Inst().V.ListStoragePools(metav1.LabelSelector{})
		log.FailOnError(err, "error getting storage pools")
		poolToBeResized := pools[poolIDToResize]
		dash.VerifyFatal(poolToBeResized != nil, true, "Pool to be resized exist?")

		// px will put a new request in a queue, but in this case we can't calculate the expected size,
		// so need to wain until the ongoing operation is completed
		stepLog = "Verify that pool resize is not in progress"
		Step(stepLog, func() {
			log.InfoD(stepLog)
			if poolResizeIsInProgress(poolToBeResized) {
				// wait until resize is completed and get the updated pool again
				poolToBeResized, err = GetStoragePoolByUUID(poolIDToResize)
				log.FailOnError(err, fmt.Sprintf("Failed to get pool using UUID %s", poolIDToResize))
			}
		})

		stNode, err := GetNodeWithGivenPoolID(poolIDToResize)
		log.FailOnError(err, "error identifying node to run test")

		stepLog = fmt.Sprintf("pool expansion to the node %s and put it in maintenance mode", stNode.Name)
		Step(stepLog, func() {
			log.InfoD(stepLog)
			drvSize, err := getPoolDiskSize(poolToBeResized)
			log.FailOnError(err, "error getting drive size for pool [%s]", poolToBeResized.Uuid)
			expectedSize := (poolToBeResized.TotalSize / units.GiB) + drvSize

			isjournal, err := isJournalEnabled()
			log.FailOnError(err, "Failed to check if Journal enabled")

			log.InfoD("Current Size of the pool %s is %d", poolToBeResized.Uuid, poolToBeResized.TotalSize/units.GiB)
			err = Inst().V.ExpandPool(poolToBeResized.Uuid, api.SdkStoragePool_RESIZE_TYPE_RESIZE_DISK, expectedSize)
			dash.VerifyFatal(err, nil, "Pool expansion init successful?")
			err = WaitForExpansionToStart(poolToBeResized.Uuid)
			log.FailOnError(err, "pool expansion not started")
			log.InfoD(fmt.Sprintf("Entering maintenence mode on node %s", stNode.Name))
			err = Inst().V.EnterMaintenance(*stNode)
			log.FailOnError(err, fmt.Sprintf("fail to enter node %s into maintenence mode", stNode.Name))
			status, err := Inst().V.GetNodeStatus(*stNode)
			log.InfoD(fmt.Sprintf("Node %s status %s", stNode.Name, status.String()))
			//wait for 1 minute before existing maintenance
			time.Sleep(1 * time.Minute)
			log.InfoD(fmt.Sprintf("Exiting maintenence mode on node %s", stNode.Name))
			t := func() (interface{}, bool, error) {
				if err := Inst().V.ExitMaintenance(*stNode); err != nil {
					return nil, true, err
				}
				return nil, false, nil
			}
			_, err = task.DoRetryWithTimeout(t, 15*time.Minute, 2*time.Minute)
			log.FailOnError(err, fmt.Sprintf("fail to exit maintenence mode on node %s", stNode.Name))
			err = Inst().V.WaitDriverUpOnNode(*stNode, 2*time.Minute)
			dash.VerifyFatal(err, nil, fmt.Sprintf("verify PX is up after exiting maintenance on node %s", stNode.Name))
			status, err = Inst().V.GetNodeStatus(*stNode)
			log.FailOnError(err, "error getting node [%s] status", stNode.Name)
			log.Infof(fmt.Sprintf("Node %s status %s after exit", stNode.Name, status.String()))
			resizeErr := waitForPoolToBeResized(expectedSize, poolToBeResized.Uuid, isjournal)
			dash.VerifyFatal(resizeErr, nil, fmt.Sprintf("Verify pool %s on node %s expansion using add-disk", poolToBeResized.Uuid, stNode.Name))

		})

	})

	JustAfterEach(func() {
		defer EndTorpedoTest()
		AfterEachTest(contexts)
	})
})

var _ = Describe("{ResizePoolMaintenanceMode}", func() {
	/*
		1. Trigger pool expansion using resize-disk
		2. Put pool in maintenance mode
		3. Validate pool expansion
		4. Exit pool maintenance mode
	*/
	JustBeforeEach(func() {
		StartTorpedoTest("ResizePoolMaintenanceMode", "pool expansion using resize-disk then put pool in maintenance mode", nil, 0)

	})
	var contexts []*scheduler.Context

	stepLog := "should get the existing storage node and put it in maintenance mode"

	It(stepLog, func() {
		log.InfoD(stepLog)
		contexts = make([]*scheduler.Context, 0)
		for i := 0; i < Inst().GlobalScaleFactor; i++ {
			contexts = append(contexts, ScheduleApplications(fmt.Sprintf("plmntrsze-%d", i))...)
		}
		ValidateApplications(contexts)
		defer appsValidateAndDestroy(contexts)

		stNodes := node.GetStorageNodes()
		if len(stNodes) == 0 {
			dash.VerifyFatal(len(stNodes) > 0, true, "Storage nodes found?")
		}

		// pick a pool from a pools list and resize it
		poolIDToResize, err := GetPoolIDWithIOs(contexts)
		log.FailOnError(err, "error identifying pool to run test")
		dash.VerifyFatal(len(poolIDToResize) > 0, true, fmt.Sprintf("Expected poolIDToResize to not be empty, pool id to resize %s", poolIDToResize))

		pools, err := Inst().V.ListStoragePools(metav1.LabelSelector{})
		log.FailOnError(err, "error getting storage pools")
		poolToBeResized := pools[poolIDToResize]
		dash.VerifyFatal(poolToBeResized != nil, true, "Pool to be resized exist?")

		// px will put a new request in a queue, but in this case we can't calculate the expected size,
		// so need to wain until the ongoing operation is completed
		stepLog = "Verify that pool resize is not in progress"
		Step(stepLog, func() {
			log.InfoD(stepLog)
			if poolResizeIsInProgress(poolToBeResized) {
				// wait until resize is completed and get the updated pool again
				poolToBeResized, err = GetStoragePoolByUUID(poolIDToResize)
				log.FailOnError(err, fmt.Sprintf("Failed to get pool using UUID %s", poolIDToResize))
			}
		})

		stNode, err := GetNodeWithGivenPoolID(poolIDToResize)
		log.FailOnError(err, "error identifying node to run test")
		stepLog = fmt.Sprintf("pool expansion to the node %s and trigger pool maintenance", stNode.Name)
		Step(stepLog, func() {
			log.InfoD(stepLog)
			drvSize, err := getPoolDiskSize(poolToBeResized)
			log.FailOnError(err, "error getting drive size for pool [%s]", poolToBeResized.Uuid)
			expectedSize := (poolToBeResized.TotalSize / units.GiB) + drvSize

			isjournal, err := isJournalEnabled()
			log.FailOnError(err, "Failed to check if Journal enabled")

			log.InfoD("Current Size of the pool %s is %d", poolToBeResized.Uuid, poolToBeResized.TotalSize/units.GiB)
			err = Inst().V.ExpandPool(poolToBeResized.Uuid, api.SdkStoragePool_RESIZE_TYPE_RESIZE_DISK, expectedSize)
			dash.VerifyFatal(err, nil, "Pool expansion init successful?")
			err = WaitForExpansionToStart(poolToBeResized.Uuid)
			log.FailOnError(err, "pool expansion not started")
			log.InfoD(fmt.Sprintf("Entering pool maintenence mode on node %s", stNode.Name))
			err = Inst().V.EnterPoolMaintenance(*stNode)
			log.FailOnError(err, fmt.Sprintf("fail to enter node %s in maintenence mode", stNode.Name))
			status, err := Inst().V.GetNodeStatus(*stNode)
			log.InfoD(fmt.Sprintf("Node %s status %s", stNode.Name, status.String()))

			resizeErr := waitForPoolToBeResized(expectedSize, poolToBeResized.Uuid, isjournal)
			dash.VerifyFatal(resizeErr, nil, fmt.Sprintf("Verify pool %s on node %s expansion using resize-disk", poolToBeResized.Uuid, stNode.Name))

		})
		log.InfoD(fmt.Sprintf("Exiting pool maintenence mode on node %s", stNode.Name))
		t := func() (interface{}, bool, error) {
			if err := Inst().V.ExitPoolMaintenance(*stNode); err != nil {
				return nil, true, err
			}
			return nil, false, nil
		}
		_, err = task.DoRetryWithTimeout(t, 5*time.Minute, 1*time.Minute)
		err = Inst().V.WaitDriverUpOnNode(*stNode, 2*time.Minute)
		log.FailOnError(err, fmt.Sprintf("Driver is down on node %s", stNode.Name))
		dash.VerifyFatal(err == nil, true, fmt.Sprintf("PX is up after maintenance cycle on node %s", stNode.Name))
		status, err := Inst().V.GetNodeStatus(*stNode)
		log.FailOnError(err, "error getting node [%s] status", stNode.Name)
		log.Infof(fmt.Sprintf("Node %s status %s after exit", stNode.Name, status.String()))
	})

	JustAfterEach(func() {
		defer EndTorpedoTest()
		AfterEachTest(contexts)
	})
})

var _ = Describe("{AddDiskPoolMaintenanceMode}", func() {

	/*
		1. Trigger pool expansion using add-disk
		2. Put pool in maintenance mode
		3. Validate pool expansion
		4. Exit pool maintenance mode
	*/

	JustBeforeEach(func() {
		StartTorpedoTest("AddDiskPoolMaintenanceMode", "pool expansion using add-disk then put pool in maintenance mode", nil, 0)

	})
	var contexts []*scheduler.Context

	stepLog := "should get the existing storage node and put it in maintenance mode"

	It(stepLog, func() {
		log.InfoD(stepLog)
		contexts = make([]*scheduler.Context, 0)
		for i := 0; i < Inst().GlobalScaleFactor; i++ {
			contexts = append(contexts, ScheduleApplications(fmt.Sprintf("plmntadddsk-%d", i))...)
		}
		ValidateApplications(contexts)
		defer appsValidateAndDestroy(contexts)

		stNodes := node.GetStorageNodes()
		if len(stNodes) == 0 {
			dash.VerifyFatal(len(stNodes) > 0, true, "Storage nodes found?")
		}

		// pick a pool from a pools list and resize it
		poolIDToResize, err := GetPoolIDWithIOs(contexts)
		log.FailOnError(err, "error identifying pool to run test")
		dash.VerifyFatal(len(poolIDToResize) > 0, true, fmt.Sprintf("Expected poolIDToResize to not be empty, pool id to resize %s", poolIDToResize))

		pools, err := Inst().V.ListStoragePools(metav1.LabelSelector{})
		log.FailOnError(err, "error getting storage pools")
		poolToBeResized := pools[poolIDToResize]
		dash.VerifyFatal(poolToBeResized != nil, true, "Pool to be resized exist?")

		// px will put a new request in a queue, but in this case we can't calculate the expected size,
		// so need to wain until the ongoing operation is completed
		stepLog = "Verify that pool resize is not in progress"
		Step(stepLog, func() {
			log.InfoD(stepLog)
			if poolResizeIsInProgress(poolToBeResized) {
				// wait until resize is completed and get the updated pool again
				poolToBeResized, err = GetStoragePoolByUUID(poolIDToResize)
				log.FailOnError(err, fmt.Sprintf("Failed to get pool using UUID %s", poolIDToResize))
			}
		})

		stNode, err := GetNodeWithGivenPoolID(poolIDToResize)
		log.FailOnError(err, "error identifying node to run test")
		stepLog = fmt.Sprintf("pool expansion to the node %s and trigger pool maintenance", stNode.Name)
		Step(stepLog, func() {
			log.InfoD(stepLog)
			drvSize, err := getPoolDiskSize(poolToBeResized)
			log.FailOnError(err, "error getting drive size for pool [%s]", poolToBeResized.Uuid)
			expectedSize := (poolToBeResized.TotalSize / units.GiB) + drvSize

			isjournal, err := isJournalEnabled()
			log.FailOnError(err, "Failed to check if Journal enabled")

			log.InfoD("Current Size of the pool %s is %d", poolToBeResized.Uuid, poolToBeResized.TotalSize/units.GiB)
			err = Inst().V.ExpandPool(poolToBeResized.Uuid, api.SdkStoragePool_RESIZE_TYPE_ADD_DISK, expectedSize)
			dash.VerifyFatal(err, nil, "Pool expansion init successful?")
			err = WaitForExpansionToStart(poolToBeResized.Uuid)
			log.FailOnError(err, "pool expansion not started")
			log.InfoD(fmt.Sprintf("Entering pool maintenence mode on node %s", stNode.Name))
			err = Inst().V.EnterPoolMaintenance(*stNode)
			log.FailOnError(err, fmt.Sprintf("fail to enter node %s in maintenence mode", stNode.Name))
			status, err := Inst().V.GetNodeStatus(*stNode)
			log.InfoD(fmt.Sprintf("Node %s status %s", stNode.Name, status.String()))

			resizeErr := waitForPoolToBeResized(expectedSize, poolToBeResized.Uuid, isjournal)
			dash.VerifyFatal(resizeErr, nil, fmt.Sprintf("Verify pool %s on node %s expansion using add-disk", poolToBeResized.Uuid, stNode.Name))

		})
		log.InfoD(fmt.Sprintf("Exiting pool maintenence mode on node %s", stNode.Name))
		t := func() (interface{}, bool, error) {
			if err := Inst().V.ExitPoolMaintenance(*stNode); err != nil {
				return nil, true, err
			}
			return nil, false, nil
		}
		_, err = task.DoRetryWithTimeout(t, 5*time.Minute, 1*time.Minute)
		err = Inst().V.WaitDriverUpOnNode(*stNode, 2*time.Minute)
		log.FailOnError(err, fmt.Sprintf("Driver is down on node %s", stNode.Name))
		dash.VerifyFatal(err == nil, true, fmt.Sprintf("PX is up after maintenance cycle on node %s", stNode.Name))
		status, err := Inst().V.GetNodeStatus(*stNode)
		log.FailOnError(err, "error getting node [%s] status", stNode.Name)
		log.Infof(fmt.Sprintf("Node %s status %s after exit", stNode.Name, status.String()))
	})

	JustAfterEach(func() {
		defer EndTorpedoTest()
		AfterEachTest(contexts)
	})
})

var _ = Describe("{PXRestartResize}", func() {
	//1) Deploy px with cloud drive.
	//2) Create a volume on that pool and write some data on the volume.
	//3) Restart px service
	//4) Expand pool by resize-disk

	JustBeforeEach(func() {
		StartTorpedoTest("PXRestartResize", "Restart PX and initiate pool expansion using resize-disk", nil, 0)

	})
	var contexts []*scheduler.Context

	stepLog := "should get the existing storage node,restart PX and expand the pool by resize-disk"

	It(stepLog, func() {
		log.InfoD(stepLog)
		contexts = make([]*scheduler.Context, 0)
		for i := 0; i < Inst().GlobalScaleFactor; i++ {
			contexts = append(contexts, ScheduleApplications(fmt.Sprintf("rstrszedsk-%d", i))...)
		}
		ValidateApplications(contexts)
		defer appsValidateAndDestroy(contexts)

		stNode, err := GetRandomNodeWithPoolIOs(contexts)
		log.FailOnError(err, "error identifying node to run test")
		selectedPool, err := GetPoolWithIOsInGivenNode(stNode, contexts)
		log.FailOnError(err, "error identifying pool to run test")

		err = Inst().V.RestartDriver(stNode, nil)
		log.FailOnError(err, fmt.Sprintf("error restarting px on node %s", stNode.Name))

		stepLog := "Initiate pool expansion drive while PX is restarting"
		Step(stepLog, func() {
			log.InfoD(stepLog)
			poolToBeResized, err := GetStoragePoolByUUID(selectedPool.Uuid)
			log.FailOnError(err, fmt.Sprintf("Failed to get pool using UUID %s", selectedPool.Uuid))

			drvSize, err := getPoolDiskSize(poolToBeResized)
			log.FailOnError(err, "error getting drive size for pool [%s]", poolToBeResized.Uuid)
			expectedSize := (poolToBeResized.TotalSize / units.GiB) + drvSize

			isjournal, err := isJournalEnabled()
			log.FailOnError(err, "Failed to check if Journal enabled")

			log.InfoD("Current Size of the pool %s is %d", selectedPool.Uuid, poolToBeResized.TotalSize/units.GiB)
			err = Inst().V.ExpandPool(selectedPool.Uuid, api.SdkStoragePool_RESIZE_TYPE_RESIZE_DISK, expectedSize)
			dash.VerifyFatal(err, nil, "Pool expansion init successful?")

			resizeErr := waitForPoolToBeResized(expectedSize, selectedPool.Uuid, isjournal)
			dash.VerifyFatal(resizeErr, nil, fmt.Sprintf("Verify pool %s on node %s expansion using resize-disk", selectedPool.Uuid, stNode.Name))

		})

	})
	JustAfterEach(func() {
		defer EndTorpedoTest()
		AfterEachTest(contexts)
	})

})

var _ = Describe("{PXRestartAddDisk}", func() {
	//1) Deploy px with cloud drive.
	//2) Create a volume on that pool and write some data on the volume.
	//3) Restart px service
	//4)Expand pool by add-disk

	JustBeforeEach(func() {
		StartTorpedoTest("PXRestartAddDisk", "Restart PX and Initiate pool expansion using add-disk", nil, 0)

	})
	var contexts []*scheduler.Context

	stepLog := "should get the existing storage node and expand the pool by add-disk"

	It(stepLog, func() {
		log.InfoD(stepLog)
		contexts = make([]*scheduler.Context, 0)
		for i := 0; i < Inst().GlobalScaleFactor; i++ {
			contexts = append(contexts, ScheduleApplications(fmt.Sprintf("rstadddsk-%d", i))...)
		}
		ValidateApplications(contexts)
		defer appsValidateAndDestroy(contexts)

		stNode, err := GetRandomNodeWithPoolIOs(contexts)
		log.FailOnError(err, "error identifying node to run test")
		selectedPool, err := GetPoolWithIOsInGivenNode(stNode, contexts)
		log.FailOnError(err, "error identifying pool to run test")

		err = Inst().V.RestartDriver(stNode, nil)
		log.FailOnError(err, fmt.Sprintf("error restarting px on node %s", stNode.Name))

		stepLog := "Initiate pool expansion drive while PX is restarting"
		Step(stepLog, func() {
			log.InfoD(stepLog)

			poolToBeResized, err := GetStoragePoolByUUID(selectedPool.Uuid)
			log.FailOnError(err, fmt.Sprintf("Failed to get pool using UUID %s", selectedPool.Uuid))
			drvSize, err := getPoolDiskSize(poolToBeResized)
			log.FailOnError(err, "error getting drive size for pool [%s]", poolToBeResized.Uuid)
			expectedSize := (poolToBeResized.TotalSize / units.GiB) + drvSize

			isjournal, err := isJournalEnabled()
			log.FailOnError(err, "Failed to check if Journal enabled")

			log.InfoD("Current Size of the pool %s is %d", selectedPool.Uuid, poolToBeResized.TotalSize/units.GiB)
			err = Inst().V.ExpandPool(selectedPool.Uuid, api.SdkStoragePool_RESIZE_TYPE_ADD_DISK, expectedSize)
			dash.VerifyFatal(err, nil, "Pool expansion init successful?")

			resizeErr := waitForPoolToBeResized(expectedSize, selectedPool.Uuid, isjournal)
			dash.VerifyFatal(resizeErr, nil, fmt.Sprintf("Verify pool %s on node %s expansion using add-disk", selectedPool.Uuid, stNode.Name))

		})

	})
	JustAfterEach(func() {
		defer EndTorpedoTest()
		AfterEachTest(contexts)
	})

})

var _ = Describe("{PoolExpandPendingUntilVolClean}", func() {
	/*
		step1: create volume repl=2 n1 and n2, bring down n1
		step2: feed data to volume then bring back n1 and when volume is resync bring down n2, so n1 is pending for resync
		step3: expand pool p1 on n1 and check the operation status should be pending
		step4: bring back n2 and wait until volume is clean and validate p1 size and n1 capacity
	*/

	var testrailID = 51442
	// testrailID corresponds to: https://portworx.testrail.net/index.php?/cases/view/51442
	var runID int

	JustBeforeEach(func() {
		StartTorpedoTest("PoolExpandPendingUntilVolClean", "Expand pool should wait until volume gets clean", nil, testrailID)
		runID = testrailuttils.AddRunsToMilestone(testrailID)
	})
	var contexts []*scheduler.Context

	stepLog := "should get the volume with IOs and resync pending, expand the pool by resize-disk"

	It(stepLog, func() {
		log.InfoD(stepLog)
		contexts = make([]*scheduler.Context, 0)
		for i := 0; i < Inst().GlobalScaleFactor; i++ {
			contexts = append(contexts, ScheduleApplications(fmt.Sprintf("rsizecln-%d", i))...)
		}
		ValidateApplications(contexts)
		defer appsValidateAndDestroy(contexts)

		stNodes := node.GetStorageNodes()
		if len(stNodes) == 0 {
			dash.VerifyFatal(len(stNodes) > 0, true, "Storage nodes found?")
		}
		volSelected, err := getVolumeWithMinRepl(contexts, 2)
		log.FailOnError(err, "error identifying volume")
		appVol, err := Inst().V.InspectVolume(volSelected.ID)
		log.FailOnError(err, fmt.Sprintf("err inspecting vol : %s", volSelected.ID))
		replPools := appVol.ReplicaSets[0].PoolUuids
		selectedPool := replPools[0]
		storageNode1, err := GetNodeWithGivenPoolID(selectedPool)
		log.FailOnError(err, fmt.Sprintf("Failed to get pool using UUID %s", replPools[0]))
		storageNode2, err := GetNodeWithGivenPoolID(replPools[1])
		log.FailOnError(err, fmt.Sprintf("Failed to get pool using UUID %s", selectedPool))

		var poolToBeResized *api.StoragePool
		poolToBeResized, err = GetStoragePoolByUUID(selectedPool)
		log.FailOnError(err, fmt.Sprintf("Failed to get pool using UUID %s", selectedPool))

		stepLog := "Stop PX on n1 and validate volume data and start PX on n1"
		Step(stepLog, func() {

			log.InfoD(stepLog)
			usedBytes := appVol.GetUsage()
			currUsedGiB := usedBytes / units.GiB
			log.Infof("Curr GiB %d", currUsedGiB)
			err = Inst().V.StopDriver([]node.Node{*storageNode1}, false, nil)
			log.FailOnError(err, "error stopping vol driver on node [%s]", storageNode1.Name)
			_, err = waitForVolMinimumSize(appVol.Id, currUsedGiB+10)
			log.FailOnError(err, fmt.Sprintf("Volume %s has not enough IO", appVol.Id))

			err = Inst().V.StartDriver(*storageNode1)
			log.FailOnError(err, "error starting vol driver on node [%s]", storageNode1.Name)
			err = Inst().V.WaitDriverUpOnNode(*storageNode1, 3*time.Minute)
			log.FailOnError(err, "error waiting for vol driver to be up on node [%s]", storageNode1.Name)

			time.Sleep(5 * time.Second)
			appVol, err = Inst().V.InspectVolume(appVol.Id)
			log.FailOnError(err, fmt.Sprintf("err inspecting vol : %s", appVol.Id))
			err = Inst().V.StopDriver([]node.Node{*storageNode2}, false, nil)
			log.FailOnError(err, "error stopping vol driver on node [%s]", storageNode2.Name)
			time.Sleep(5 * time.Second)
			appVol, err = Inst().V.InspectVolume(appVol.Id)
			log.FailOnError(err, fmt.Sprintf("err inspecting vol : %s", appVol.Id))

			drvSize, err := getPoolDiskSize(poolToBeResized)
			log.FailOnError(err, "error getting drive size for pool [%s]", poolToBeResized.Uuid)
			expectedSize := (poolToBeResized.TotalSize / units.GiB) + drvSize

			isjournal, err := isJournalEnabled()
			log.FailOnError(err, "Failed to check if Journal enabled")

			log.InfoD("Current Size of the pool %s is %d", poolToBeResized.Uuid, poolToBeResized.TotalSize/units.GiB)
			err = Inst().V.ExpandPool(poolToBeResized.Uuid, api.SdkStoragePool_RESIZE_TYPE_RESIZE_DISK, expectedSize)
			dash.VerifyFatal(err, nil, "Pool expansion init successful?")

			err = Inst().V.StartDriver(*storageNode2)
			log.FailOnError(err, "error starting vol driver on node [%s]", storageNode2.Name)
			err = Inst().V.WaitDriverUpOnNode(*storageNode2, 3*time.Minute)
			log.FailOnError(err, "error waiting for vol driver to be up on node [%s]", storageNode2.Name)
			poolStatus, err := getPoolLastOperation(poolToBeResized.Uuid)
			log.FailOnError(err, "error getting pool status")
			dash.VerifySafely(poolStatus.Status, api.SdkStoragePool_OPERATION_PENDING, "Verify pool status")
			dash.VerifySafely(strings.Contains(poolStatus.Msg, "to be clean before starting pool expansion"), true, fmt.Sprintf("verify pool expansion message %s", poolStatus.Msg))
			resizeErr := waitForPoolToBeResized(expectedSize, poolToBeResized.Uuid, isjournal)
			dash.VerifyFatal(resizeErr, nil, fmt.Sprintf("Verify pool %s on node %s expansion using resize-disk", poolToBeResized.Uuid, storageNode2.Name))

		})

	})
	JustAfterEach(func() {
		defer EndTorpedoTest()
		AfterEachTest(contexts, testrailID, runID)
	})

})

var _ = Describe("{AddNewPoolWhileFullPoolExpanding}", func() {
	/*
		step1: create volume repl=2, and get its pool P1 on n1 and p2 on n2, expand p2 by increasing P1's size
		step2: feed p1 size GB I/O on the volume
		step3: After I/O done p1 should be offline and full, expand the pool p1 when p1 is rebalancing add a new drive with different size so that a new pool would be created
		step4: validate the pool and the data
	*/
	var testrailID = 51443
	// testrailID corresponds to: https://portworx.testrail.net/index.php?/cases/view/51443
	var runID int

	JustBeforeEach(func() {
		StartTorpedoTest("AddNewPoolWhileFullPoolExpanding", "Feed a pool full, then expand the pool when it is rebalancing add another pool", nil, testrailID)
		runID = testrailuttils.AddRunsToMilestone(testrailID)
	})

	var contexts []*scheduler.Context

	stepLog := "Create vols and make pool full"
	It(stepLog, func() {
		log.InfoD(stepLog)
		selectedPool := getPoolWithLeastSize()
		selectedNode, err := GetNodeWithGivenPoolID(selectedPool.Uuid)
		log.FailOnError(err, fmt.Sprintf("Failed to get node with pool UUID %s", selectedPool.Uuid))
		log.Infof(fmt.Sprintf("Node %s with pool %s is marked for repl 1", selectedNode.Name, selectedPool.Uuid))
		stNodes := node.GetStorageNodes()
		var secondReplNode node.Node
		for _, stNode := range stNodes {
			if stNode.Name != selectedNode.Name {
				secondReplNode = stNode
			}
		}
		secondNodePools := secondReplNode.Pools
		secondNodePool := secondNodePools[0]
		log.Infof(fmt.Sprintf("Node %s with pool %s is marked for repl 2", secondReplNode.Name, secondNodePool.Uuid))
		drvSize, err := getPoolDiskSize(selectedPool)
		log.FailOnError(err, "error getting drive size for pool [%s]", selectedPool.Uuid)
		expectPoolSize := (selectedPool.TotalSize / units.GiB) + (2 * drvSize)

		isjournal, err := isJournalEnabled()
		log.FailOnError(err, "is journal enabled check failed")
		if secondNodePool.TotalSize/units.GiB < expectPoolSize-3 {
			log.InfoD("Current Size of the pool %s is %d", secondNodePool.Uuid, secondNodePool.TotalSize/units.GiB)
			err = Inst().V.ExpandPool(secondNodePool.Uuid, api.SdkStoragePool_RESIZE_TYPE_RESIZE_DISK, expectPoolSize)
			dash.VerifyFatal(err, nil, "Pool expansion init successful?")

			err = waitForPoolToBeResized(expectPoolSize, secondNodePool.Uuid, isjournal)
			log.FailOnError(err, fmt.Sprintf("Error waiting for poor %s resize", secondNodePool.Uuid))
		}

		defer func() {
			err = Inst().S.RemoveLabelOnNode(*selectedNode, k8s.NodeType)
			log.FailOnError(err, "error removing label on node [%s]", selectedNode.Name)
			err = Inst().S.RemoveLabelOnNode(secondReplNode, k8s.NodeType)
			log.FailOnError(err, "error removing label on node [%s]", secondReplNode.Name)
		}()

		err = Inst().S.AddLabelOnNode(*selectedNode, k8s.NodeType, k8s.FastpathNodeType)
		log.FailOnError(err, fmt.Sprintf("Failed add label on node %s", selectedNode.Name))
		err = Inst().S.AddLabelOnNode(secondReplNode, k8s.NodeType, k8s.FastpathNodeType)
		log.FailOnError(err, fmt.Sprintf("Failed add label on node %s", secondReplNode.Name))

		Inst().AppList = append(Inst().AppList, "fio-fastpath")
		contexts = make([]*scheduler.Context, 0)
		for i := 0; i < Inst().GlobalScaleFactor; i++ {
			contexts = append(contexts, ScheduleApplications(fmt.Sprintf("nwplfullad-%d", i))...)
		}
		ValidateApplications(contexts)
		defer appsValidateAndDestroy(contexts)
		//creating a spec to perform add  drive
		driveSpecs, err := GetCloudDriveDeviceSpecs()
		log.FailOnError(err, "Error getting cloud drive specs")

		deviceSpec := driveSpecs[0]
		deviceSpecParams := strings.Split(deviceSpec, ",")
		var specSize uint64
		paramsArr := make([]string, 0)
		for _, param := range deviceSpecParams {
			if strings.Contains(param, "size") {
				val := strings.Split(param, "=")[1]
				specSize, err = strconv.ParseUint(val, 10, 64)
				log.FailOnError(err, "Error converting size to uint64")
				paramsArr = append(paramsArr, fmt.Sprintf("size=%d,", specSize/2))
			} else {
				paramsArr = append(paramsArr, param)
			}
		}
		newSpec := strings.Join(paramsArr, ",")
		pools, err := Inst().V.ListStoragePools(metav1.LabelSelector{})
		log.FailOnError(err, "error getting storage pools")
		existingPoolsCount := len(pools)

		err = waitForStorageDown(*selectedNode)
		log.FailOnError(err, fmt.Sprintf("Failed to make node %s storage down", selectedNode.Name))

		poolsStatus, err := Inst().V.GetNodePoolsStatus(*selectedNode)
		log.FailOnError(err, "error getting pool status on node %s", selectedNode.Name)

		var offlinePoolUUID string
		for i, s := range poolsStatus {
			if s == "Offline" {
				offlinePoolUUID = i
				break
			}
		}
		selectedPool, err = GetStoragePoolByUUID(offlinePoolUUID)
		log.FailOnError(err, "error getting pool with UUID [%s]", offlinePoolUUID)

		stepLog = fmt.Sprintf("expand pool %s using resize-disk", selectedPool.Uuid)
		var expandedExpectedPoolSize uint64
		Step("", func() {
			expandedExpectedPoolSize = (selectedPool.TotalSize / units.GiB) * 2

			log.FailOnError(err, "Failed to check if Journal enabled")

			log.InfoD("Current Size of the pool %s is %d", selectedPool.Uuid, selectedPool.TotalSize/units.GiB)
			err = Inst().V.ExpandPool(selectedPool.Uuid, api.SdkStoragePool_RESIZE_TYPE_ADD_DISK, expandedExpectedPoolSize)
			dash.VerifyFatal(err, nil, "Pool expansion init successful?")
		})
		stepLog = fmt.Sprintf("Ensure that pool %s rebalance started and add new pool to the node %s", selectedPool.Uuid, selectedNode.Name)
		Step(stepLog, func() {
			log.InfoD(stepLog)
			t := func() (interface{}, bool, error) {
				expandedPool, err := GetStoragePoolByUUID(selectedPool.Uuid)
				if err != nil {
					return nil, true, fmt.Errorf("error getting pool by using id %s", selectedPool.Uuid)
				}

				if expandedPool == nil {
					return nil, false, fmt.Errorf("expanded pool value is nil")
				}
				if expandedPool.LastOperation != nil {
					log.Infof("Pool Resize Status : %v, Message : %s", expandedPool.LastOperation.Status, expandedPool.LastOperation.Msg)
					if expandedPool.LastOperation.Status == api.SdkStoragePool_OPERATION_IN_PROGRESS &&
						(strings.Contains(expandedPool.LastOperation.Msg, "Storage rebalance is running") || strings.Contains(expandedPool.LastOperation.Msg, "Rebalance in progress")) {
						return nil, false, nil
					}
					if expandedPool.LastOperation.Status == api.SdkStoragePool_OPERATION_FAILED {
						return nil, false, fmt.Errorf("PoolResize has failed. Error: %s", expandedPool.LastOperation)
					}

				}
				return nil, true, fmt.Errorf("pool status not updated")
			}
			_, err = task.DoRetryWithTimeout(t, 5*time.Minute, 10*time.Second)
			log.FailOnError(err, "Error checking pool rebalance")

			err = Inst().V.AddCloudDrive(selectedNode, newSpec, -1)
			log.FailOnError(err, fmt.Sprintf("Add cloud drive failed on node %s", selectedNode.Name))

			log.InfoD("Validate pool rebalance after drive add")
			err = ValidatePoolRebalance(*selectedNode, -1)
			log.FailOnError(err, fmt.Sprintf("pool %s rebalance failed", selectedPool.Uuid))
			err = waitForPoolToBeResized(expandedExpectedPoolSize, selectedPool.Uuid, isjournal)
			log.FailOnError(err, fmt.Sprintf("Error waiting for poor %s resize", selectedPool.Uuid))
			resizedPool, err := GetStoragePoolByUUID(selectedPool.Uuid)
			log.FailOnError(err, fmt.Sprintf("error get pool using UUID %s", selectedPool.Uuid))
			newPoolSize := resizedPool.TotalSize / units.GiB
			isExpansionSuccess := false
			expectedSizeWithJournal := expandedExpectedPoolSize - 3

			if newPoolSize >= expectedSizeWithJournal {
				isExpansionSuccess = true
			}
			dash.VerifyFatal(isExpansionSuccess, true, fmt.Sprintf("expected new pool size to be %v or %v, got %v", expandedExpectedPoolSize, expectedSizeWithJournal, newPoolSize))
			pools, err = Inst().V.ListStoragePools(metav1.LabelSelector{})
			log.FailOnError(err, "error getting storage pools")

			dash.VerifyFatal(len(pools), existingPoolsCount+1, "Validate new pool is created")
			status, err := Inst().V.GetNodeStatus(*selectedNode)
			log.FailOnError(err, fmt.Sprintf("Error getting PX status of node %s", selectedNode.Name))
			dash.VerifySafely(*status, api.Status_STATUS_OK, fmt.Sprintf("validate PX status on node %s", selectedNode.Name))
		})
	})

	JustAfterEach(func() {
		defer EndTorpedoTest()
		AfterEachTest(contexts, testrailID, runID)
	})

})

func adjustReplPools(firstNode, replNode node.Node, isjournal bool) error {

	selectedNodeSize := getTotalPoolSize(firstNode)
	secondReplSize := getTotalPoolSize(replNode)
	if secondReplSize <= selectedNodeSize {
		secondPool := replNode.StoragePools[0]
		maxSize := secondPool.TotalSize / units.GiB
		for _, p := range replNode.StoragePools {
			currSize := p.TotalSize / units.GiB
			if currSize > maxSize {
				maxSize = currSize
				secondPool = p
			}
		}

		expandSize := maxSize * 2
		log.InfoD("Current Size of the pool %s is %d", secondPool.Uuid, secondPool.TotalSize/units.GiB)
		if err := Inst().V.ExpandPool(secondPool.Uuid, api.SdkStoragePool_RESIZE_TYPE_RESIZE_DISK, expandSize); err != nil {
			return fmt.Errorf("pool expansion init failed for %s. Err : %v", secondPool.Uuid, err)
		}

		log.InfoD("expand pool %s using resize-disk", secondPool.Uuid)
		if err := waitForPoolToBeResized(expandSize, secondPool.Uuid, isjournal); err != nil {
			return fmt.Errorf("error waiting for poor %s resize", secondPool.Uuid)
		}
	}
	return nil
}

var _ = Describe("{StorageFullPoolResize}", func() {

	//step1: feed p1 size GB I/O on the volume
	//step2: After I/O done p1 should be offline and full, expand the pool p1 using resize-disk
	//step4: validate the pool and the data

	var testrailID = 51280
	// testrailID corresponds to: https://portworx.testrail.net/index.php?/cases/view/51280
	var runID int

	JustBeforeEach(func() {
		StartTorpedoTest("StorageFullPoolResize", "Feed a pool full, then expand the pool using resize-disk", nil, testrailID)
		runID = testrailuttils.AddRunsToMilestone(testrailID)
	})

	var contexts []*scheduler.Context

	stepLog := "Create vols and make pool full"
	It(stepLog, func() {
		log.InfoD(stepLog)
		selectedPool := getPoolWithLeastSize()
		selectedNode, err := GetNodeWithGivenPoolID(selectedPool.Uuid)
		log.FailOnError(err, fmt.Sprintf("Failed to get node with pool UUID %s", selectedPool.Uuid))

		stNodes := node.GetStorageDriverNodes()
		var secondReplNode node.Node
		for _, stNode := range stNodes {
			if stNode.Name != selectedNode.Name {
				secondReplNode = stNode
			}
		}

		defer func() {
			err = Inst().S.RemoveLabelOnNode(*selectedNode, k8s.NodeType)
			log.FailOnError(err, "error removing label on node [%s]", selectedNode.Name)
			err = Inst().S.RemoveLabelOnNode(secondReplNode, k8s.NodeType)
			log.FailOnError(err, "error removing label on node [%s]", secondReplNode.Name)
		}()
		err = Inst().S.AddLabelOnNode(*selectedNode, k8s.NodeType, k8s.FastpathNodeType)
		log.FailOnError(err, fmt.Sprintf("Failed add label on node %s", selectedNode.Name))
		err = Inst().S.AddLabelOnNode(secondReplNode, k8s.NodeType, k8s.FastpathNodeType)
		log.FailOnError(err, fmt.Sprintf("Failed add label on node %s", secondReplNode.Name))

		isjournal, err := isJournalEnabled()
		log.FailOnError(err, "is journal enabled check failed")

		err = adjustReplPools(*selectedNode, secondReplNode, isjournal)
		log.FailOnError(err, "Error setting pools for clean volumes")

		Inst().AppList = append(Inst().AppList, "fio-fastpath")
		contexts = make([]*scheduler.Context, 0)
		for i := 0; i < Inst().GlobalScaleFactor; i++ {
			contexts = append(contexts, ScheduleApplications(fmt.Sprintf("sfullrz-%d", i))...)
		}
		ValidateApplications(contexts)
		defer appsValidateAndDestroy(contexts)

		err = waitForStorageDown(*selectedNode)
		log.FailOnError(err, fmt.Sprintf("Failed to make node %s storage down", selectedNode.Name))

		poolsStatus, err := Inst().V.GetNodePoolsStatus(*selectedNode)
		log.FailOnError(err, "error getting pool status on node %s", selectedNode.Name)

		var offlinePoolUUID string
		for i, s := range poolsStatus {
			if s == "Offline" {
				offlinePoolUUID = i
				break
			}
		}
		selectedPool, err = GetStoragePoolByUUID(offlinePoolUUID)
		log.FailOnError(err, "error getting pool with UUID [%s]", offlinePoolUUID)

		var expandedExpectedPoolSize uint64
		Step(stepLog, func() {
			log.InfoD(stepLog)
			expandedExpectedPoolSize = (selectedPool.TotalSize / units.GiB) + 500

			log.FailOnError(err, "Failed to check if Journal enabled")

			log.InfoD("Current Size of the pool %s is %d", selectedPool.Uuid, selectedPool.TotalSize/units.GiB)
			err = Inst().V.ExpandPool(selectedPool.Uuid, api.SdkStoragePool_RESIZE_TYPE_RESIZE_DISK, expandedExpectedPoolSize)
			dash.VerifyFatal(err, nil, "Pool expansion init successful?")
		})
		stepLog = fmt.Sprintf("Ensure that pool %s expansion is successful", selectedPool.Uuid)
		Step(stepLog, func() {
			log.InfoD(stepLog)

			err = waitForPoolToBeResized(expandedExpectedPoolSize, selectedPool.Uuid, isjournal)
			log.FailOnError(err, fmt.Sprintf("Error waiting for poor %s resize", selectedPool.Uuid))
			resizedPool, err := GetStoragePoolByUUID(selectedPool.Uuid)
			log.FailOnError(err, fmt.Sprintf("error get pool using UUID %s", selectedPool.Uuid))
			newPoolSize := resizedPool.TotalSize / units.GiB
			isExpansionSuccess := false
			expectedSizeWithJournal := expandedExpectedPoolSize - 3

			if newPoolSize >= expectedSizeWithJournal {
				isExpansionSuccess = true
			}
			dash.VerifyFatal(isExpansionSuccess, true, fmt.Sprintf("expected new pool size to be %v or %v, got %v", expandedExpectedPoolSize, expectedSizeWithJournal, newPoolSize))
			status, err := Inst().V.GetNodeStatus(*selectedNode)
			log.FailOnError(err, fmt.Sprintf("Error getting PX status of node %s", selectedNode.Name))
			dash.VerifySafely(*status, api.Status_STATUS_OK, fmt.Sprintf("validate PX status on node %s", selectedNode.Name))
		})
	})

	JustAfterEach(func() {
		defer EndTorpedoTest()
		AfterEachTest(contexts, testrailID, runID)
	})
})

var _ = Describe("{StorageFullPoolAddDisk}", func() {

	//step1: feed p1 size GB I/O on the volume
	//step2: After I/O done p1 should be offline and full, expand the pool p1 using add-disk
	//step4: validate the pool and the data

	var testrailID = 50631
	// testrailID corresponds to: https://portworx.testrail.net/index.php?/cases/view/50631
	var runID int

	JustBeforeEach(func() {
		StartTorpedoTest("StorageFullPoolAddDisk", "Feed a pool full, then expand the pool using add-disk", nil, testrailID)
		runID = testrailuttils.AddRunsToMilestone(testrailID)
	})

	var contexts []*scheduler.Context

	stepLog := "Create vols and make pool full"
	It(stepLog, func() {
		log.InfoD(stepLog)
		selectedPool := getPoolWithLeastSize()
		selectedNode, err := GetNodeWithGivenPoolID(selectedPool.Uuid)
		log.FailOnError(err, fmt.Sprintf("Failed to get node with pool UUID %s", selectedPool.Uuid))
		stNodes := node.GetStorageDriverNodes()
		var secondReplNode node.Node
		for _, stNode := range stNodes {
			if stNode.Name != selectedNode.Name {
				secondReplNode = stNode
			}
		}

		defer func() {
			err = Inst().S.RemoveLabelOnNode(*selectedNode, k8s.NodeType)
			log.FailOnError(err, "error removing label on node [%s]", selectedNode.Name)
			err = Inst().S.RemoveLabelOnNode(secondReplNode, k8s.NodeType)
			log.FailOnError(err, "error removing label on node [%s]", secondReplNode.Name)
		}()
		err = Inst().S.AddLabelOnNode(*selectedNode, k8s.NodeType, k8s.FastpathNodeType)
		log.FailOnError(err, fmt.Sprintf("Failed add label on node %s", selectedNode.Name))
		err = Inst().S.AddLabelOnNode(secondReplNode, k8s.NodeType, k8s.FastpathNodeType)
		log.FailOnError(err, fmt.Sprintf("Failed add label on node %s", secondReplNode.Name))

		isjournal, err := isJournalEnabled()
		log.FailOnError(err, "is journal enabled check failed")

		err = adjustReplPools(*selectedNode, secondReplNode, isjournal)
		log.FailOnError(err, "Error setting pools for clean volumes")

		Inst().AppList = append(Inst().AppList, "fio-fastpath")
		contexts = make([]*scheduler.Context, 0)
		for i := 0; i < Inst().GlobalScaleFactor; i++ {
			contexts = append(contexts, ScheduleApplications(fmt.Sprintf("sfullad-%d", i))...)
		}
		ValidateApplications(contexts)
		defer appsValidateAndDestroy(contexts)

		err = waitForStorageDown(*selectedNode)
		log.FailOnError(err, fmt.Sprintf("Failed to make node %s storage down", selectedNode.Name))

		poolsStatus, err := Inst().V.GetNodePoolsStatus(*selectedNode)
		log.FailOnError(err, "error getting pool status on node %s", selectedNode.Name)

		var offlinePoolUUID string
		for i, s := range poolsStatus {
			if s == "Offline" {
				offlinePoolUUID = i
				break
			}
		}
		selectedPool, err = GetStoragePoolByUUID(offlinePoolUUID)
		log.FailOnError(err, "error getting pool with UUID [%s]", offlinePoolUUID)

		stepLog = fmt.Sprintf("expand pool %s using add-disk", selectedPool.Uuid)
		var expandedExpectedPoolSize uint64
		Step(stepLog, func() {
			log.InfoD(stepLog)
			expandedExpectedPoolSize = (selectedPool.TotalSize / units.GiB) + 500

			log.FailOnError(err, "Failed to check if Journal enabled")

			log.InfoD("Current Size of the pool %s is %d", selectedPool.Uuid, selectedPool.TotalSize/units.GiB)
			err = Inst().V.ExpandPool(selectedPool.Uuid, api.SdkStoragePool_RESIZE_TYPE_ADD_DISK, expandedExpectedPoolSize)
			dash.VerifyFatal(err, nil, "Pool expansion init successful?")
		})
		stepLog = fmt.Sprintf("Ensure that pool %s expansion is successful", selectedPool.Uuid)
		Step(stepLog, func() {
			log.InfoD(stepLog)

			err = waitForPoolToBeResized(expandedExpectedPoolSize, selectedPool.Uuid, isjournal)
			log.FailOnError(err, "Error waiting for poor resize")
			resizedPool, err := GetStoragePoolByUUID(selectedPool.Uuid)
			log.FailOnError(err, fmt.Sprintf("error get pool using UUID %s", selectedPool.Uuid))
			newPoolSize := resizedPool.TotalSize / units.GiB
			isExpansionSuccess := false
			expectedSizeWithJournal := expandedExpectedPoolSize - 3

			if newPoolSize >= expectedSizeWithJournal {
				isExpansionSuccess = true
			}
			dash.VerifyFatal(isExpansionSuccess, true, fmt.Sprintf("expected new pool size to be %v or %v, got %v", expandedExpectedPoolSize, expectedSizeWithJournal, newPoolSize))
			status, err := Inst().V.GetNodeStatus(*selectedNode)
			log.FailOnError(err, fmt.Sprintf("Error getting PX status of node %s", selectedNode.Name))
			dash.VerifySafely(*status, api.Status_STATUS_OK, fmt.Sprintf("validate PX status on node %s", selectedNode.Name))
		})
	})

	JustAfterEach(func() {
		defer EndTorpedoTest()
		AfterEachTest(contexts, testrailID, runID)
	})

})

func waitForStorageDown(n node.Node) error {

	t := func() (interface{}, bool, error) {
		status, err := Inst().V.GetNodeStatus(n)

		if err != nil {
			return nil, true, err
		}

		if *status == api.Status_STATUS_STORAGE_DOWN || *status == api.Status_STATUS_OFFLINE {
			return nil, false, nil
		}
		return nil, true, fmt.Errorf("node %s status is not down yet, current status: %s", n.Name, status.String())
	}
	if _, err := task.DoRetryWithTimeout(t, poolResizeTimeout, retryTimeout); err != nil {
		return err
	}

	return nil
}

var _ = Describe("{ResizeClusterNoQuorum}", func() {
	//1) Deploy px with cloud drive.
	//2) Make Cluster out of quorum
	//3) Expand a healthy pools by resize-disk

	var testrailID = 51300
	// testrailID corresponds to: https://portworx.testrail.net/index.php?/cases/view/51300
	var runID int
	JustBeforeEach(func() {
		StartTorpedoTest("ResizeClusterNoQuorum", "Initiate pool expansion by resize-disk when cluster is out quorum", nil, testrailID)
		runID = testrailuttils.AddRunsToMilestone(testrailID)
	})
	var contexts []*scheduler.Context

	stepLog := "should make cluster out of quorum, and expand healthy pool using resize-disk"

	It(stepLog, func() {
		log.InfoD(stepLog)
		contexts = make([]*scheduler.Context, 0)

		for i := 0; i < Inst().GlobalScaleFactor; i++ {
			contexts = append(contexts, ScheduleApplications(fmt.Sprintf("resiznoqr-%d", i))...)
		}
		ValidateApplications(contexts)
		defer appsValidateAndDestroy(contexts)

		stoageDriverNodes := node.GetStorageDriverNodes()

		nonKvdbNodes := make([]node.Node, 0)
		kvdbNodes := make([]node.Node, 0)
		driverDownNodes := make([]node.Node, 0)

		kvdbNodesIDs := make([]string, 0)
		kvdbMembers, err := Inst().V.GetKvdbMembers(stoageDriverNodes[0])
		log.FailOnError(err, "Error getting KVDB members")

		for k := range kvdbMembers {
			kvdbNodesIDs = append(kvdbNodesIDs, k)
		}
		for _, n := range stoageDriverNodes {
			if Contains(kvdbNodesIDs, n.Id) {
				kvdbNodes = append(kvdbNodes, n)
			} else {
				nonKvdbNodes = append(nonKvdbNodes, n)
			}
		}
		numNodesToBeDown := (len(stoageDriverNodes) / 2) + 1
		if len(nonKvdbNodes) < numNodesToBeDown {
			numNodesToBeDown = len(nonKvdbNodes)
		}

		selPool := kvdbNodes[0].Pools[0]
		poolToBeResized, err := GetStoragePoolByUUID(selPool.Uuid)

		stepLog = "Make cluster out of quorum"
		Step(stepLog, func() {
			log.InfoD(stepLog)
			i := 0
			for _, n := range nonKvdbNodes {
				if i == numNodesToBeDown {
					break
				}
				err := Inst().V.StopDriver([]node.Node{n}, false, nil)
				log.FailOnError(err, "error stopping driver on node %s", n.Name)

				err = Inst().V.WaitDriverDownOnNode(n)
				log.FailOnError(err, "error while waiting for driver down on node %s", n.Name)
				driverDownNodes = append(driverDownNodes, n)
				i += 1
			}
		})

		defer func() {
			Step("set cluster to running", func() {
				log.InfoD("set cluster to running")
				for _, n := range driverDownNodes {
					err := Inst().V.StartDriver(n)
					log.FailOnError(err, "error starting driver on node %s", n.Name)
					err = Inst().V.WaitDriverUpOnNode(n, 5*time.Minute)
					log.FailOnError(err, "error while waiting for driver up on node %s", n.Name)
				}
			})
		}()

		stepLog = fmt.Sprintf("Expanding pool on kvdb node using resize-disk")
		Step(stepLog, func() {

			log.FailOnError(err, fmt.Sprintf("Failed to get pool using UUID %s", selPool.Uuid))
			expectedSize := poolToBeResized.TotalSize * 2 / units.GiB

			log.InfoD("Current Size of the pool %s is %d", selPool.Uuid, poolToBeResized.TotalSize/units.GiB)
			err = Inst().V.ExpandPool(selPool.Uuid, api.SdkStoragePool_RESIZE_TYPE_RESIZE_DISK, expectedSize)
			dash.VerifyFatal(err, nil, "Pool expansion init successful?")

			isjournal, err := isJournalEnabled()
			log.FailOnError(err, "Failed to check if Journal enabled")

			resizeErr := waitForPoolToBeResized(expectedSize, selPool.Uuid, isjournal)
			dash.VerifyFatal(resizeErr, nil, fmt.Sprintf("Verify pool %s on expansion using resize-disk", selPool.Uuid))
		})

	})
	JustAfterEach(func() {
		defer EndTorpedoTest()
		AfterEachTest(contexts, testrailID, runID)
	})
})

var _ = Describe("{StoPoolExpMulPools}", func() {
	/*
		Having multiple pools and resize only one pool
	*/
	var testrailID = 51298
	// testrailID corresponds to: https://portworx.testrail.net/index.php?/cases/view/51298
	var runID int
	JustBeforeEach(func() {
		StartTorpedoTest("StoPoolExpMulPools", "Validate storage pool expansion using resize-disk option when multiple pools are present on the cluster", nil, testrailID)
		runID = testrailuttils.AddRunsToMilestone(testrailID)
	})

	var contexts []*scheduler.Context

	stepLog := "Has to schedule apps, and expand it by resizing a pool"
	It(stepLog, func() {
		log.InfoD(stepLog)

		contexts = make([]*scheduler.Context, 0)

		for i := 0; i < Inst().GlobalScaleFactor; i++ {
			contexts = append(contexts, ScheduleApplications(fmt.Sprintf("poolexpand-%d", i))...)
		}
		ValidateApplications(contexts)
		defer appsValidateAndDestroy(contexts)

		// Get all the storage Nodes present in the system
		stNodes := node.GetStorageNodes()
		if len(stNodes) == 0 {
			dash.VerifyFatal(len(stNodes) > 0, true, "Storage nodes found!")
		}
		log.InfoD("All Storage Nodes present on the kubernetes cluster [%s]", stNodes)

		/* Validate if the Node with Multiple pools are available ,
		   if, any node has multiple pools present , then use that Node for expanding
		   else, Fail the test case
		*/
		var selectedNode node.Node
		isMultiPoolNode := false
		for _, selNode := range stNodes {
			log.InfoD("Validating Node [%s] for multipool configuraitons", selNode.Name)
			if len(selNode.StoragePools) > 1 {
				isMultiPoolNode = true
				selectedNode = selNode
				break
			}
		}

		dash.VerifyFatal(isMultiPoolNode, true, "Failed as Multipool configuration doesnot exists!")

		// Selecting Storage pool based on Pools present on the Node with IO running
		selectedPool, err := GetPoolWithIOsInGivenNode(selectedNode, contexts)
		log.FailOnError(err, "error while selecting the pool [%s]", selectedPool)

		stepLog := fmt.Sprintf("Expanding pool on node [%s] and pool UUID: [%s] using auto", selectedNode.Name, selectedPool.Uuid)
		Step(stepLog, func() {
			log.InfoD(stepLog)
			poolToBeResized, err := GetStoragePoolByUUID(selectedPool.Uuid)
			log.FailOnError(err, "Failed to get pool using UUID [%s]", selectedPool.Uuid)
			drvSize, err := getPoolDiskSize(poolToBeResized)
			log.FailOnError(err, "error getting drive size for pool [%s]", poolToBeResized.Uuid)
			expectedSize := (poolToBeResized.TotalSize / units.GiB) + drvSize

			isjournal, err := isJournalEnabled()
			log.FailOnError(err, "Failed to check if Journal enabled")

			log.InfoD("Current Size of the pool %s is %d", selectedPool.Uuid, poolToBeResized.TotalSize/units.GiB)
			err = Inst().V.ExpandPool(selectedPool.Uuid, api.SdkStoragePool_RESIZE_TYPE_AUTO, expectedSize)
			dash.VerifyFatal(err, nil, "Pool expansion init successful?")

			resizeErr := waitForPoolToBeResized(expectedSize, selectedPool.Uuid, isjournal)
			dash.VerifyFatal(resizeErr, nil, fmt.Sprintf("Verify pool [%s] on node [%s] expansion using auto", selectedPool.Uuid, selectedNode.Name))
		})

	})
	JustAfterEach(func() {
		defer EndTorpedoTest()
		AfterEachTest(contexts, testrailID, runID)
	})
})

var _ = Describe("{CreateSnapshotsPoolResize}", func() {
	/*
		Try pool resize when a lot of snapshots are created on the volume
	*/
	var testrailID = 50652
	// testrailID corresponds to: https://portworx.testrail.net/index.php?/cases/view/50652
	var runID int

	JustBeforeEach(func() {
		StartTorpedoTest("CreateSnapshotsPoolResize", "Validate storage pool expansion when lots of snapshots present on the system", nil, testrailID)
		runID = testrailuttils.AddRunsToMilestone(testrailID)
	})

	var contexts []*scheduler.Context
	totalSnapshotsPerVol := 60

	snapshotList := make(map[string][]string)
	var selectedNode node.Node

	// Try pool resize when ot of snapshots are created on the volume
	stepLog := "should get the existing storage node and expand the pool by resize-disk"
	It(stepLog, func() {

		log.InfoD(stepLog)

		contexts = make([]*scheduler.Context, 0)

		for i := 0; i < Inst().GlobalScaleFactor; i++ {
			contexts = append(contexts, ScheduleApplications(fmt.Sprintf("snapcreateresizepool-%d", i))...)
		}
		ValidateApplications(contexts)
		defer appsValidateAndDestroy(contexts)

		var stNode node.Node
		var err error

		// Get List of Volumes present in the Node
		stNode, err = GetRandomNodeWithPoolIOs(contexts)
		log.FailOnError(err, "error getting node having pool with IOs")

		// Selecting Storage pool based on Pools present on the Node
		selectedPool, err := GetPoolWithIOsInGivenNode(stNode, contexts)
		log.FailOnError(err, "error identifying pool running IO [%s]", stNode.Name)

		var selectedVol *volume.Volume
		for _, each := range contexts {
			log.InfoD("Getting context Info [%v]", each)
			Volumes, err := Inst().S.GetVolumes(each)
			log.FailOnError(err, "Listing Volumes Failed")

			log.InfoD("Get all the details of Volumes Present")
		outer:
			for _, vol := range Volumes {
				log.InfoD("List of Volumes to inspect [%T] , [%s]", vol, vol.ID)
				volInspect, err := Inst().V.InspectVolume(vol.ID)
				log.FailOnError(err, "Failed to Inpect volumes present Err : [%s]", volInspect)
				replicaNodes := volInspect.ReplicaSets[0].Nodes

				for _, nID := range replicaNodes {
					if nID == stNode.Id {
						selectedVol = vol
						break outer
					}
				}
			}
			if selectedVol != nil {
				break
			}
		}
		dash.VerifyFatal(selectedVol != nil, true, fmt.Sprintf("Identify volume for snapshots on the node [%v]", stNode.Name))

		for snap := 0; snap < totalSnapshotsPerVol; snap++ {
			uuidCreated := uuid.New()
			snapshotName := fmt.Sprintf("snapshot_%s_%s", selectedVol.ID, uuidCreated.String())
			snapshotResponse, err := Inst().V.CreateSnapshot(selectedVol.ID, snapshotName)
			log.FailOnError(err, "error identifying volume [%s]", selectedVol.ID)
			snapshotList[selectedVol.ID] = append(snapshotList[selectedVol.ID], snapshotName)
			log.InfoD("Snapshot [%s] created with ID [%s]", snapshotName, snapshotResponse.GetSnapshotId())
		}
		stepLog = fmt.Sprintf("Expanding pool on node [%s] and pool UUID: [%s] using auto", selectedNode.Name, selectedPool.Uuid)
		Step(stepLog, func() {
			log.InfoD(stepLog)
			poolToBeResized, err := GetStoragePoolByUUID(selectedPool.Uuid)
			log.FailOnError(err, "Failed to get pool using UUID [%s]", selectedPool.Uuid)
			drvSize, err := getPoolDiskSize(poolToBeResized)
			log.FailOnError(err, "error getting drive size for pool [%s]", poolToBeResized.Uuid)
			expectedSize := (poolToBeResized.TotalSize / units.GiB) + drvSize

			isjournal, err := isJournalEnabled()
			log.FailOnError(err, "Failed to check if Journal enabled")

			log.InfoD("Current Size of the pool [%s] is [%d]", selectedPool.Uuid, poolToBeResized.TotalSize/units.GiB)
			err = Inst().V.ExpandPool(selectedPool.Uuid, api.SdkStoragePool_RESIZE_TYPE_AUTO, expectedSize)
			dash.VerifyFatal(err, nil, "Pool expansion init successful?")

			resizeErr := waitForPoolToBeResized(expectedSize, selectedPool.Uuid, isjournal)
			dash.VerifyFatal(resizeErr, nil, fmt.Sprintf("Verify pool [%s] on node [%s] expansion using auto", selectedPool.Uuid, selectedNode.Name))
		})

	})
	JustAfterEach(func() {
		defer EndTorpedoTest()
		AfterEachTest(contexts, testrailID, runID)
	})
})

func inResync(vol string) bool {
	volDetails, err := Inst().V.InspectVolume(vol)
	if err != nil {
		log.Error("not in Resync State")
		return false
	}
	for _, v := range volDetails.RuntimeState {
		log.InfoD("RuntimeState is in state %s", v.GetRuntimeState()["RuntimeState"])
		if v.GetRuntimeState()["RuntimeState"] != "resync" {
			return false
		}
	}
	return true
}

func WaitTillVolumeInResync(vol string) bool {
	now := time.Now()
	targetTime := now.Add(30 * time.Minute)

	for {
		if now.After(targetTime) {
			log.Error("Failed as the timeout of 0 Min is reached before resync triggered")
			return false
		} else {
			if inResync(vol) {
				return true
			}
		}
	}
}

var _ = Describe("{PoolResizeVolumesResync}", func() {
	/*
		Try pool resize when a lot of volumes are in resync state
	*/
	var testrailID = 51301
	// Testrail Corresponds : https://portworx.testrail.net/index.php?/cases/view/51301
	var runID int

	JustBeforeEach(func() {
		StartTorpedoTest("PoolResizeVolumesResync", "Validate Pool resize when lots of volumes are in resync state", nil, testrailID)
		runID = testrailuttils.AddRunsToMilestone(testrailID)
	})

	var contexts []*scheduler.Context
	var volIds []string

	stepLog := "should get the existing storage node and expand the pool by resize-disk"
	It(stepLog, func() {
		log.InfoD(stepLog)

		contexts = make([]*scheduler.Context, 0)

		for i := 0; i < Inst().GlobalScaleFactor; i++ {
			contexts = append(contexts, ScheduleApplications(fmt.Sprintf("snapcreateresizepool-%d", i))...)
		}
		ValidateApplications(contexts)
		defer appsValidateAndDestroy(contexts)

		time.Sleep(5 * time.Second)
		for _, each := range contexts {
			Volumes, err := Inst().S.GetVolumes(each)
			log.FailOnError(err, "Failed while listing the volume with error")

			// Appending all the volume IDs to array so that one random volume can be picked for resizeing
			for _, vol := range Volumes {
				volIds = append(volIds, vol.ID)
			}

			// Select Random Volumes for pool Expand
			randomIndex := rand.Intn(len(volIds))
			randomVolIDs := volIds[randomIndex]

			// From each volume pick the random pool and restart pxdriver
			poolUUIDs, err := GetPoolIDsFromVolName(randomVolIDs)
			log.InfoD("List of pool IDs %v", poolUUIDs)
			log.FailOnError(err, "Failed to get Pool IDs from the volume [%s]", poolUUIDs)

			// Select the random pools from UUIDs for PxDriver Restart
			randomIndex = rand.Intn(len(poolUUIDs))
			rebootPoolID := poolUUIDs[randomIndex]

			// Rebooting Node
			log.InfoD("Get the Node for Restart %v", rebootPoolID)
			restartDriver, err := GetNodeWithGivenPoolID(rebootPoolID)
			log.FailOnError(err, "Geting Node Driver for restart failed")

			isjournal, err := isJournalEnabled()
			log.FailOnError(err, "Failed to check if Journal enabled")

			poolToBeResized, err := GetStoragePoolByUUID(rebootPoolID)
			log.InfoD("Pool to be resized %v", poolToBeResized)
			log.FailOnError(err, "Failed to get pool using UUID [%s]", rebootPoolID)
			drvSize, err := getPoolDiskSize(poolToBeResized)
			log.FailOnError(err, "error getting drive size for pool [%s]", poolToBeResized.Uuid)
			expectedSize := (poolToBeResized.TotalSize / units.GiB) + drvSize

			log.InfoD("Restarting the Driver on Node [%s]", restartDriver.Name)
			err = Inst().N.RebootNode(*restartDriver, node.RebootNodeOpts{
				Force: true,
				ConnectionOpts: node.ConnectionOpts{
					Timeout:         1 * time.Minute,
					TimeBeforeRetry: 5 * time.Second,
				},
			})
			log.FailOnError(err, "Rebooting Node failed?")

			log.InfoD("Waiting till Volume is In Resync Mode ")
			if WaitTillVolumeInResync(randomVolIDs) == false {
				log.InfoD("Failed to get Volume in Resync state [%s]", randomVolIDs)
			}

			log.InfoD("Current Size of the pool %s is %d", rebootPoolID, poolToBeResized.TotalSize/units.GiB)
			err = Inst().V.ExpandPool(rebootPoolID, api.SdkStoragePool_RESIZE_TYPE_AUTO, expectedSize)
			dash.VerifyFatal(err, nil, "Pool expansion init successful?")

			resizeErr := waitForPoolToBeResized(expectedSize, rebootPoolID, isjournal)
			dash.VerifyFatal(resizeErr, nil, fmt.Sprintf("Verify pool [%s] on node [%s] expansion using auto", rebootPoolID, restartDriver.Name))
		}
	})

	JustAfterEach(func() {
		defer EndTorpedoTest()
		AfterEachTest(contexts, testrailID, runID)
	})
})

var _ = Describe("{PoolIncreaseSize20TB}", func() {
	/*
		Resize a pool of capacity of 100GB to 20TB
	*/
	var testrailID = 51292
	// Testrail Corresponds : https://portworx.testrail.net/index.php?/cases/view/51292
	var runID int

	JustBeforeEach(func() {
		StartTorpedoTest("PoolIncreaseSize20TB", "Resize a pool of capacity of 100GB to 20TB", nil, testrailID)
		runID = testrailuttils.AddRunsToMilestone(testrailID)
	})

	var contexts []*scheduler.Context
	//var vol_ids []string
	stepLog := "should get the existing storage node and expand the pool by resize-disk"
	It(stepLog, func() {
		log.InfoD(stepLog)
		contexts = make([]*scheduler.Context, 0)

		for i := 0; i < Inst().GlobalScaleFactor; i++ {
			contexts = append(contexts, ScheduleApplications(fmt.Sprintf("snapcreateresizepool-%d", i))...)
		}
		ValidateApplications(contexts)
		defer appsValidateAndDestroy(contexts)

		pools, err := Inst().V.ListStoragePools(metav1.LabelSelector{})
		log.FailOnError(err, "Failed to list storage pools")
		dash.VerifyFatal(len(pools) > 0, true, "Storage pools exist?")

		// pick a pool from a pools list and resize it
		poolIDToResize, err := GetPoolIDWithIOs(contexts)
		log.FailOnError(err, "error identifying pool to run test")
		dash.VerifyFatal(len(poolIDToResize) > 0, true, fmt.Sprintf("Expected poolIDToResize to not be empty, pool id to resize [%s]", poolIDToResize))

		poolToBeResized := pools[poolIDToResize]
		dash.VerifyFatal(poolToBeResized != nil, true, "Pool to be resized exist?")

		// px will put a new request in a queue, but in this case we can't calculate the expected size,
		// so need to wain until the ongoing operation is completed
		stepLog = "Verify that pool resize is not in progress"
		Step(stepLog, func() {
			log.InfoD(stepLog)
			if poolResizeIsInProgress(poolToBeResized) {
				// wait until resize is completed and get the updated pool again
				poolToBeResized, err = GetStoragePoolByUUID(poolIDToResize)
				log.FailOnError(err, "Failed to get pool using UUID [%s]", poolIDToResize)
			}
		})

		var expectedSize uint64
		var expectedSizeWithJournal uint64

		// Marking the expected size to be 2TB
		expectedSize = (2048 * 1024 * 1024 * 1024 * 1024) / units.TiB

		stepLog = "Calculate expected pool size and trigger pool resize"
		Step(stepLog, func() {
			log.InfoD(stepLog)
			isjournal, err := isJournalEnabled()
			log.FailOnError(err, "Failed to check is Journal enabled")

			//To-Do Need to handle the case for multiple pools
			expectedSizeWithJournal = expectedSize
			if isjournal {
				expectedSizeWithJournal = expectedSizeWithJournal - 3
			}
			err = Inst().V.ExpandPool(poolIDToResize, api.SdkStoragePool_RESIZE_TYPE_RESIZE_DISK, expectedSize)
			dash.VerifyFatal(err, nil, "Pool expansion init successful?")

			resizeErr := waitForPoolToBeResized(expectedSize, poolIDToResize, isjournal)
			dash.VerifyFatal(resizeErr, nil, fmt.Sprintf("Expected new size to be [%d] or [%d] if pool has journal", expectedSize, expectedSizeWithJournal))
		})

		stepLog = "Ensure that new pool has been expanded to the expected size"
		Step(stepLog, func() {
			log.InfoD(stepLog)
			ValidateApplications(contexts)

			resizedPool, err := GetStoragePoolByUUID(poolIDToResize)
			log.FailOnError(err, "Failed to get pool using UUID [%s]", poolIDToResize)
			newPoolSize := resizedPool.TotalSize / units.GiB
			isExpansionSuccess := false
			if newPoolSize >= expectedSizeWithJournal {
				isExpansionSuccess = true
			}
			dash.VerifyFatal(isExpansionSuccess, true,
				fmt.Sprintf("expected new pool size to be [%v] or [%v] if pool has journal, got [%v]", expectedSize, expectedSizeWithJournal, newPoolSize))
		})

	})

	JustAfterEach(func() {
		defer EndTorpedoTest()
		AfterEachTest(contexts, testrailID, runID)
	})

})

func addDiskToSpecificPool(node node.Node, sizeOfDisk uint64, poolID int32) bool {
	// Get the Spec to add the disk to the Node
	//  if the diskSize ( sizeOfDisK ) is 0 , then Disk of default spec size will be picked
	driveSpecs, err := GetCloudDriveDeviceSpecs()
	log.FailOnError(err, "Error getting cloud drive specs")
	log.InfoD("Cloud Drive Spec %s", driveSpecs)

	// Update the device spec to update the disk size
	deviceSpec := driveSpecs[0]
	deviceSpecParams := strings.Split(deviceSpec, ",")
	paramsArr := make([]string, 0)
	for _, param := range deviceSpecParams {
		if strings.Contains(param, "size") {
			if sizeOfDisk == 0 {
				var specSize uint64
				val := strings.Split(param, "=")[1]
				specSize, err = strconv.ParseUint(val, 10, 64)
				log.FailOnError(err, "Error converting size [%v] to uint64", val)
				paramsArr = append(paramsArr, fmt.Sprintf("size=%d,", specSize))
			} else {
				paramsArr = append(paramsArr, fmt.Sprintf("size=%d", sizeOfDisk))
			}
		} else {
			paramsArr = append(paramsArr, param)
		}
	}
	newSpec := strings.Join(paramsArr, ",")
	log.InfoD("New Spec Details %v", newSpec)

	// Add Drive to the Volume
	err = Inst().V.AddCloudDrive(&node, newSpec, poolID)
	if err != nil {
		// Regex to check if the error message is reported
		re := regexp.MustCompile(`Drive not compatible with specified pool.*`)
		if re.MatchString(fmt.Sprintf("%v", err)) {
			log.InfoD("Error while adding Disk %v", err)
			return false
		}
	}
	return true
}

var _ = Describe("{ResizePoolDrivesInDifferentSize}", func() {
	/*
		Resizing the pool should fail when drives in the pool have been resized to different size
	*/
	var testrailID = 51320
	// Testrail Corresponds : https://portworx.testrail.net/index.php?/cases/view/51320
	var runID int

	JustBeforeEach(func() {
		StartTorpedoTest("ResizePoolDrivesInDifferentSize",
			"Resizing the pool should fail when drives in the pool have been resized to different size",
			nil, testrailID)
		runID = testrailuttils.AddRunsToMilestone(testrailID)
	})

	var contexts []*scheduler.Context
	stepLog := "should get the existing storage node and expand the pool by resize-disk"
	It(stepLog, func() {
		log.InfoD(stepLog)
		contexts = make([]*scheduler.Context, 0)
		for i := 0; i < Inst().GlobalScaleFactor; i++ {
			contexts = append(contexts, ScheduleApplications(fmt.Sprintf("resizepooldrivesdiffsize-%d", i))...)
		}
		ValidateApplications(contexts)
		defer appsValidateAndDestroy(contexts)

		// Select a Pool with IO Runing poolID returns UUID ( String )
		var poolID int32

		poolUUID, err := GetPoolIDWithIOs(contexts)
		log.InfoD("Pool UUID on which IO is running [%s]", poolUUID)
		log.FailOnError(err, "Failed to get pool using UUID [%v]", poolID)

		allPools, _ := Inst().V.ListStoragePools(metav1.LabelSelector{})
		log.InfoD("List of all the Pools present in the system [%s]", allPools)

		// Get Pool ID of pool selected for Resize
		for uuid, each := range allPools {
			if uuid == poolUUID {
				poolID = each.ID
				break
			}

		}
		log.InfoD("Getting Pool with ID [%v] and UUID [%v] for Drive Addition", poolID, poolUUID)

		// Get the Node from the PoolID (nodeDetails returns node.Node)
		nodeDetails, err := GetNodeWithGivenPoolID(poolUUID)
		log.FailOnError(err, "Getting NodeID from the given poolUUID [%v] Failed", poolUUID)
		log.InfoD("Node Details %v", nodeDetails)

		// Add disk to the Node
		var diskSize uint64
		minDiskSize := 50
		maxDiskSize := 150
		size := rand.Intn(maxDiskSize-minDiskSize) + minDiskSize
		diskSize = (uint64(size) * 1024 * 1024 * 1024) / units.GiB

		log.InfoD("Adding New Disk with Size [%v]", diskSize)
		response := addDiskToSpecificPool(*nodeDetails, diskSize, poolID)
		dash.VerifyFatal(response, false,
			fmt.Sprintf("Pool expansion with Disk Resize with Disk size [%v GiB] Succeeded?", diskSize))

		log.InfoD("Attempt Adding Disk with size same as pool size")
		response = addDiskToSpecificPool(*nodeDetails, 0, poolID)
		dash.VerifyFatal(response, true,
			fmt.Sprintf("Pool expansion with Disk size same as pool size [%v GiB] Succeeded?", diskSize))
	})

	JustAfterEach(func() {
		defer EndTorpedoTest()
		AfterEachTest(contexts, testrailID, runID)
	})
})
var _ = Describe("{PoolDelete}", func() {
	/*
		1) Place pool on maintenence mode
		2) Delete the pool
		3) Add new pool
		4) expand newly added pool
	*/

	JustBeforeEach(func() {
		StartTorpedoTest("PoolDelete", "Initiate pool deletion", nil, 0)

	})
	var contexts []*scheduler.Context

	stepLog := "Initiate pool delete, then add a new pool and expand the pool"

	It(stepLog, func() {
		log.InfoD(stepLog)

		stNodes := node.GetStorageNodes()
		var nodeSelected node.Node
		var nodePools []node.StoragePool
		for _, stNode := range stNodes {
			if len(stNode.StoragePools) > 1 {
				nodePools = stNode.StoragePools
				nodeSelected = stNode
				break
			}
		}

		dash.VerifyFatal(len(nodePools) > 1, true, "Node has multiple storage pools?")
		var poolToDelete node.StoragePool
		for _, pl := range nodePools {
			if pl.ID != 0 {
				poolToDelete = pl
				break
			}
		}
		poolIDToDelete := fmt.Sprintf("%d", poolToDelete.ID)
		poolsMap, err := Inst().V.GetPoolDrives(&nodeSelected)
		log.FailOnError(err, "error getting pool drive from the node [%s]", nodeSelected.Name)
		poolsCount := len(poolsMap)
		if _, ok := poolsMap[poolIDToDelete]; !ok {
			log.FailOnError(fmt.Errorf("error idetifying pool drive"), "poolID %s not found in the node %s", poolIDToDelete, nodeSelected.Name)
		}
		poolsBfr, err := Inst().V.ListStoragePools(metav1.LabelSelector{})
		log.FailOnError(err, "Failed to list storage pools")

		deletePoolAndValidate(nodeSelected, poolIDToDelete)

		contexts = make([]*scheduler.Context, 0)

		for i := 0; i < Inst().GlobalScaleFactor; i++ {
			contexts = append(contexts, ScheduleApplications(fmt.Sprintf("resiznoqr-%d", i))...)
		}
		ValidateApplications(contexts)
		defer appsValidateAndDestroy(contexts)

		newSpecSize := (poolToDelete.TotalSize / units.GiB) / 2
		///creating a spec to perform add  drive
		driveSpecs, err := GetCloudDriveDeviceSpecs()
		log.FailOnError(err, "Error getting cloud drive specs")

		deviceSpec := driveSpecs[0]
		deviceSpecParams := strings.Split(deviceSpec, ",")

		paramsArr := make([]string, 0)
		for _, param := range deviceSpecParams {
			if strings.Contains(param, "size") {
				paramsArr = append(paramsArr, fmt.Sprintf("size=%d,", newSpecSize))
			} else {
				paramsArr = append(paramsArr, param)
			}
		}
		newSpec := strings.Join(paramsArr, ",")
		stepLog = fmt.Sprintf("Adding cloud drive to node %s with size %s", nodeSelected.Name, newSpec)

		Step(stepLog, func() {
			log.InfoD(stepLog)
			err = Inst().V.AddCloudDrive(&nodeSelected, newSpec, -1)
			log.FailOnError(err, "error adding new drive to node %s", nodeSelected.Name)
			log.InfoD("Validate pool rebalance after drive add to the node %s", nodeSelected.Name)
			err = ValidatePoolRebalance(nodeSelected, -1)
			log.FailOnError(err, "pool re-balance failed on node %s", nodeSelected.Name)
			err = Inst().V.WaitDriverUpOnNode(nodeSelected, addDriveUpTimeOut)
			log.FailOnError(err, "volume drive down on node %s", nodeSelected.Name)

			poolsAfr, err := Inst().V.ListStoragePools(metav1.LabelSelector{})
			log.FailOnError(err, "Failed to list storage pools")
			dash.VerifyFatal(len(poolsBfr) == len(poolsAfr), true, "verify new pool is created")
			newPoolsMap, err := Inst().V.GetPoolDrives(&nodeSelected)
			log.FailOnError(err, "error getting pool drive from the node [%s]", nodeSelected.Name)
			dash.VerifyFatal(poolsCount == len(newPoolsMap), true, "verify new drive is created")
		})
		stepLog = fmt.Sprintf("Expand newly added pool on node [%s]", nodeSelected.Name)
		Step(stepLog, func() {
			log.InfoD(stepLog)
			poolsAfr, err := Inst().V.ListStoragePools(metav1.LabelSelector{})
			log.FailOnError(err, "Failed to list storage pools")
			var poolIDSelected string
			for k := range poolsAfr {
				if _, ok := poolsBfr[k]; !ok {
					poolIDSelected = k
					break
				}
			}
			poolToBeResized, err := GetStoragePoolByUUID(poolIDSelected)
			log.FailOnError(err, fmt.Sprintf("Failed to get pool using UUID %s", poolIDSelected))
			expectedSize := (poolToBeResized.TotalSize / units.GiB) + 100

			log.InfoD("Current Size of the pool %s is %d", poolIDSelected, poolToBeResized.TotalSize/units.GiB)
			err = Inst().V.ExpandPool(poolIDSelected, api.SdkStoragePool_RESIZE_TYPE_AUTO, expectedSize)
			dash.VerifyFatal(err, nil, "Pool expansion init successful?")

			isjournal, err := isJournalEnabled()
			log.FailOnError(err, "Failed to check if Journal enabled")

			resizeErr := waitForPoolToBeResized(expectedSize, poolIDSelected, isjournal)
			dash.VerifyFatal(resizeErr, nil, fmt.Sprintf("Verify pool %s on expansion using auto option", poolIDSelected))
		})

	})
	JustAfterEach(func() {
		defer EndTorpedoTest()
		AfterEachTest(contexts)
	})
})

func appsValidateAndDestroy(contexts []*scheduler.Context) {
	opts := make(map[string]bool)
	opts[scheduler.OptionsWaitForResourceLeakCleanup] = true

	Step("validate apps", func() {
		log.InfoD("Validating apps")
		for _, ctx := range contexts {
			ctx.ReadinessTimeout = 15 * time.Minute
			ValidateContext(ctx)
		}
	})

	Step("destroy apps", func() {
		log.InfoD("Destroying apps")
		for _, ctx := range contexts {
			TearDownContext(ctx, opts)
		}
	})
}

var _ = Describe("{VolDeletePoolExpand}", func() {
	/*
		1) Deploy px with cloud drive.
		2) Create a large volume on that pool and write 200G on the volume.
		3) Update the label for the pool before expand
		4) perform volume delete
		5) Expand by resize the pool when delete is in progress
		6) Check the alert for the pool expand
		7) check the labels after pool expand
	*/
	var testrailID = 51285
	// testrailID corresponds to: https://portworx.testrail.net/index.php?/tests/view/51285

	var runID int
	JustBeforeEach(func() {

		StartTorpedoTest("VolDeletePoolExpand", "Delete volume which has ~200G data and do an expansion of pool by resize", nil, testrailID)
		runID = testrailuttils.AddRunsToMilestone(testrailID)

	})
	var contexts []*scheduler.Context
	var newContexts []*scheduler.Context

	stepLog := "should get the existing storage node and write ~200G data to a volume"

	It(stepLog, func() {

		log.InfoD(stepLog)
		contexts = make([]*scheduler.Context, 0)

		for i := 0; i < Inst().GlobalScaleFactor; i++ {
			contexts = append(contexts, ScheduleApplications(fmt.Sprintf("voldeletepoolexpand-%d", i))...)
		}

		ValidateApplications(contexts)

		log.Infof("Need to check if volume is close to 200G occupied")
		vol, err := getVolumeWithMinimumSize(contexts, 90)

		// We will change the size, after modifying/deploying a vdbench/fio to write ~200G. Current vdbench is writing 98G
		dash.VerifyFatal(err, nil, "Checking if the desired volume is obtained")
		volID := vol.ID
		volName := vol.Name

		log.Infof("The volume that is having size used around 190 G is %s with name %s", volID, volName)

		var poolIDToResize string
		pools, err := Inst().V.ListStoragePools(metav1.LabelSelector{})
		log.FailOnError(err, "Failed to list storage pools")
		dash.VerifyFatal(len(pools) > 0, true, " Storage pools exist?")

		// Pick a pool from a pools list and resize it
		appVol, err := Inst().V.InspectVolume(volID)
		dash.VerifyFatal(err, nil, fmt.Sprintf("Checking if the Volume inspect is success for the desired volume %s", volID))
		// Get the pool UUID on which the volume which is ~190G exist
		poolIDToResize = appVol.ReplicaSets[0].PoolUuids[0]

		dash.VerifyFatal(len(poolIDToResize) > 0, true, fmt.Sprintf("Expected poolIDToResize to not be empty, pool id to resize %s", poolIDToResize))
		poolToBeResized := pools[poolIDToResize]
		dash.VerifyFatal(poolToBeResized != nil, true, "Pool to be resized exist?")

		stepLog = "Verify that pool resize is not in progress"
		Step(stepLog, func() {
			log.InfoD(stepLog)
			if poolResizeIsInProgress(poolToBeResized) {
				// Wait until resize is completed and get the updated pool again
				poolToBeResized, err = GetStoragePoolByUUID(poolIDToResize)
				log.FailOnError(err, "Failed to get pool using UUID %v", poolToBeResized.Uuid)
			}
		})
		stepLog = "set pool label, before pool expand"
		Step(stepLog, func() {
			log.InfoD(stepLog)
			poolLabelToUpdate := make(map[string]string)
			poolLabelToUpdate["cust-type"] = "test-label"
			storageNode, err := GetNodeWithGivenPoolID(poolIDToResize)
			log.FailOnError(err, "Failed to get the storagenode using pool UUID %s", poolIDToResize)
			// Update the pool label
			err = Inst().V.UpdatePoolLabels(*storageNode, poolIDToResize, poolLabelToUpdate)
			log.FailOnError(err, "Failed to update the label on the pool %s", poolIDToResize)
			// store the new label that is updated
		})

		// Let the expansion complete
		var expectedSize uint64
		var expectedSizeWithJournal uint64
		var contextToDel *scheduler.Context

		labelBeforeExpand := poolToBeResized.Labels
		stepLog = "Calculate expected pool size and trigger pool resize"
		Step(stepLog, func() {
			log.InfoD(stepLog)
			drvSize, err := getPoolDiskSize(poolToBeResized)
			log.FailOnError(err, "error getting drive size for pool [%s]", poolToBeResized.Uuid)
			expectedSize = (poolToBeResized.TotalSize / units.GiB) + drvSize
			isjournal, err := isJournalEnabled()
			log.FailOnError(err, "Failed to check if Journal enabled")
			// To-Do Need to handle the case for multiple pools
			expectedSizeWithJournal = expectedSize
			if isjournal {
				expectedSizeWithJournal = expectedSizeWithJournal - 3
			}
			log.InfoD("Current Size of the pool %s is %d", poolIDToResize, poolToBeResized.TotalSize/units.GiB)
			// Delete the Volume that was ~190G before the pool expand begins
			// Iterate through the contexts, get the volumes and then get the matching ID
		gotContext:
			for _, l := range contexts {
				vols, err := Inst().S.GetVolumes(l)
				dash.VerifyFatal(err, nil, "Verify if able to get the app for the volume that is filled approx 200G")
				for _, vol := range vols {
					if vol.ID == volID {
						contextToDel = l
						break gotContext
					}
				}
			}
			err = Inst().V.ExpandPool(poolIDToResize, api.SdkStoragePool_RESIZE_TYPE_RESIZE_DISK, expectedSize)
			dash.VerifyFatal(err, nil, "Pool expansion init successful?")
			// Destroy the context
			err = Inst().S.Destroy(contextToDel, nil)
			dash.VerifyFatal(err, nil, "Verify the successful delete context of the volume which had ~190 G usage")
			log.InfoD("Going to delete the volume, by deletion of Namespace")
			TearDownContext(contextToDel, map[string]bool{
				SkipClusterScopedObjects:                    false,
				scheduler.OptionsWaitForResourceLeakCleanup: true,
				scheduler.OptionsWaitForDestroy:             true,
			})
			dash.VerifyFatal(err, nil, "Verify the successful delete of the volume which had ~190 G usage")
			resizeErr := waitForPoolToBeResized(expectedSize, poolIDToResize, isjournal)
			dash.VerifyFatal(resizeErr, nil, fmt.Sprintf("Expected new size to be '%d' or '%d'", expectedSize, expectedSizeWithJournal))
		})
		// Make sure to remove the deleted context and validate the other apps
		for _, l := range contexts {
			if l.App.Key != contextToDel.App.Key {
				newContexts = append(newContexts, l)
			}
		}
		stepLog = "Ensure that new pool has been expanded to the expected size and also check the pool expand alert"
		Step(stepLog, func() {
			log.InfoD(stepLog)
			ValidateApplications(newContexts)
			resizedPool, err := GetStoragePoolByUUID(poolIDToResize)
			log.FailOnError(err, fmt.Sprintf(" Failed to get pool using UUID %s", poolIDToResize))
			newPoolSize := resizedPool.TotalSize / units.GiB
			isExpansionSuccess := false
			if newPoolSize == expectedSize || newPoolSize >= expectedSizeWithJournal {
				isExpansionSuccess = true
			}
			dash.VerifyFatal(isExpansionSuccess, true, fmt.Sprintf("Expected new pool size to be %v or %v, got %v", expectedSize, expectedSizeWithJournal, newPoolSize))
			log.Infof("Check the alert for pool expand for pool uuid %s", poolIDToResize)
			// Get the node to check the pool show output
			n := node.GetStorageDriverNodes()[0]
			// Below command to change when PWX-28484 is fixed
			cmd := "pxctl alerts show| grep -e POOL"

			// Execute the command and check the alerts of type POOL
			out, err := Inst().N.RunCommandWithNoRetry(n, cmd, node.ConnectionOpts{
				Timeout:         2 * time.Minute,
				TimeBeforeRetry: 10 * time.Second,
			})

			log.FailOnError(err, "Unable to execute the alerts show command")

			outLines := strings.Split(out, "\n")
			var alertExist bool
			alertExist = false
			for _, l := range outLines {
				line := strings.Trim(l, " ")
				if strings.Contains(line, "PoolExpandSuccessful") && strings.Contains(line, poolIDToResize) {
					if strings.Contains(line, fmt.Sprintf("%d", expectedSize)) || strings.Contains(line, fmt.Sprintf("%d", expectedSizeWithJournal)) {
						alertExist = true
						log.Infof("The Alert generated is %s", line)
						break
					}
				}
			}
			dash.VerifyFatal(alertExist, true, "Verify Alert is Present")
		})
		stepLog = "Ensure Label is not changed after expand"
		Step(stepLog, func() {
			log.InfoD(stepLog)
			ValidateApplications(newContexts)
			labelAfterExpand := poolToBeResized.Labels
			result := reflect.DeepEqual(labelBeforeExpand, labelAfterExpand)
			dash.VerifyFatal(result, true, "Check if labels changed after pool expand")
		})
	})
	JustAfterEach(func() {
		defer EndTorpedoTest()
		AfterEachTest(newContexts, testrailID, runID)
	})
})

var _ = Describe("{PoolResizeSameSize}", func() {
	JustBeforeEach(func() {
		StartTorpedoTest("PoolResizeSameSize", "Validate storage pool expansion using resize-disk with same size should fail", nil, 0)
	})

	var contexts []*scheduler.Context
	stepLog := "add multiple pools and do resize on a pool with same size"
	It(stepLog, func() {
		log.InfoD(stepLog)
		contexts = make([]*scheduler.Context, 0)

		for i := 0; i < Inst().GlobalScaleFactor; i++ {
			contexts = append(contexts, ScheduleApplications(fmt.Sprintf("plrszsame-%d", i))...)
		}

		ValidateApplications(contexts)
		defer appsValidateAndDestroy(contexts)

		err := Inst().V.RefreshDriverEndpoints()
		log.FailOnError(err, "error refreshing end points")

		stNode, err := GetRandomNodeWithPoolIOs(contexts)
		log.FailOnError(err, "err getting node with IOs running")

		if len(stNode.StoragePools) < 3 {
			poolsToAdd := 3 - len(stNode.StoragePools)

			stepLog = fmt.Sprintf("Adding %d new pools to the node %s", poolsToAdd, stNode.Name)
			Step(stepLog, func() {
				log.InfoD(stepLog)
				err = addNewPools(stNode, poolsToAdd)
				log.FailOnError(err, "error adding new pool on node [%s]", stNode.Name)
			})
		}

		err = Inst().V.RefreshDriverEndpoints()
		log.FailOnError(err, "error refreshing end points")
		stNodes := node.GetStorageNodes()
		for _, n := range stNodes {
			if n.Name == stNode.Name {
				stNode = n
				break
			}
		}

		selectedNodePool := stNode.StoragePools[0]
		minSize := selectedNodePool.TotalSize / units.GiB
		for _, p := range stNode.StoragePools {
			currSize := p.TotalSize / units.GiB
			if currSize < minSize {
				minSize = currSize
				selectedNodePool = p
			}
		}

		pools, err := Inst().V.ListStoragePools(metav1.LabelSelector{})
		log.FailOnError(err, "Failed to list storage pools")
		dash.VerifyFatal(len(pools) > 0, true, " Storage pools exist?")

		poolToBeResized := pools[selectedNodePool.Uuid]
		dash.VerifyFatal(poolToBeResized != nil, true, "Pool to be resized exist?")

		stepLog = "Verify that pool resize is not in progress"
		Step(stepLog, func() {
			log.InfoD(stepLog)
			if poolResizeIsInProgress(poolToBeResized) {
				// wait until resize is completed and get the updated pool again
				poolToBeResized, err = GetStoragePoolByUUID(selectedNodePool.Uuid)
				log.FailOnError(err, fmt.Sprintf("Failed to get pool using UUID %s", selectedNodePool.Uuid))
			}
		})

		var expectedSize uint64

		stepLog = "trigger pool resize with the same size"
		Step(stepLog, func() {
			expectedSize = (poolToBeResized.TotalSize / units.GiB) + 2

			log.InfoD("Current Size of the pool %s is %d", selectedNodePool.Uuid, poolToBeResized.TotalSize/units.GiB)

			err = Inst().V.ExpandPool(selectedNodePool.Uuid, api.SdkStoragePool_RESIZE_TYPE_RESIZE_DISK, expectedSize)
			dash.VerifyFatal(err, nil, "Pool expansion init successful?")

			resizeErr := waitForPoolToBeResized(expectedSize, selectedNodePool.Uuid, true)
			dash.VerifyFatal(resizeErr != nil, true, fmt.Sprintf("verify pool expansion using resize-disk with same size failed on pool [%s] in node [%s]", selectedNodePool.Uuid, stNode.Name))
			expandedPool, err := GetStoragePoolByUUID(selectedNodePool.Uuid)
			log.FailOnError(err, "error getting storage pool")
			if expandedPool.LastOperation != nil {
				log.Infof("pool last operation status: %v", expandedPool.LastOperation.Status)
				log.Infof("pool last operation msg: %s", expandedPool.LastOperation.Msg)
			}
		})
	})
	JustAfterEach(func() {
		defer EndTorpedoTest()
		AfterEachTest(contexts)
	})
})

func addNewPools(n node.Node, numPools int) error {

	if numPools == 0 {
		return nil
	}

	i := 0
	pools := n.StoragePools

	var currentSize uint64
	currentSize = 54975581388800 / units.GiB

	for _, pool := range pools {
		poolSize := pool.TotalSize / units.GiB
		if poolSize < currentSize {
			currentSize = poolSize
		}
	}
	driveSpecs, err := GetCloudDriveDeviceSpecs()
	log.FailOnError(err, "Error getting cloud drive specs")
	deviceSpec := driveSpecs[0]
	deviceSpecParams := strings.Split(deviceSpec, ",")
	paramsArr := make([]string, 0)
	for _, param := range deviceSpecParams {
		if !strings.Contains(param, "size") {
			paramsArr = append(paramsArr, param)
		}
	}

	for i < numPools {
		newParams := make([]string, 0)
		newParams = append(newParams, paramsArr...)
		newSize := currentSize + 4
		currentSize = newSize
		newParams = append(newParams, fmt.Sprintf("size=%d,", newSize))
		newSpec := strings.Join(newParams, ",")

		if err := Inst().V.AddCloudDrive(&n, newSpec, -1); err != nil {
			return fmt.Errorf("add cloud drive failed on node %s, err: %v", n.Name, err)
		}

		log.InfoD("Validate pool rebalance after drive add on node %s", n.Name)
		if err = ValidatePoolRebalance(n, -1); err != nil {
			return fmt.Errorf("pool re-balance failed on node %s, err: %v", n.Name, err)
		}

		if err = Inst().V.WaitDriverUpOnNode(n, addDriveUpTimeOut); err != nil {
			return fmt.Errorf("volume driver is down on node %s, err: %v", n.Name, err)
		}
		i += 1
	}
	return nil
}

func getPoolDiskSize(poolToBeResized *api.StoragePool) (uint64, error) {

	var driveSize uint64
	systemOpts := node.SystemctlOpts{
		ConnectionOpts: node.ConnectionOpts{
			Timeout:         2 * time.Minute,
			TimeBeforeRetry: defaultRetryInterval,
		},
		Action: "start",
	}

	stNode, err := GetNodeWithGivenPoolID(poolToBeResized.Uuid)
	if err != nil {
		return driveSize, err
	}

	drivesMap, err := Inst().N.GetBlockDrives(*stNode, systemOpts)
	if err != nil {
		return driveSize, fmt.Errorf("error getting block drives from node %s, Err :%v", stNode.Name, err)
	}

	var drvSize string
outer:
	for _, drv := range drivesMap {
		labels := drv.Labels
		for k, v := range labels {
			if k == "pxpool" && v == fmt.Sprintf("%d", poolToBeResized.ID) {
				drvSize = drv.Size
				i := strings.Index(drvSize, "G")
				if i == -1 {
					return 0, fmt.Errorf("unable to determine drive size with info [%v]", drv)
				}
				drvSize = drvSize[:i]
				break outer
			}
		}
	}

	driveSize, err = strconv.ParseUint(drvSize, 10, 64)

	if err != nil {
		return driveSize, err
	}
	return driveSize, nil

}

var _ = Describe("{ChangedIOPriorityPersistPoolExpand}", func() {
	var testrailID = 55349
	// Testrail Description : Changed pool IO_priority should persist post pool expand
	// Testrail Corresponds : https://portworx.testrail.net/index.php?/cases/view/79487
	var runID int

	JustBeforeEach(func() {
		StartTorpedoTest("ChangedIOPriorityPersistPoolExpand",
			"Changed pool IO_priority should persist post pool expand",
			nil, testrailID)
		runID = testrailuttils.AddRunsToMilestone(testrailID)
	})

	var contexts []*scheduler.Context
	stepLog := "Changed pool IO_priority should persist post pool expand"
	It(stepLog, func() {
		log.InfoD(stepLog)

		contexts = make([]*scheduler.Context, 0)
		for i := 0; i < Inst().GlobalScaleFactor; i++ {
			contexts = append(contexts, ScheduleApplications(fmt.Sprintf("changedioprioritypoolexpand-%d", i))...)
		}
		ValidateApplications(contexts)
		defer appsValidateAndDestroy(contexts)

		// Get the Pool UUID on which IO is running
		poolUUID, err := GetPoolIDWithIOs(contexts)

		log.FailOnError(err, "Failed to get pool using UUID")
		log.InfoD("Pool UUID on which IO is running [%s]", poolUUID)

		// Get IO Priority of Pool before running the test
		ioPriorityBefore, err := Inst().V.GetPoolLabelValue(poolUUID, "iopriority")
		log.FailOnError(err, "Failed to get IO Priority for Pool with UUID [%v]", poolUUID)
		log.InfoD("IO Priority of Pool [%s] before Pool expand is [%s]", poolUUID, ioPriorityBefore)

		// Change IO Priority of the Pool
		nodeDetail, err := GetNodeWithGivenPoolID(poolUUID)
		log.FailOnError(err, "Failed to get Node Details using PoolUUID [%v]", poolUUID)

		log.InfoD("Bring Node to Maintenance Mode")
		log.FailOnError(Inst().V.EnterMaintenance(*nodeDetail), fmt.Sprintf("Failed to bring Pool [%s] to Mainteinance Mode on Node [%s]", poolUUID, nodeDetail.Name))

		// Wait for some time before verifying Maintenance state
		time.Sleep(2 * time.Minute)

		// Set IO Priority on the Pool
		var ioPriorities = []string{"low", "medium", "high"}
		var setIOPriority string

		// Selecting Pool IO Priority Value different that the one already set
		for _, eachIOPriority := range ioPriorities {
			if eachIOPriority != strings.ToLower(ioPriorityBefore) {
				setIOPriority = eachIOPriority
				break
			}
		}

		log.InfoD("Setting Pool [%s] with IO Priority [%s]", poolUUID, setIOPriority)
		log.FailOnError(Inst().V.UpdatePoolIOPriority(*nodeDetail, poolUUID, setIOPriority), fmt.Sprintf("Failed to set IO Priority of Pool [%s]", poolUUID))

		log.InfoD("Bring Node out of Maintenance Mode")
		log.FailOnError(ExitFromMaintenanceMode(*nodeDetail), fmt.Sprintf("Failed to bring up node [%v] back from maintenance mode", nodeDetail.Name))

		// Do Pool Expand on the Node
		stepLog = fmt.Sprintf("Expanding pool on node [%s] and pool UUID: [%s] using auto", nodeDetail.Name, poolUUID)
		Step(stepLog, func() {
			log.InfoD(stepLog)
			poolToBeResized, err := GetStoragePoolByUUID(poolUUID)
			log.FailOnError(err, "Failed to get pool using UUID [%s]", poolUUID)

			drvSize, err := getPoolDiskSize(poolToBeResized)
			log.FailOnError(err, "error getting drive size for pool [%s]", poolToBeResized.Uuid)
			expectedSize := (poolToBeResized.TotalSize / units.GiB) + drvSize

			isjournal, err := isJournalEnabled()
			log.FailOnError(err, "Failed to check if Journal enabled")

			log.InfoD("Current Size of the pool [%s] is [%d]", poolUUID, poolToBeResized.TotalSize/units.GiB)
			err = Inst().V.ExpandPool(poolUUID, api.SdkStoragePool_RESIZE_TYPE_AUTO, expectedSize)
			dash.VerifyFatal(err, nil, "Pool expansion init successful?")

			resizeErr := waitForPoolToBeResized(expectedSize, poolUUID, isjournal)
			dash.VerifyFatal(resizeErr, nil, fmt.Sprintf("Verify pool [%s] on node [%s] expansion using auto", poolUUID, nodeDetail.Name))
		})

		// Validate if PoolIO Priority is not changed after pool Expansion
		ioPriorityAfter, err := Inst().V.GetPoolLabelValue(poolUUID, "iopriority")
		log.FailOnError(err, "Failed to get IO Priority for Pool with UUID [%v]", poolUUID)

		log.InfoD(fmt.Sprintf("Priority Before [%s] was set to [%s] and Priority after Pool Expansion [%s]", ioPriorityBefore, setIOPriority, ioPriorityAfter))
		dash.VerifyFatal(strings.ToLower(setIOPriority) == strings.ToLower(ioPriorityAfter), true, "IO Priority mismatch after pool expansion")

	})

	JustAfterEach(func() {
		defer EndTorpedoTest()
		log.InfoD("Exit from Maintenance mode if Pool is still in Maintenance")
		log.FailOnError(ExitNodesFromMaintenanceMode(), "exit from maintenance mode failed?")
		AfterEachTest(contexts, testrailID, runID)
	})
})

var _ = Describe("{VerifyPoolDeleteInvalidPoolID}", func() {
	var testrailID = 79487
	// Testrail Description : Verify deletion of invalid pool ids
	// Testrail Corresponds : https://portworx.testrail.net/index.php?/cases/view/55349

	// Testrail Corresponds : https://portworx.testrail.net/index.php?/cases/view/55330
	// Testrail Description : Delete pool when PX/Pool (2.6.0+) is not in maintenance mode and verify the error message

	var runID int

	JustBeforeEach(func() {
		StartTorpedoTest("VerifyPoolDeleteInvalidPoolID",
			"Verify deletion of invalid pool ids",
			nil, testrailID)
		runID = testrailuttils.AddRunsToMilestone(testrailID)
	})

	var contexts []*scheduler.Context
	stepLog := "Verify deletion of invalid pool ids"
	It(stepLog, func() {
		log.InfoD(stepLog)

		contexts = make([]*scheduler.Context, 0)
		for i := 0; i < Inst().GlobalScaleFactor; i++ {
			contexts = append(contexts, ScheduleApplications(fmt.Sprintf("deleteinvalidpoolid-%d", i))...)
		}
		ValidateApplications(contexts)
		defer appsValidateAndDestroy(contexts)

		// Get the Pool UUID on which IO is running
		poolUUID, err := GetPoolIDWithIOs(contexts)
		log.FailOnError(err, "Failed to get pool using UUID [%v]", poolUUID)
		log.InfoD("Pool UUID on which IO is running [%s]", poolUUID)

		nodeDetail, err := GetNodeWithGivenPoolID(poolUUID)
		log.FailOnError(err, "Failed to get Node Details from PoolUUID [%v]", poolUUID)

		PoolDetail, err := GetPoolsDetailsOnNode(*nodeDetail)
		log.FailOnError(err, "Fetching all pool details from the node [%v] failed ", nodeDetail.Name)

		// Delete Pool without entering Maintenance Mode [ PTX-15157 ]
		err = Inst().V.DeletePool(*nodeDetail, "0")
		dash.VerifyFatal(err == nil, false, fmt.Sprintf("Expected Failure as pool not in maintenance mode : Node Detail [%v]", nodeDetail.Name))

		commonText := "service mode delete pool.*unable to delete pool with ID.*[0-9]+.*cause.*"
		compileText := fmt.Sprintf("[%s]operation is not supported", commonText)
		compileTextMaintenanceError := fmt.Sprintf("[%s]Requires pool maintenance mode", commonText)

		err = nil
		for _, each := range []string{compileText, compileTextMaintenanceError} {
			re := regexp.MustCompile(each)
			if re.MatchString(fmt.Sprintf("%v", err)) == false {
				err = fmt.Errorf("Failed to verify failure string on invalid Pool UUID")
			}
		}
		log.FailOnError(err, "pool delete successful?")

		// invalidPoolID is total Pools present on the node + 1
		invalidPoolID := fmt.Sprintf("%d", len(PoolDetail)+1)

		// Enter maintenance mode before deleting the pools from the cluster
		log.InfoD("Setting pools to maintenance on node [%s]", nodeDetail.Name)
		log.FailOnError(Inst().V.EnterPoolMaintenance(*nodeDetail),
			"failed to set pool maintenance mode on node [%s]", nodeDetail.Name)

		// Wait for some time before verifying Maintenance state
		time.Sleep(2 * time.Minute)
		expectedStatus := "In Maintenance"
		log.FailOnError(WaitForPoolStatusToUpdate(*nodeDetail, expectedStatus),
			fmt.Sprintf("node %s pools are not in status %s", nodeDetail.Name, expectedStatus))

		//Wait till the Node goes down
		log.FailOnError(Inst().V.WaitDriverDownOnNode(*nodeDetail), fmt.Sprintf("Failed while waiting node to become down [%v]", nodeDetail.Name))

		// Delete the Pool with Invalid Pool ID
		err = Inst().V.DeletePool(*nodeDetail, invalidPoolID)
		dash.VerifyFatal(err != nil, true,
			fmt.Sprintf("Expected Failure? : Node Detail [%v]", nodeDetail.Name))
		log.InfoD("Deleting Pool with InvalidID Errored as expected [%v]", err)

		// Exit pool maintenance and see if px becomes operational
		err = Inst().V.ExitPoolMaintenance(*nodeDetail)
		log.FailOnError(err, "failed to exit pool maintenance mode on node %s", nodeDetail.Name)

		err = Inst().V.WaitDriverUpOnNode(*nodeDetail, addDriveUpTimeOut)
		log.FailOnError(err, "volume driver down on node %s", nodeDetail.Name)

		expectedStatus = "Online"
		err = WaitForPoolStatusToUpdate(*nodeDetail, expectedStatus)
		log.FailOnError(err, fmt.Sprintf("node %s pools are not in status %s", nodeDetail.Name, expectedStatus))

		// Verify Alerts generated after Pool Expansion [PWX-28484]
		var severityType = []api.SeverityType{api.SeverityType_SEVERITY_TYPE_ALARM,
			api.SeverityType_SEVERITY_TYPE_NOTIFY,
			api.SeverityType_SEVERITY_TYPE_WARNING}
		for _, eachAlert := range severityType {
			alerts, err := Inst().V.GetAlertsUsingResourceTypeBySeverity(api.ResourceType_RESOURCE_TYPE_POOL,
				eachAlert)
			log.FailOnError(err, "Failed to fetch alerts using severity type [%v] of resource Type [%v]",
				eachAlert,
				api.ResourceType_RESOURCE_TYPE_POOL)

			dash.VerifyFatal(len(alerts.Alerts) > 0,
				true,
				fmt.Sprintf("did alert generated for resource type [%v] and severity [%v]?",
					api.ResourceType_RESOURCE_TYPE_POOL,
					eachAlert))
		}

		JustAfterEach(func() {
			defer EndTorpedoTest()
			log.InfoD("Exit from Maintenance mode if Pool is still in Maintenance")
			log.FailOnError(ExitNodesFromMaintenanceMode(), "exit from maintenance mode failed?")
			AfterEachTest(contexts, testrailID, runID)
		})
	})
})

var _ = Describe("{PoolResizeInvalidPoolID}", func() {
	var testrailID = 79487
	// Testrail Description : Resize with invalid pool ID
	// Testrail Corresponds : https://portworx.testrail.net/index.php?/cases/view/84470
	var runID int

	JustBeforeEach(func() {
		StartTorpedoTest("PoolResizeInvalidPoolID",
			"Resize with invalid pool ID",
			nil, testrailID)
		runID = testrailuttils.AddRunsToMilestone(testrailID)
	})

	var contexts []*scheduler.Context
	stepLog := "Resize with invalid pool ID"
	It(stepLog, func() {
		log.InfoD(stepLog)

		startTime := time.Now()

		// Get alerts from ten hours before current time till current time to get the sufficient alerts
		startMinusTenHours := startTime.Add(time.Duration(-600) * time.Minute)
		endTime := time.Now()
		alertsBefore, err := Inst().V.GetAlertsUsingResourceTypeByTime(api.ResourceType_RESOURCE_TYPE_POOL,
			startMinusTenHours,
			endTime)
		if err != nil {
			// Ignoring the error as it is quite possible that no
			// alerts for resource type pool is seen on the fresh installed cluster
			// instead of failing the test here , we will verify the alerts post
			// after running the script with some negative scenarios
			log.Errorf("failed to fetch alerts between startTime [%v] and endTime [%v]",
				startMinusTenHours,
				endTime)
		}

		contexts = make([]*scheduler.Context, 0)
		for i := 0; i < Inst().GlobalScaleFactor; i++ {
			contexts = append(contexts, ScheduleApplications(fmt.Sprintf("invalidpoolid-%d", i))...)
		}
		ValidateApplications(contexts)
		defer appsValidateAndDestroy(contexts)

		// Get the Pool UUID on which IO is running
		poolUUID, err := GetPoolIDWithIOs(contexts)
		log.FailOnError(err, "Failed to get pool running with IO")
		log.InfoD("Pool UUID on which IO is running [%s]", poolUUID)

		nodeDetail, err := GetNodeWithGivenPoolID(poolUUID)
		log.FailOnError(err, "Failed to get Node Details from PoolUUID [%v]", poolUUID)

		// invalidPoolUUID Generation
		id := uuid.New()
		invalidPoolUUID := id.String()

		// Resize Pool with Invalid Pool ID
		// Do Pool Expand on the Node
		stepLog = fmt.Sprintf("Expanding pool on node [%s] and pool UUID: [%s] using auto",
			nodeDetail.Name,
			poolUUID)
		Step(stepLog, func() {
			log.InfoD(stepLog)
			poolToBeResized, err := GetStoragePoolByUUID(poolUUID)
			log.FailOnError(err, "Failed to get pool using UUID [%s]", poolUUID)

			drvSize, err := getPoolDiskSize(poolToBeResized)
			log.FailOnError(err, "error getting drive size for pool [%s]", poolToBeResized.Uuid)
			expectedSize := (poolToBeResized.TotalSize / units.GiB) + drvSize

			log.InfoD("Current Size of the pool [%s] is [%d]", poolUUID, poolToBeResized.TotalSize/units.GiB)

			// Now trying to Expand Pool with Invalid Pool UUID
			err = Inst().V.ExpandPoolUsingPxctlCmd(*nodeDetail, invalidPoolUUID, api.SdkStoragePool_RESIZE_TYPE_AUTO, expectedSize)

			// Verify error on pool expansion failure
			var errMatch error
			errMatch = nil
			re := regexp.MustCompile(fmt.Sprintf(".*failed to find storage pool with UID.*%s.*",
				invalidPoolUUID))
			if re.MatchString(fmt.Sprintf("%v", err)) == false {
				errMatch = fmt.Errorf("failed to verify failure using invalid PoolUUID [%v]", invalidPoolUUID)
			}
			dash.VerifyFatal(errMatch, nil, "Pool expand with invalid PoolUUID completed?")

			endTime = time.Now()

			// Get alerts from the cluster between startTime till endTime [ PWX-28484 ]
			log.InfoD("Getting alerts generated by Pool between startTime : [%v] and endTime : [%v]",
				startMinusTenHours, endTime)
			alerts, err := Inst().V.GetAlertsUsingResourceTypeByTime(api.ResourceType_RESOURCE_TYPE_POOL,
				startMinusTenHours, endTime)

			// Failing as no alerts seen , as we are running some negative scenarios it is expected to have some
			// alerts generated for resource type pool
			log.FailOnError(err, "Failed to fetch alerts between startTime [%v] and endTime [%v]",
				startMinusTenHours, endTime)
			dash.VerifyFatal(len(alertsBefore.Alerts) < len(alerts.Alerts),
				true,
				fmt.Sprintf("did alert generated for resource type [%v] with time specified?",
					api.ResourceType_RESOURCE_TYPE_POOL))
		})
	})

	JustAfterEach(func() {
		defer EndTorpedoTest()
		log.InfoD("Exit from Maintenance mode if Pool is still in Maintenance")
		log.FailOnError(ExitNodesFromMaintenanceMode(), "exit from maintenance mode failed?")
		AfterEachTest(contexts, testrailID, runID)
	})
})

var _ = Describe("{ResizePoolReduceErrorcheck}", func() {
	// Testrail Description : Resize to lower size than existing pool size,should fail with proper error statement

	JustBeforeEach(func() {
		StartTorpedoTest("ResizePoolReduceErrorcheck",
			"Resize to lower size than existing pool size,should fail with proper error statement",
			nil, 0)
	})

	var contexts []*scheduler.Context
	stepLog := "Resize to lower size than existing"
	It(stepLog, func() {
		log.InfoD(stepLog)

		contexts = make([]*scheduler.Context, 0)
		for i := 0; i < Inst().GlobalScaleFactor; i++ {
			contexts = append(contexts, ScheduleApplications(fmt.Sprintf("reducesize-%d", i))...)
		}
		ValidateApplications(contexts)
		defer appsValidateAndDestroy(contexts)

		// Get the Pool UUID on which IO is running
		poolUUID, err := GetPoolIDWithIOs(contexts)
		log.FailOnError(err, "Failed to get pool using UUID")
		nodeDetail, err := GetNodeWithGivenPoolID(poolUUID)
		log.FailOnError(err, "Failed to get Node Details from PoolUUID [%v]", poolUUID)

		// Resize Pool with lower pool size than existing
		stepLog = fmt.Sprintf("Resizing pool on node [%s] and pool UUID: [%s] using auto", nodeDetail.Name, poolUUID)
		Step(stepLog, func() {
			log.InfoD(stepLog)
			poolToBeResized, err := GetStoragePoolByUUID(poolUUID)
			log.FailOnError(err, "Failed to get pool using UUID [%s]", poolUUID)
			expectedSize := (poolToBeResized.TotalSize / units.GiB) - 1
			log.InfoD("Current Size of the pool [%s] is [%d]", poolUUID, poolToBeResized.TotalSize/units.GiB)

			// Now trying to Expand Pool with reduced Pool size
			err = Inst().V.ExpandPoolUsingPxctlCmd(*nodeDetail, poolUUID, api.SdkStoragePool_RESIZE_TYPE_AUTO, expectedSize)

			// Verify error on pool expansion failure
			var errMatch error
			errMatch = nil
			re := regexp.MustCompile(fmt.Sprintf("service pool expand: pool: %s is already at a size..*", poolUUID))
			if re.MatchString(fmt.Sprintf("%v", err)) == false {
				errMatch = fmt.Errorf("Failed to verify failure to lower pool size PoolUUID [%v]", poolUUID)
			}
			dash.VerifyFatal(errMatch, nil, "Pool expand to lower size than existing pool size completed?")

		})
	})

	JustAfterEach(func() {
		defer EndTorpedoTest()
		AfterEachTest(contexts)
	})
})

var _ = Describe("{PoolDeleteRebalancePxState}", func() {
	/*
		1. Create 4 Pools  say  0, 1 ,2 3, using disk of different size
		2. Delete Pool 1 and 3 ( after adding additional  disk with some rebalance in progress )
		3. Create Pool 5  with a disk -
			# pxctl sv drive add -s "type=gp3,size=20"
		4. Add the new disk to the pool created in step 3
		5. let rebalance continue.
		6. Exit pool maintenance and see if px becomes operational
	*/

	var testrailID = 0
	// Testrail Description : Delete Pool while Rebalance and verify Px comes up
	var runID int

	JustBeforeEach(func() {
		StartTorpedoTest("PoolDeleteRebalancePxState",
			"Get Px State after pool delete",
			nil, testrailID)
		runID = testrailuttils.AddRunsToMilestone(testrailID)
	})
	var contexts []*scheduler.Context
	stepLog := "Get Px State after pool delete"
	It(stepLog, func() {
		log.InfoD(stepLog)

		if IsEksPxOperator() != true {
			log.FailOnError(fmt.Errorf("DeletePool is currently supported for EKS and LocalDrives"), "Pool deletion supported?")
		}

		contexts = make([]*scheduler.Context, 0)
		for i := 0; i < Inst().GlobalScaleFactor; i++ {
			contexts = append(contexts, ScheduleApplications(fmt.Sprintf("pooldeleterebalanceid-%d", i))...)
		}
		ValidateApplications(contexts)
		defer appsValidateAndDestroy(contexts)

		poolsBfr, err := Inst().V.ListStoragePools(metav1.LabelSelector{})
		log.FailOnError(err, "Failed to list storage pools")

		// Get Pool with running IO on the cluster
		poolUUID, err := GetPoolIDWithIOs(contexts)
		log.FailOnError(err, "Failed to get pool running with IO")
		log.InfoD("Pool UUID on which IO is running [%s]", poolUUID)

		// Get Node Details of the Pool with IO
		nodeDetail, err := GetNodeWithGivenPoolID(poolUUID)
		log.FailOnError(err, "Failed to get Node Details from PoolUUID [%v]", poolUUID)
		log.InfoD("Pool with UUID [%v] present in Node [%v]", poolUUID, nodeDetail.Name)

		// Get Total Pools present on the Node present
		poolDetails, err := GetPoolsDetailsOnNode(*nodeDetail)
		log.FailOnError(err, "Failed to get Pool Details from Node [%v]", nodeDetail.Name)
		log.InfoD("List of Pools present in the node [%v]", poolDetails)

		// Test Needs minimum of 4 Pools to be present on the Node
		if len(poolDetails) < 4 {
			log.FailOnError(addNewPools(*nodeDetail, 4-len(poolDetails)),
				fmt.Sprintf("Adding New Pools failed on Node [%v]", nodeDetail.Name))
		}

		// Enter maintenance mode before deleting the pools from the cluster
		log.InfoD("Setting pools to maintenance on node [%s]", nodeDetail.Name)
		log.FailOnError(Inst().V.EnterPoolMaintenance(*nodeDetail),
			"failed to set pool maintenance mode on node [%s]", nodeDetail.Name)

		time.Sleep(1 * time.Minute)
		expectedStatus := "In Maintenance"
		log.FailOnError(WaitForPoolStatusToUpdate(*nodeDetail, expectedStatus),
			fmt.Sprintf("node %s pools are not in status %s", nodeDetail.Name, expectedStatus))

		//Wait for 5 min to bring up the portworx daemon before trying cloud drive add
		time.Sleep(5 * time.Minute)

		// Once 4 Pools are added Delete Pool 1 and Pool 3 from the Node
		for _, poolID := range []string{"1", "3"} {
			log.FailOnError(Inst().V.DeletePool(*nodeDetail, poolID),
				fmt.Sprintf("Deleting Pool with ID [%s] from Node [%v] failed", poolID, nodeDetail.Name))
		}

		// Exit pool maintenance and see if px becomes operational
		err = Inst().V.ExitPoolMaintenance(*nodeDetail)
		log.FailOnError(err, "failed to exit pool maintenance mode on node %s", nodeDetail.Name)

		err = Inst().V.WaitDriverUpOnNode(*nodeDetail, addDriveUpTimeOut)
		log.FailOnError(err, "volume driver down on node %s", nodeDetail.Name)

		expectedStatus = "Online"
		err = WaitForPoolStatusToUpdate(*nodeDetail, expectedStatus)
		log.FailOnError(err, fmt.Sprintf("node %s pools are not in status %s", nodeDetail.Name, expectedStatus))

		poolsAfr, err := Inst().V.ListStoragePools(metav1.LabelSelector{})
		log.FailOnError(err, "Failed to list storage pools")

		dash.VerifySafely(len(poolsBfr) > len(poolsAfr),
			true,
			"verify pools count is updated after pools deletion")

		stepLog = fmt.Sprintf("Ensure that pool %s rebalance started and add new pool to the node %s", poolUUID, nodeDetail.Name)
		Step(stepLog, func() {
			log.InfoD(stepLog)
			t := func() (interface{}, bool, error) {
				expandedPool, err := GetStoragePoolByUUID(poolUUID)
				if err != nil {
					return nil, true, fmt.Errorf("error getting pool by using id %s", poolUUID)
				}

				if expandedPool == nil {
					return nil, false, fmt.Errorf("expanded pool value is nil")
				}
				if expandedPool.LastOperation != nil {
					log.Infof("Pool Resize Status: %v, Message : %s", expandedPool.LastOperation.Status, expandedPool.LastOperation.Msg)
					if expandedPool.LastOperation.Status == api.SdkStoragePool_OPERATION_IN_PROGRESS &&
						(strings.Contains(expandedPool.LastOperation.Msg, "Storage rebalance is running") || strings.Contains(expandedPool.LastOperation.Msg, "Rebalance in progress")) {
						return nil, false, nil
					}
					if expandedPool.LastOperation.Status == api.SdkStoragePool_OPERATION_FAILED {
						return nil, false, fmt.Errorf("PoolResize has failed. Error: %s", expandedPool.LastOperation)
					}

				}
				return nil, true, fmt.Errorf("pool status not updated")
			}
			_, err = task.DoRetryWithTimeout(t, 5*time.Minute, 10*time.Second)
			log.FailOnError(err, "Error checking pool rebalance")
		})

		log.FailOnError(addNewPools(*nodeDetail, -1),
			fmt.Sprintf("Adding New Pools failed on Node [%v]", nodeDetail.Name))

		// Verify New Pool added successfully
		poolsAfrAdding, err := Inst().V.ListStoragePools(metav1.LabelSelector{})
		log.FailOnError(err, "Failed to list storage pools")

		isAvailable := func(element *api.StoragePool, storagePools map[string]*api.StoragePool) bool {
			// iterate using the for loop
			for _, each := range storagePools {
				if each.Uuid == element.Uuid {
					return true
				}
			}
			return false
		}

		// Add newDisk for the pool created
		var newPoolAdded = []*api.StoragePool{}
		for _, eachPool := range poolsAfrAdding {
			if isAvailable(eachPool, poolsAfr) == false {
				newPoolAdded = append(newPoolAdded, eachPool)
			}
		}

		dash.VerifySafely(len(poolsAfr) < len(poolsAfrAdding), true,
			fmt.Sprintf("New Pool added successfully on the node [%v]", newPoolAdded))

		dash.VerifyFatal(len(newPoolAdded) > 0, true, "New Pool Addition successful ?")
		log.InfoD("New Pool Added [%v]", newPoolAdded[0].Uuid)

		// Try resize the pool after addition
		poolUUID = newPoolAdded[0].Uuid
		expectedSize := (newPoolAdded[0].TotalSize / units.GiB) + 100

		log.InfoD("Current Size of the pool %s is %d", poolUUID, newPoolAdded[0].TotalSize/units.GiB)
		err = Inst().V.ExpandPool(poolUUID, api.SdkStoragePool_RESIZE_TYPE_AUTO, expectedSize)
		dash.VerifyFatal(err, nil, "Pool expansion init successful?")

		isjournal, err := isJournalEnabled()
		log.FailOnError(err, "Failed to check if Journal enabled")

		resizeErr := waitForPoolToBeResized(expectedSize, poolUUID, isjournal)
		dash.VerifyFatal(resizeErr, nil,
			fmt.Sprintf("Verify pool %s on expansion using auto option", poolUUID))

	})

	JustAfterEach(func() {
		defer EndTorpedoTest()
		log.InfoD("Exit from Maintenance mode if Pool is still in Maintenance")
		log.FailOnError(ExitNodesFromMaintenanceMode(), "exit from maintenance mode failed?")
		AfterEachTest(contexts, testrailID, runID)
	})

})

var _ = Describe("{AddMultipleDriveStorageLessNodeResizeDisk}", func() {
	/*
		Pool Resize after adding drives to storage less node
		https://portworx.testrail.net/index.php?/cases/view/51329
		https://portworx.testrail.net/index.php?/cases/view/51330
	*/

	var testrailID = 0
	// Testrail Description : Pool Resize after adding drives to storage less node
	var runID int

	JustBeforeEach(func() {
		StartTorpedoTest("AddMultipleDriveStorageLessNodeResizeDisk",
			"Add Drive to storage less node and resize Disk",
			nil, testrailID)
		runID = testrailuttils.AddRunsToMilestone(testrailID)
	})
	var contexts []*scheduler.Context
	stepLog := "Add Drives to storage less node and resize after adding the node"
	It(stepLog, func() {
		log.InfoD(stepLog)

		contexts = make([]*scheduler.Context, 0)
		for i := 0; i < Inst().GlobalScaleFactor; i++ {
			contexts = append(contexts, ScheduleApplications(fmt.Sprintf("storagelessresizedisk-%d", i))...)
		}
		ValidateApplications(contexts)
		defer appsValidateAndDestroy(contexts)

		// Get Pool with running IO on the cluster
		poolUUID, err := GetPoolIDWithIOs(contexts)
		log.FailOnError(err, "Failed to get pool running with IO")
		log.InfoD("Pool UUID on which IO is running [%s]", poolUUID)

		// Get Node Details of the Pool with IO
		nodeDetail, err := GetNodeWithGivenPoolID(poolUUID)
		log.FailOnError(err, "Failed to get Node Details from PoolUUID [%v]", poolUUID)
		log.InfoD("Pool with UUID [%v] present in Node [%v]", poolUUID, nodeDetail.Name)

		storageLessNode := node.GetStorageLessNodes()
		// Get random storage less node present in the cluster
		var pickNode node.Node
		if len(storageLessNode) == 0 {
			if IsEksPxOperator() != true {
				log.FailOnError(fmt.Errorf("DeletePool is currently supported for EKS and LocalDrives"), "Pool deletion supported?")
			}
			err := MakeStoragetoStoragelessNode(*nodeDetail)
			log.FailOnError(err, "failed to mark storage Node to Storage less Node")
			storageLessNode = node.GetStorageLessNodes()
		}
		randomIndex := rand.Intn(len(storageLessNode))
		pickNode = storageLessNode[randomIndex]
		log.InfoD("Storage Less node is [%v]", pickNode.Name)

		// Add multiple Drives to Storage less node
		maxDrivesToAdd := 6
		for i := 0; i < maxDrivesToAdd; i++ {
			log.InfoD("Adding [%d/%d] disks to the Node [%v]", i, maxDrivesToAdd, pickNode.Name)
			log.FailOnError(addCloudDrive(pickNode, -1), "error adding cloud drive on Node [%v]", pickNode.Name)
		}

		// Refresh endpoints
		log.FailOnError(Inst().V.RefreshDriverEndpoints(), "Failed to refresh end points")

		// Resize the cloud drive added on the Node
		poolList, err := GetPoolsDetailsOnNode(pickNode)
		log.FailOnError(err, "failed to get pool details from Node [%v]", pickNode)

		for _, eachPool := range poolList {
			poolToBeResized, err := GetStoragePoolByUUID(eachPool.Uuid)
			log.FailOnError(err, fmt.Sprintf("Failed to get pool using UUID %s", eachPool.Uuid))
			expectedSize := (poolToBeResized.TotalSize / units.GiB) + 100

			// Resize the Pool with either one of the allowed resize type
			log.InfoD("Current Size of the pool %s is %d", eachPool.Uuid, poolToBeResized.TotalSize/units.GiB)
			poolResizeType := []api.SdkStoragePool_ResizeOperationType{api.SdkStoragePool_RESIZE_TYPE_AUTO,
				api.SdkStoragePool_RESIZE_TYPE_ADD_DISK,
				api.SdkStoragePool_RESIZE_TYPE_RESIZE_DISK}
			randomIndex := rand.Intn(len(poolResizeType))
			pickType := poolResizeType[randomIndex]
			log.InfoD("Expanding Pool [%v] using resize type [%v]", eachPool.Uuid, pickType)
			err = Inst().V.ExpandPool(eachPool.Uuid, pickType, expectedSize)
			dash.VerifyFatal(err, nil, "Pool expansion init successful?")

			isjournal, err := isJournalEnabled()
			log.FailOnError(err, "Failed to check if Journal enabled")

			resizeErr := waitForPoolToBeResized(expectedSize, eachPool.Uuid, isjournal)
			dash.VerifyFatal(resizeErr, nil,
				fmt.Sprintf("Verify pool %s on expansion using auto option", eachPool.Uuid))
		}
	})

	JustAfterEach(func() {
		defer EndTorpedoTest()
		log.InfoD("Exit from Maintenance mode if Pool is still in Maintenance")
		log.FailOnError(ExitNodesFromMaintenanceMode(), "exit from maintenance mode failed?")
		AfterEachTest(contexts, testrailID, runID)
	})

})

var _ = Describe("{DriveAddPXDown}", func() {
	/*
		Add drive when Px is down
	*/

	var testrailID = 0
	// Testrail Description : add drive when px is down
	var runID int

	JustBeforeEach(func() {
		StartTorpedoTest("DriveAddPXDown",
			"Add Drive when Px is down",
			nil, testrailID)
		runID = testrailuttils.AddRunsToMilestone(testrailID)
	})
	var contexts []*scheduler.Context
	stepLog := "Add Drive when Px is down"
	It(stepLog, func() {
		log.InfoD(stepLog)

		contexts = make([]*scheduler.Context, 0)
		for i := 0; i < Inst().GlobalScaleFactor; i++ {
			contexts = append(contexts, ScheduleApplications(fmt.Sprintf("adddrivepxdownid-%d", i))...)
		}
		ValidateApplications(contexts)
		defer appsValidateAndDestroy(contexts)

		// Get Pool with running IO on the cluster
		poolUUID, err := GetPoolIDWithIOs(contexts)
		log.FailOnError(err, "Failed to get pool running with IO")
		log.InfoD("Pool UUID on which IO is running [%s]", poolUUID)

		// Get Node Details of the Pool with IO
		nodeDetail, err := GetNodeWithGivenPoolID(poolUUID)
		log.FailOnError(err, "Failed to get Node Details from PoolUUID [%v]", poolUUID)
		log.InfoD("Pool with UUID [%v] present in Node [%v]", poolUUID, nodeDetail.Name)

		startDriver := func() {
			// Start Px Back on the Node
			log.InfoD("Start Px Driver and wait for driver to come up on node [%v]", nodeDetail.Name)
			log.FailOnError(Inst().V.StartDriver(*nodeDetail),
				fmt.Sprintf("Failed to Bring back the Px on Node [%v]", nodeDetail.Name))
			log.FailOnError(Inst().V.WaitDriverUpOnNode(*nodeDetail, addDriveUpTimeOut),
				fmt.Sprintf("Driver is still down on node [%v] after waiting", nodeDetail.Name))
		}
		// Bring Px Down on the Node selected
		var nodeToPxDown []node.Node
		nodeToPxDown = append(nodeToPxDown, *nodeDetail)
		log.FailOnError(Inst().V.StopDriver(nodeToPxDown,
			false,
			nil),
			"Errored while stopping Px Driver")

		// wait for some time for driver to go down completly
		log.FailOnError(Inst().V.WaitDriverDownOnNode(*nodeDetail), "Failed waiting for driver to come up")

		// Start PxDriver after attempting add cloud drive
		defer startDriver()

		// Add Drive on the Node [ PTX-15856 ]
		err = addCloudDrive(*nodeDetail, -1)
		re := regexp.MustCompile(".*PX is not running.*portworx.*installed but not active.*")
		dash.VerifyFatal(re.MatchString(fmt.Sprintf("%v", err)),
			true,
			"Failed to match the error while adding drive")
		log.InfoD(fmt.Sprintf("Errored while adding Pool as expected on Node [%v]", nodeDetail.Name))
	})

	JustAfterEach(func() {
		defer EndTorpedoTest()
		log.InfoD("Exit from Maintenance mode if Pool is still in Maintenance")
		log.FailOnError(ExitNodesFromMaintenanceMode(), "exit from maintenance mode failed?")
		AfterEachTest(contexts, testrailID, runID)
	})

})

var _ = Describe("{ExpandUsingAddDriveAndPXRestart}", func() {
	/*
		Expand Using Add drive and restart Px
	*/
	var testrailID = 0
	var runID int

	JustBeforeEach(func() {
		StartTorpedoTest("ExpandUsingAddDriveAndPXRestart",
			"Initiate pool expansion using add-drive and restart PX", nil, testrailID)
		runID = testrailuttils.AddRunsToMilestone(testrailID)
	})
	var contexts []*scheduler.Context

	stepLog := "Initiate pool expansion using add-drive and restart PX"

	It(stepLog, func() {
		log.InfoD(stepLog)
		contexts = make([]*scheduler.Context, 0)
		for i := 0; i < Inst().GlobalScaleFactor; i++ {
			contexts = append(contexts, ScheduleApplications(fmt.Sprintf("pladddrvrestrt-%d", i))...)
		}
		ValidateApplications(contexts)
		defer appsValidateAndDestroy(contexts)

		// Get Pool with running IO on the cluster
		poolUUID, err := GetPoolIDWithIOs(contexts)
		log.FailOnError(err, "Failed to get pool running with IO")
		log.InfoD("Pool UUID on which IO is running [%s]", poolUUID)

		// Get Node Details of the Pool with IO
		nodeDetail, err := GetNodeWithGivenPoolID(poolUUID)
		log.FailOnError(err, "Failed to get Node Details from PoolUUID [%v]", poolUUID)
		log.InfoD("Pool with UUID [%v] present in Node [%v]", poolUUID, nodeDetail.Name)

		poolToBeResized, err := GetStoragePoolByUUID(poolUUID)
		log.FailOnError(err, fmt.Sprintf("Failed to get pool using UUID [%s]", poolUUID))
		expectedSize := (poolToBeResized.TotalSize / units.GiB) + 100

		log.InfoD("Current Size of the pool %s is %d", poolUUID, poolToBeResized.TotalSize/units.GiB)
		err = Inst().V.ExpandPool(poolUUID, api.SdkStoragePool_RESIZE_TYPE_ADD_DISK, expectedSize)
		dash.VerifyFatal(err, nil, "Pool expansion init successful?")

		isjournal, err := isJournalEnabled()
		log.FailOnError(err, "Failed to check if Journal enabled")

		resizeErr := waitForPoolToBeResized(expectedSize, poolUUID, isjournal)
		dash.VerifyFatal(resizeErr, nil,
			fmt.Sprintf("Verify pool %s on expansion using auto option", poolUUID))

		stepLog = fmt.Sprintf("Restart PX on node %s", nodeDetail.Name)
		Step(stepLog, func() {
			log.InfoD(stepLog)
			err := Inst().V.RestartDriver(*nodeDetail, nil)
			log.FailOnError(err, fmt.Sprintf("error restarting px on node [%s]", nodeDetail.Name))
			err = Inst().V.WaitDriverUpOnNode(*nodeDetail, addDriveUpTimeOut)
			log.FailOnError(err, fmt.Sprintf("Driver is down on node [%s]", nodeDetail.Name))
			dash.VerifyFatal(err == nil, true,
				fmt.Sprintf("PX is up after restarting on node [%s]", nodeDetail.Name))
		})
	})
	JustAfterEach(func() {
		defer EndTorpedoTest()
		AfterEachTest(contexts, testrailID, runID)
	})
})

var _ = Describe("{ExpandUsingAddDriveAndNodeRestart}", func() {
	/*
		Expand Using Add drive and restart Node and verify if Px will be up after restart
	*/
	var testrailID = 0
	var runID int

	JustBeforeEach(func() {
		StartTorpedoTest("ExpandUsingAddDriveAndNodeRestart",
			"Initiate pool expansion using add-drive and Reboot Node", nil, testrailID)
		runID = testrailuttils.AddRunsToMilestone(testrailID)
	})
	var contexts []*scheduler.Context

	stepLog := "Initiate pool expansion using add-drive and Reboot Node"

	It(stepLog, func() {
		log.InfoD(stepLog)
		contexts = make([]*scheduler.Context, 0)
		for i := 0; i < Inst().GlobalScaleFactor; i++ {
			contexts = append(contexts, ScheduleApplications(fmt.Sprintf("expanddiskadddrive-%d", i))...)
		}
		ValidateApplications(contexts)
		defer appsValidateAndDestroy(contexts)

		// Get Pool with running IO on the cluster
		poolUUID, err := GetPoolIDWithIOs(contexts)
		log.FailOnError(err, "Failed to get pool running with IO")
		log.InfoD("Pool UUID on which IO is running [%s]", poolUUID)

		// Get Node Details of the Pool with IO
		nodeDetail, err := GetNodeWithGivenPoolID(poolUUID)
		log.FailOnError(err, "Failed to get Node Details from PoolUUID [%v]", poolUUID)
		log.InfoD("Pool with UUID [%v] present in Node [%v]", poolUUID, nodeDetail.Name)

		poolToBeResized, err := GetStoragePoolByUUID(poolUUID)
		log.FailOnError(err, "error getting drive size for pool [%s]", poolToBeResized.Uuid)

		drvSize, err := getPoolDiskSize(poolToBeResized)
		log.FailOnError(err, fmt.Sprintf("Failed to get pool using UUID [%s]", poolUUID))

		expectedSize := (poolToBeResized.TotalSize / units.GiB) + drvSize
		expectedSize = roundUpValue(expectedSize)
		expectedSizeWithJournal := expectedSize

		isjournal, err := isJournalEnabled()
		log.FailOnError(err, "Failed to check is journal enabled")

		if isjournal {
			expectedSizeWithJournal = expectedSizeWithJournal - 3
		}
		log.InfoD("Current Size of the pool [%s] is [%d]",
			poolToBeResized.Uuid,
			poolToBeResized.TotalSize/units.GiB)

		err = Inst().V.ExpandPool(poolToBeResized.Uuid,
			api.SdkStoragePool_RESIZE_TYPE_ADD_DISK,
			expectedSize)
		dash.VerifyFatal(err,
			nil,
			"Pool expansion init successful?")

		storageNode, err := GetNodeWithGivenPoolID(poolToBeResized.Uuid)
		log.FailOnError(err, fmt.Sprintf("Failed to get pool using UUID [%s]", poolToBeResized.Uuid))
		err = RebootNodeAndWait(*storageNode)
		log.FailOnError(err, "Failed to reboot node [%v] and wait till it is up", storageNode.Name)

		log.FailOnError(Inst().V.WaitDriverUpOnNode(*storageNode, addDriveUpTimeOut), fmt.Sprintf("Driver is down on node [%s]", storageNode.Name))

		resizeErr := waitForPoolToBeResized(expectedSize, poolToBeResized.Uuid, isjournal)
		dash.VerifyFatal(resizeErr,
			nil,
			fmt.Sprintf("Expected new size to be [%d] or [%d] if pool has journal",
				expectedSize,
				expectedSizeWithJournal))

	})
	JustAfterEach(func() {
		defer EndTorpedoTest()
		AfterEachTest(contexts, testrailID, runID)
	})
})

var _ = Describe("{ResizeDiskAddDiskSamePool}", func() {
	/*
		Resize Disk Followed by adddisk should not create a new pool
	*/
	var testrailID = 0
	var runID int

	JustBeforeEach(func() {
		StartTorpedoTest("ResizeDiskAddDiskSamePool",
			"Resize Disk Followed by adddisk should not create a new pool", nil, testrailID)
		runID = testrailuttils.AddRunsToMilestone(testrailID)
	})
	var contexts []*scheduler.Context

	stepLog := "Resize Disk Followed by adddisk should not create a new pool"

	It(stepLog, func() {
		log.InfoD(stepLog)
		contexts = make([]*scheduler.Context, 0)
		for i := 0; i < Inst().GlobalScaleFactor; i++ {
			contexts = append(contexts, ScheduleApplications(fmt.Sprintf("resizediskadddisk-%d", i))...)
		}
		ValidateApplications(contexts)
		defer appsValidateAndDestroy(contexts)

		// Get Pool with running IO on the cluster
		poolUUID, err := GetPoolIDWithIOs(contexts)
		log.FailOnError(err, "Failed to get pool running with IO")
		log.InfoD("Pool UUID on which IO is running [%s]", poolUUID)

		// Get Node Details of the Pool with IO
		nodeDetail, err := GetNodeWithGivenPoolID(poolUUID)
		log.FailOnError(err, "Failed to get Node Details from PoolUUID [%v]", poolUUID)
		log.InfoD("Pool with UUID [%v] present in Node [%v]", poolUUID, nodeDetail.Name)

		poolToBeResized, err := GetStoragePoolByUUID(poolUUID)
		log.FailOnError(err, "error getting drive size for pool [%s]", poolToBeResized.Uuid)

		allPoolsOnNode, err := GetPoolsDetailsOnNode(*nodeDetail)
		log.FailOnError(err, fmt.Sprintf("Failed to get all Pools present in Node [%s]", nodeDetail.Name))

		drvSize, err := getPoolDiskSize(poolToBeResized)
		log.FailOnError(err, fmt.Sprintf("Failed to get pool using UUID [%s]", poolUUID))

		expectedSize := (poolToBeResized.TotalSize / units.GiB) + drvSize
		expectedSize = roundUpValue(expectedSize)
		expectedSizeWithJournal := expectedSize

		isjournal, err := isJournalEnabled()
		log.FailOnError(err, "Failed to check is journal enabled")

		if isjournal {
			expectedSizeWithJournal = expectedSizeWithJournal - 3
		}
		log.InfoD("Current Size of the pool %s is %d",
			poolToBeResized.Uuid,
			poolToBeResized.TotalSize/units.GiB)

		err = Inst().V.ExpandPool(poolToBeResized.Uuid,
			api.SdkStoragePool_RESIZE_TYPE_AUTO,
			expectedSize)
		dash.VerifyFatal(err,
			nil,
			"Pool expansion init successful?")

		resizeErr := waitForPoolToBeResized(expectedSize, poolToBeResized.Uuid, isjournal)
		dash.VerifyFatal(resizeErr, nil,
			fmt.Sprintf("Verify pool [%s] on expansion using auto option", poolToBeResized.Uuid))

		// Restart Px and wait for Driver to come up after pool expanded
		restartPx := func() error {
			stepLog = fmt.Sprintf("Restart PX on node %s", nodeDetail.Name)
			err := Inst().V.RestartDriver(*nodeDetail, nil)
			if err != nil {
				return err
			}
			err = Inst().V.WaitDriverUpOnNode(*nodeDetail, addDriveUpTimeOut)
			if err != nil {
				return err
			}
			return nil
		}
		// Restarting Px after expanding the pool
		log.FailOnError(restartPx(), fmt.Sprintf("Failed to restart Px on the Node [%v]", nodeDetail.Name))

		// Expand Pool using Add Drive and verify if the Pool is expanded successfully
		err = Inst().V.ExpandPool(poolToBeResized.Uuid,
			api.SdkStoragePool_RESIZE_TYPE_ADD_DISK,
			expectedSize)
		dash.VerifyFatal(err,
			nil,
			"Pool expansion init successful?")

		resizeErr = waitForPoolToBeResized(expectedSize, poolUUID, isjournal)
		dash.VerifyFatal(resizeErr, nil,
			fmt.Sprintf("Verify pool [%s] on expansion using auto option", poolUUID))

		// Restarting Px after pool is resizied
		log.FailOnError(restartPx(), fmt.Sprintf("Failed to restart Px on the Node [%v]", nodeDetail.Name))

		allPoolsOnNode_afterResize, err := GetPoolsDetailsOnNode(*nodeDetail)
		log.FailOnError(err, fmt.Sprintf("Failed to get all Pools present in Node [%s]", nodeDetail.Name))
		dash.VerifyFatal(len(allPoolsOnNode) <= len(allPoolsOnNode_afterResize), true,
			"New pool is created on trying to expand pool using add disk option")

	})
	JustAfterEach(func() {
		defer EndTorpedoTest()
		AfterEachTest(contexts, testrailID, runID)
	})

})

var _ = Describe("{DriveAddRebalanceInMaintenance}", func() {
	/*
		Rebalance taking long time during drive add in pool maintenance mode [PTX-15691] -> [PWX-26629]
	*/
	var testrailID = 0
	var runID int

	JustBeforeEach(func() {
		StartTorpedoTest("DriveAddRebalanceInMaintenance",
			"Rebalance taking long time during drive add in pool maintenance mode", nil, testrailID)
		runID = testrailuttils.AddRunsToMilestone(testrailID)
	})
	var contexts []*scheduler.Context

	stepLog := "Rebalance taking long time during drive add in pool maintenance mode"

	It(stepLog, func() {
		log.InfoD(stepLog)
		contexts = make([]*scheduler.Context, 0)
		for i := 0; i < Inst().GlobalScaleFactor; i++ {
			contexts = append(contexts, ScheduleApplications(fmt.Sprintf("resizediskadddisk-%d", i))...)
		}
		ValidateApplications(contexts)
		defer appsValidateAndDestroy(contexts)

		// Get Pool with running IO on the cluster
		poolUUID, err := GetPoolIDWithIOs(contexts)
		log.FailOnError(err, "Failed to get pool running with IO")
		log.InfoD("Pool UUID on which IO is running [%s]", poolUUID)

		// Get Node Details of the Pool with IO
		nodeDetail, err := GetNodeWithGivenPoolID(poolUUID)
		log.FailOnError(err, "Failed to get Node Details from PoolUUID [%v]", poolUUID)
		log.InfoD("Pool with UUID [%v] present in Node [%v]", poolUUID, nodeDetail.Name)

		poolToBeResized, err := GetStoragePoolByUUID(poolUUID)
		log.FailOnError(err, "error getting drive size for pool [%s]", poolToBeResized.Uuid)

		// Enter maintenance mode before deleting the pools from the cluster
		log.InfoD("Setting pools to maintenance on node [%s]", nodeDetail.Name)
		log.FailOnError(Inst().V.EnterPoolMaintenance(*nodeDetail),
			"failed to set pool maintenance mode on node [%s]", nodeDetail.Name)

		expectedStatus := "In Maintenance"
		log.FailOnError(WaitForPoolStatusToUpdate(*nodeDetail, expectedStatus),
			fmt.Sprintf("node %s pools are not in status %s", nodeDetail.Name, expectedStatus))

		//Wait for 2 min to bring up the portworx daemon before trying cloud drive add
		time.Sleep(2 * time.Minute)

		// Add cloud drive on the node selected and wait for rebalance to happen
		driveSpecs, err := GetCloudDriveDeviceSpecs()
		log.FailOnError(err, "Error getting cloud drive specs")

		deviceSpec := driveSpecs[0]
		deviceSpecParams := strings.Split(deviceSpec, ",")
		var specSize uint64
		paramsArr := make([]string, 0)
		for _, param := range deviceSpecParams {
			if strings.Contains(param, "size") {
				val := strings.Split(param, "=")[1]
				specSize, err = strconv.ParseUint(val, 10, 64)
				log.FailOnError(err, "Error converting size to uint64")
				paramsArr = append(paramsArr, fmt.Sprintf("size=%d,", specSize/2))
			} else {
				paramsArr = append(paramsArr, param)
			}
		}
		newSpec := strings.Join(paramsArr, ",")
		cloudAdderr := Inst().V.AddCloudDrive(nodeDetail, newSpec, -1)
		// NOTE: Will be validating error after bringing up the pool out of maintenance mode
		// this is to make sure that Pool is out of maintenance and other tests which runs after this
		// would not fail because of pool maintenance

		// Exit pool maintenance and see if px becomes operational
		err = Inst().V.ExitPoolMaintenance(*nodeDetail)
		log.FailOnError(err, "failed to exit pool maintenance mode on node %s", nodeDetail.Name)

		err = Inst().V.WaitDriverUpOnNode(*nodeDetail, addDriveUpTimeOut)
		log.FailOnError(err, "volume driver down on node %s", nodeDetail.Name)

		expectedStatus = "Online"
		err = WaitForPoolStatusToUpdate(*nodeDetail, expectedStatus)
		log.FailOnError(err, fmt.Sprintf("node %s pools are not in status %s", nodeDetail.Name, expectedStatus))

		log.FailOnError(cloudAdderr, fmt.Sprintf("Add cloud drive failed on node %s", nodeDetail.Name))

		log.FailOnError(Inst().V.WaitDriverUpOnNode(*nodeDetail, addDriveUpTimeOut),
			fmt.Sprintf("Driver is down on node [%s]", nodeDetail.Name))

		poolID, err := GetPoolIDFromPoolUUID(poolUUID)
		log.FailOnError(err, "Failed to get poolID from PoolUUID")

		log.FailOnError(ValidatePoolRebalance(*nodeDetail, poolID),
			fmt.Sprintf("pool %v with UUID %v rebalance failed", poolID, poolUUID))

	})
	JustAfterEach(func() {
		defer EndTorpedoTest()
		AfterEachTest(contexts, testrailID, runID)
	})
})

var _ = Describe("{ResizePoolReduceErrorcheck}", func() {
	// Testrail Description : Resize to lower size than existing pool size,should fail with proper error statement

	JustBeforeEach(func() {
		StartTorpedoTest("ResizePoolReduceErrorcheck",
			"Resize to lower size than existing pool size,should fail with proper error statement",
			nil, 0)

	})

	var contexts []*scheduler.Context
	stepLog := "Resize to lower size than existing"
	It(stepLog, func() {
		log.InfoD(stepLog)
		contexts = make([]*scheduler.Context, 0)
		for i := 0; i < Inst().GlobalScaleFactor; i++ {
			contexts = append(contexts, ScheduleApplications(fmt.Sprintf("reducesize-%d", i))...)
		}
		ValidateApplications(contexts)
		defer appsValidateAndDestroy(contexts)

		// Get the Pool UUID on which IO is running
		poolUUID, err := GetPoolIDWithIOs(contexts)
		log.FailOnError(err, "Failed to get pool using UUID")
		nodeDetail, err := GetNodeWithGivenPoolID(poolUUID)
		log.FailOnError(err, "Failed to get Node Details from PoolUUID [%v]", poolUUID)

		// Resize Pool with lower pool size than existing
		stepLog = fmt.Sprintf("Resizing pool on node [%s] and pool UUID: [%s] using auto", nodeDetail.Name, poolUUID)
		Step(stepLog, func() {
			log.InfoD(stepLog)
			poolToBeResized, err := GetStoragePoolByUUID(poolUUID)
			log.FailOnError(err, "Failed to get pool using UUID [%s]", poolUUID)
			expectedSize := (poolToBeResized.TotalSize / units.GiB) - 1
			log.InfoD("Current Size of the pool [%s] is [%d]", poolUUID, poolToBeResized.TotalSize/units.GiB)

			// Now trying to Expand Pool with reduced Pool size
			err = Inst().V.ExpandPoolUsingPxctlCmd(*nodeDetail, poolUUID, api.SdkStoragePool_RESIZE_TYPE_AUTO, expectedSize)

			// Verify error on pool expansion failure
			var errMatch error
			errMatch = nil
			re := regexp.MustCompile(fmt.Sprintf("service pool expand: pool: %s is already at a size..*", poolUUID))
			if re.MatchString(fmt.Sprintf("%v", err)) == false {
				errMatch = fmt.Errorf("Failed to verify failure to lower pool size PoolUUID [%v]", poolUUID)
			}
			dash.VerifyFatal(errMatch, nil, "Pool expand to lower size than existing pool size completed?")
		})
	})

	JustAfterEach(func() {
		defer EndTorpedoTest()
		AfterEachTest(contexts)
	})
})

var _ = Describe("{AllPoolsDeleteAndCreateAndDelete}", func() {
	/*
	   1. Delete all the pools in a node
	   2. Verify it becomes a storageless node
	   3. Create a new pool on the node
	   4. Validate volume upadate and apps deployment it the new pool
	   5. Delete newly created pool
	   6. Validate node becomes storage less node
	   7. validate apps
	*/

	var testrailID = 57293
	// Testrail Corresponds : https://portworx.testrail.net/index.php?/cases/view/57293
	var runID int

	JustBeforeEach(func() {
		StartTorpedoTest("AllPoolsDeleteAndCreateAndDelete",
			"Delete all the pools in a node, create a new pool and delete again",
			nil, testrailID)
		runID = testrailuttils.AddRunsToMilestone(testrailID)
	})

	var contexts []*scheduler.Context
	stepLog := "Delete all the pools in a node, create a new pool and delete again"
	It(stepLog, func() {
		log.InfoD(stepLog)

		stNodes := node.GetStorageNodes()
		stNode := stNodes[rand.Intn(len(stNodes))]

		stepLog = fmt.Sprintf("Deleting all the pools from the node [%s]", stNode.Name)
		Step(stepLog, func() {

			nodePools := stNode.StoragePools
			for _, nodePool := range nodePools {
				poolIDToDelete := fmt.Sprintf("%d", nodePool.ID)
				deletePoolAndValidate(stNode, poolIDToDelete)
			}
			stepLog := fmt.Sprintf("validate node [%s] changed to storageless node", stNode.Name)
			Step(stepLog, func() {
				err := Inst().V.RefreshDriverEndpoints()
				log.FailOnError(err, "error refreshing end points")
				slNodes := node.GetStorageLessNodes()
				isStorageless := false
				for _, n := range slNodes {
					if n.Name == stNode.Name {
						isStorageless = true
						break
					}
				}

				dash.VerifyFatal(isStorageless, true, fmt.Sprintf("Verify node %s is converted to storageless node", stNode.Name))
			})

		})

		stepLog = fmt.Sprintf("Creating a new pool on node [%v]", stNode.Name)

		Step(stepLog, func() {
			log.InfoD(stepLog)

			err := addCloudDrive(stNode, -1)
			log.FailOnError(err, "error adding cloud drive")
			err = Inst().V.RefreshDriverEndpoints()
			log.FailOnError(err, "error refreshing end points")
			stNodes := node.GetStorageNodes()
			isStorageNode := false

			for _, n := range stNodes {
				if n.Name == stNode.Name {
					isStorageNode = true
					stNode = n
					break
				}
			}
			dash.VerifyFatal(isStorageNode, true, fmt.Sprintf("Verify node %s is converted to storage node", stNode.Name))

		})
		stepLog = "Deploying Apps and validate"

		Step(stepLog, func() {
			log.InfoD(stepLog)
			contexts = make([]*scheduler.Context, 0)
			for i := 0; i < Inst().GlobalScaleFactor; i++ {
				contexts = append(contexts, ScheduleApplications(fmt.Sprintf("alpldel2-%d", i))...)
			}
			ValidateApplications(contexts)
			defer appsValidateAndDestroy(contexts)

			isReplExists := false

		outer:
			for _, ctx := range contexts {
				vols, err := Inst().S.GetVolumes(ctx)
				log.FailOnError(err, "error getting volumes for the context [%s]", ctx.App.Key)
				for _, vol := range vols {
					appVol, err := Inst().V.InspectVolume(vol.ID)
					log.FailOnError(err, "error inspecting volume [%v]", vol.ID)
					replNodes := appVol.ReplicaSets[0].Nodes
					if Contains(replNodes, stNode.Id) {
						isReplExists = true
						break outer
					}
				}
			}

			dash.VerifySafely(isReplExists, true, fmt.Sprintf("Verify volume is created on the node [%s]", stNode.Name))
		})

		stepLog = fmt.Sprintf("Delete pool from the node [%s]", stNode.Name)
		Step(stepLog, func() {
			log.InfoD(stepLog)
			nodePool := stNode.StoragePools[0]
			deletePoolAndValidate(stNode, fmt.Sprintf("%d", nodePool.ID))
			err := Inst().V.RefreshDriverEndpoints()
			log.FailOnError(err, "error refreshing end points")
			slNodes := node.GetStorageLessNodes()
			isStorageless := false

			for _, n := range slNodes {
				if n.Name == stNode.Name {
					isStorageless = true
					break
				}
			}
			dash.VerifyFatal(isStorageless, true, fmt.Sprintf("Verify node %s is converted to storageless node again after deleting pool %d", stNode.Name, nodePool.ID))
		})

	})

	JustAfterEach(func() {
		defer EndTorpedoTest()
		AfterEachTest(contexts, testrailID, runID)
	})
})

func deletePoolAndValidate(stNode node.Node, poolIDToDelete string) {
	poolsBfr, err := Inst().V.ListStoragePools(metav1.LabelSelector{})
	log.FailOnError(err, "Failed to list storage pools")

	poolsMap, err := Inst().V.GetPoolDrives(&stNode)
	log.FailOnError(err, "error getting pool drive from the node [%s]", stNode.Name)

	stepLog := fmt.Sprintf("Delete poolID %s on node %s", poolIDToDelete, stNode.Name)

	Step(stepLog, func() {
		log.InfoD(stepLog)
		err = DeleteGivenPoolInNode(stNode, poolIDToDelete)
		dash.VerifyFatal(err, nil, fmt.Sprintf("verify deleting pool [%s] in the node [%s]", poolIDToDelete, stNode.Name))

		poolsAfr, err := Inst().V.ListStoragePools(metav1.LabelSelector{})
		log.FailOnError(err, "Failed to list storage pools")

		dash.VerifySafely(len(poolsBfr) > len(poolsAfr), true, "verify pools count is updated after pools deletion")

		poolsMap, err = Inst().V.GetPoolDrives(&stNode)
		log.FailOnError(err, "error getting pool drive from the node [%s]", stNode.Name)
		_, ok := poolsMap[poolIDToDelete]
		dash.VerifyFatal(ok, false, "verify drive is deleted from the node")

	})
}

var _ = Describe("{NodeAddDiskWhileAddDiskInProgress}", func() {
	/*
	   1.Add disk using add-disk option
	   2. Add disk again while initial expansion is in-progress
	*/
	var testrailID = 51356
	// testrailID corresponds to: https://portworx.testrail.net/index.php?/cases/view/51356
	var runID int
	JustBeforeEach(func() {
		StartTorpedoTest("NodeAddDriveWhileAddDriveInProgress", "Initiate pool expansion using add-drive while one already in progress", nil, testrailID)
		runID = testrailuttils.AddRunsToMilestone(testrailID)
	})
	var contexts []*scheduler.Context

	stepLog := "should get the existing storage node and expand the pool by adding a drive while one already in progress"

	It(stepLog, func() {
		log.InfoD(stepLog)
		contexts = make([]*scheduler.Context, 0)
		for i := 0; i < Inst().GlobalScaleFactor; i++ {
			contexts = append(contexts, ScheduleApplications(fmt.Sprintf("pladddskinp-%d", i))...)
		}
		ValidateApplications(contexts)
		defer appsValidateAndDestroy(contexts)

		poolUUIDToBeREsized, err := GetPoolIDWithIOs(contexts)
		log.FailOnError(err, "error finding pool with IOs")

		node, err := GetNodeWithGivenPoolID(poolUUIDToBeREsized)
		log.FailOnError(err, "error finding node with pool uuid [%s]", poolUUIDToBeREsized)

		stepLog = fmt.Sprintf("Add disk in pool [%s] from node [%s]", poolUUIDToBeREsized, node.Name)
		Step(stepLog, func() {
			log.InfoD(stepLog)
			pools, err := Inst().V.ListStoragePools(metav1.LabelSelector{})
			log.FailOnError(err, "Failed to list storage pools")
			dash.VerifyFatal(len(pools) > 0, true, "Storage pools exist ?")

			poolToBeResized := pools[poolUUIDToBeREsized]
			dash.VerifyFatal(poolToBeResized != nil, true, "Pool to be resized exist?")

			// px will put a new request in a queue, but in this case we can't calculate the expected size,
			// so need to wain until the ongoing operation is completed
			stepLog = "Verify that pool resize is not in progress"
			Step(stepLog, func() {
				log.InfoD(stepLog)
				if poolResizeIsInProgress(poolToBeResized) {
					// wait until resize is completed and get the updated pool again
					poolToBeResized, err = GetStoragePoolByUUID(poolUUIDToBeREsized)
					log.FailOnError(err, fmt.Sprintf("Failed to get pool using UUID %s", poolUUIDToBeREsized))
				}
			})

			var expectedSize uint64
			drvSize, err := getPoolDiskSize(poolToBeResized)
			log.FailOnError(err, "error getting drive size for pool [%s]", poolToBeResized.Uuid)
			isjournal, err := isJournalEnabled()
			log.FailOnError(err, "Failed to check is Journal enabled")

			stepLog = "Calculate expected pool size and trigger pool resize using add-disk"
			Step(stepLog, func() {
				log.InfoD(stepLog)

				expectedSize = (poolToBeResized.TotalSize / units.GiB) + drvSize

				log.InfoD("Current Size of the pool %s is %d", poolToBeResized.Uuid, poolToBeResized.TotalSize/units.GiB)

				err = Inst().V.ExpandPool(poolToBeResized.Uuid, api.SdkStoragePool_RESIZE_TYPE_ADD_DISK, expectedSize)
				dash.VerifyFatal(err, nil, "Pool expansion init successful?")

				err = WaitForExpansionToStart(poolToBeResized.Uuid)
				log.FailOnError(err, "error waiting for expansion to start on the pool [%s]", poolToBeResized.Uuid)

			})

			stepLog = fmt.Sprintf("trigger pool resize using add-disk again on pool [%s] while previous one is in-progress", poolToBeResized.Uuid)
			Step(stepLog, func() {
				log.InfoD(stepLog)

				newExpectedSize := expectedSize + drvSize

				//To-Do Need to handle the case for multiple pools
				newExpectedSizeWithJournal := newExpectedSize
				if isjournal {
					newExpectedSizeWithJournal = newExpectedSizeWithJournal - 3
				}

				log.InfoD("Current Size of the pool %s is %d", poolToBeResized.Uuid, poolToBeResized.TotalSize/units.GiB)

				poolNode, err := GetNodeWithGivenPoolID(poolToBeResized.Uuid)
				log.FailOnError(err, "error getting node with pool uuid [%s]", poolToBeResized.Uuid)
				err = Inst().V.ExpandPoolUsingPxctlCmd(*poolNode, poolToBeResized.Uuid, api.SdkStoragePool_RESIZE_TYPE_ADD_DISK, newExpectedSize)
				expectedErr := false
				expectedErrStr := fmt.Sprintf("resize for pool %s is already in progress", poolToBeResized.Uuid)
				if err != nil && strings.Contains(err.Error(), expectedErrStr) {
					expectedErr = true

				}
				dash.VerifyFatal(expectedErr, true, fmt.Sprintf("verify pool expansion failed with expected error. Error. %v", err))

			})

		})

	})
	JustAfterEach(func() {
		defer EndTorpedoTest()
		AfterEachTest(contexts, testrailID, runID)
	})
})

var _ = Describe("{NodeAddDiskWhileResizeDiskInProgress}", func() {
	/*
	   1.Add disk using resuze-disk option
	   2. Add disk again while initial expansion is in-progress
	*/
	var testrailID = 50939
	// testrailID corresponds to: https://portworx.testrail.net/index.php?/cases/view/50939
	var runID int
	JustBeforeEach(func() {
		StartTorpedoTest("NodeAddDiskWhileResizeDiskInProgress", "Initiate pool expansion using add-disk while one already in progress with resize-disk", nil, testrailID)
		runID = testrailuttils.AddRunsToMilestone(testrailID)
	})
	var contexts []*scheduler.Context

	stepLog := "should get the existing storage node and expand the pool by adding a drive while one already in progress"

	It(stepLog, func() {
		log.InfoD(stepLog)
		contexts = make([]*scheduler.Context, 0)
		for i := 0; i < Inst().GlobalScaleFactor; i++ {
			contexts = append(contexts, ScheduleApplications(fmt.Sprintf("plrszdskinp-%d", i))...)
		}
		ValidateApplications(contexts)
		defer appsValidateAndDestroy(contexts)

		poolUUIDToBeREsized, err := GetPoolIDWithIOs(contexts)
		log.FailOnError(err, "error finding pool with IOs")

		node, err := GetNodeWithGivenPoolID(poolUUIDToBeREsized)
		log.FailOnError(err, "error finding node with pool uuid [%s]", poolUUIDToBeREsized)

		stepLog = fmt.Sprintf("Resize disk in pool [%s] from node [%s]", poolUUIDToBeREsized, node.Name)
		Step(stepLog, func() {
			log.InfoD(stepLog)
			pools, err := Inst().V.ListStoragePools(metav1.LabelSelector{})
			log.FailOnError(err, "Failed to list storage pools")
			dash.VerifyFatal(len(pools) > 0, true, "Storage pools exist ?")

			poolToBeResized := pools[poolUUIDToBeREsized]
			dash.VerifyFatal(poolToBeResized != nil, true, "Pool to be resized exist?")

			// px will put a new request in a queue, but in this case we can't calculate the expected size,
			// so need to wain until the ongoing operation is completed
			stepLog = "Verify that pool resize is not in progress"
			Step(stepLog, func() {
				log.InfoD(stepLog)
				if poolResizeIsInProgress(poolToBeResized) {
					// wait until resize is completed and get the updated pool again
					poolToBeResized, err = GetStoragePoolByUUID(poolUUIDToBeREsized)
					log.FailOnError(err, fmt.Sprintf("Failed to get pool using UUID %s", poolUUIDToBeREsized))
				}
			})

			var expectedSize uint64
			drvSize, err := getPoolDiskSize(poolToBeResized)
			log.FailOnError(err, "error getting drive size for pool [%s]", poolToBeResized.Uuid)
			isjournal, err := isJournalEnabled()
			log.FailOnError(err, "Failed to check is Journal enabled")

			stepLog = "Calculate expected pool size and trigger pool resize using add-disk"
			Step(stepLog, func() {
				log.InfoD(stepLog)

				expectedSize = (poolToBeResized.TotalSize / units.GiB) * 2

				log.InfoD("Current Size of the pool %s is %d", poolToBeResized.Uuid, poolToBeResized.TotalSize/units.GiB)

				err = Inst().V.ExpandPool(poolToBeResized.Uuid, api.SdkStoragePool_RESIZE_TYPE_RESIZE_DISK, expectedSize)
				dash.VerifyFatal(err, nil, "Pool expansion init successful?")

				err = WaitForExpansionToStart(poolToBeResized.Uuid)
				log.FailOnError(err, "error waiting for expansion to start on the pool [%s]", poolToBeResized.Uuid)

			})

			stepLog = fmt.Sprintf("trigger pool resize using resize-disk on pool [%s] while previous one is in-progress", poolToBeResized.Uuid)
			Step(stepLog, func() {
				log.InfoD(stepLog)

				newExpectedSize := expectedSize + drvSize

				//To-Do Need to handle the case for multiple pools
				newExpectedSizeWithJournal := newExpectedSize
				if isjournal {
					newExpectedSizeWithJournal = newExpectedSizeWithJournal - 3
				}

				log.InfoD("Current Size of the pool %s is %d", poolToBeResized.Uuid, poolToBeResized.TotalSize/units.GiB)

				poolNode, err := GetNodeWithGivenPoolID(poolToBeResized.Uuid)
				log.FailOnError(err, "error getting node with pool uuid [%s]", poolToBeResized.Uuid)
				err = Inst().V.ExpandPoolUsingPxctlCmd(*poolNode, poolToBeResized.Uuid, api.SdkStoragePool_RESIZE_TYPE_RESIZE_DISK, newExpectedSize)
				expectedErr := false
				expectedErrStr := fmt.Sprintf("resize for pool %s is already in progress", poolToBeResized.Uuid)
				if err != nil && strings.Contains(err.Error(), expectedErrStr) {
					expectedErr = true

				}
				dash.VerifyFatal(expectedErr, true, fmt.Sprintf("verify pool expansion failed with expected error. Error. %v", err))
			})

		})

	})
	JustAfterEach(func() {
		defer EndTorpedoTest()
		AfterEachTest(contexts, testrailID, runID)
	})
})

<<<<<<< HEAD
var _ = Describe("{ResyncFailedPoolOutOfRebalance}", func() {
	// Testrail Description : Resync failed for a volume after pool came out of rebalance PTX-15696 -> PWX-26967
	/*
		Deployed systemtest sysbench spec with 1TB volume
		Pod come up and started writing
		Added the drive in node 10.13.166.216
		Observed the volume status to be degraded
		Waited for pool to come online
	*/

	JustBeforeEach(func() {
		StartTorpedoTest("ResyncFailedPoolOutOfRebalance",
			"Resync failed for a volume after pool came out of rebalance",
			nil, 0)
	})
	var contexts []*scheduler.Context
	stepLog := "Resync volume after rebalance"
	It(stepLog, func() {
		log.InfoD(stepLog)
		contexts = make([]*scheduler.Context, 0)
		for i := 0; i < Inst().GlobalScaleFactor; i++ {
			contexts = append(contexts, ScheduleApplications(fmt.Sprintf("reducesize-%d", i))...)
=======
var _ = Describe("{MulVolPoolResize}", func() {
	var testrailID = 51345
	/*
			Priority: P0
		1. Create a spec and deploy multiple volumes on a pool
		2. Perform pool resize on the pool
		3. Validate the applications
	*/

	// Testrail Corresponds : https://portworx.testrail.net/index.php?/cases/view/51345
	var runID int

	JustBeforeEach(func() {
		StartTorpedoTest("MulVolPoolResize",
			"Resize pool with multiples volumes attached",
			nil, testrailID)
		runID = testrailuttils.AddRunsToMilestone(testrailID)
	})

	var contexts []*scheduler.Context
	stepLog := "Deploy multiple volumes"
	It(stepLog, func() {
		log.InfoD(stepLog)

		contexts = make([]*scheduler.Context, 0)
		for i := 0; i < Inst().GlobalScaleFactor; i++ {
			contexts = append(contexts, ScheduleApplications(fmt.Sprintf("nwplfullad-%d", i))...)
>>>>>>> 5b8f9628
		}
		ValidateApplications(contexts)
		defer appsValidateAndDestroy(contexts)

<<<<<<< HEAD
		// Get Pool with running IO on the cluster
		poolUUID, err := GetPoolIDWithIOs(contexts)
		log.FailOnError(err, "Failed to get pool running with IO")
		log.InfoD("Pool UUID on which IO is running [%s]", poolUUID)

		// Get Node Details of the Pool with IO
		nodeDetail, err := GetNodeWithGivenPoolID(poolUUID)
		log.FailOnError(err, "Failed to get Node Details from PoolUUID [%v]", poolUUID)
		log.InfoD("Pool with UUID [%v] present in Node [%v]", poolUUID, nodeDetail.Name)

		// Resize the Pool few times expanding drives

		poolToBeResized, err := GetStoragePoolByUUID(poolUUID)
		for count := 0; count < 1; count++ {
			log.FailOnError(err, "error getting drive size for pool [%s]", poolToBeResized.Uuid)
			expectedSize := (poolToBeResized.TotalSize / units.GiB) + 50

			// Resize the Pool with either one of the allowed resize type

			log.InfoD("Current Size of the pool %s is %d", poolUUID, poolToBeResized.TotalSize/units.GiB)
			log.InfoD("Expanding Pool [%v] using resize type [%v]", poolUUID, api.SdkStoragePool_RESIZE_TYPE_ADD_DISK)
			err = Inst().V.ExpandPool(poolUUID, api.SdkStoragePool_RESIZE_TYPE_ADD_DISK, expectedSize)
			dash.VerifyFatal(err, nil, "Pool expansion init successful?")

			isjournal, err := isJournalEnabled()
			log.FailOnError(err, "Failed to check if Journal enabled")

			resizeErr := waitForPoolToBeResized(expectedSize, poolUUID, isjournal)
			dash.VerifyFatal(resizeErr, nil,
				fmt.Sprintf("Verify pool %s on expansion using auto option", poolUUID))
		}
		log.InfoD("Validate pool rebalance after drive add")
		err = ValidatePoolRebalance(*nodeDetail, poolToBeResized.ID)

		// Validate Volume resync if any volume got in to resync mode
		for _, eachContext := range contexts {
			vols, err := Inst().S.GetVolumes(eachContext)
			log.FailOnError(err, "Failed to get volumes from context")
			for _, eachVol := range vols {
				// Change Replica sets of each volumes created to 3
				var maxReplicaFactor int64
				var nodesToBeUpdated []string
				var poolsToBeUpdated []string
				maxReplicaFactor = 3
				nodesToBeUpdated = nil
				poolsToBeUpdated = nil
				log.FailOnError(Inst().V.SetReplicationFactor(eachVol, maxReplicaFactor,
					nodesToBeUpdated, poolsToBeUpdated, true),
					"Failed to set Replicaiton factor")

				// Sleep for some time before checking if any resync to start
				time.Sleep(2 * time.Minute)
				if inResync(eachVol.Name) {
					WaitTillVolumeInResync(eachVol.Name)
				}
			}
		}
=======
		stepLog = "Get pool with multiple volumes"
		var selectedPoolID string
		Step(stepLog, func() {
			log.InfoD(stepLog)

			poolsVolsMap := make(map[string]int, 0)
			for _, ctx := range contexts {
				vols, err := Inst().S.GetVolumes(ctx)
				log.FailOnError(err, "error getting volumes for context [%s]", ctx.App.Key)
				for _, vol := range vols {
					apiVol, err := Inst().V.InspectVolume(vol.ID)
					log.FailOnError(err, "error inspecting volume [%s]", vol.ID)
					volPools := apiVol.ReplicaSets[0].PoolUuids

					for _, volPool := range volPools {
						poolsVolsMap[volPool] += 1
					}
				}
			}
			currMaxVols := math.MinInt
			for k, v := range poolsVolsMap {

				if v > currMaxVols {
					selectedPoolID = k
					currMaxVols = v
				}
			}
		})

		stepLog = "Initiate pool expansion using resize-disk"
		Step(stepLog, func() {
			log.InfoD(stepLog)
			poolToBeResized, err := GetStoragePoolByUUID(selectedPoolID)
			log.FailOnError(err, fmt.Sprintf("Failed to get pool using UUID %s", selectedPoolID))
			drvSize, err := getPoolDiskSize(poolToBeResized)
			log.FailOnError(err, "error getting drive size for pool [%s]", poolToBeResized.Uuid)
			expectedSize := (poolToBeResized.TotalSize / units.GiB) + drvSize

			log.InfoD("Current Size of the pool %s is %d", poolToBeResized.Uuid, poolToBeResized.TotalSize/units.GiB)
			err = Inst().V.ExpandPool(poolToBeResized.Uuid, api.SdkStoragePool_RESIZE_TYPE_RESIZE_DISK, expectedSize)
			dash.VerifyFatal(err, nil, "Pool expansion init successful?")
			isjournal, err := isJournalEnabled()
			log.FailOnError(err, "Failed to check if Journal enabled")
			resizeErr := waitForPoolToBeResized(expectedSize, poolToBeResized.Uuid, isjournal)
			dash.VerifyFatal(resizeErr, nil, fmt.Sprintf("Verify pool %s on expansion using resize-disk", poolToBeResized.Uuid))
		})

	})

	JustAfterEach(func() {
		defer EndTorpedoTest()
		log.InfoD("Exit from Maintenance mode if Pool is still in Maintenance")
		log.FailOnError(ExitNodesFromMaintenanceMode(), "exit from maintenance mode failed?")
		AfterEachTest(contexts, testrailID, runID)
	})
})

var _ = Describe("{MulPoolsUpMetaPoolFullAndResize}", func() {
	var testrailID = 51350
	/*
			Priority: P0
		1. Selected a node with single pool and has metadataand
		2. deploy apps and add new pool
		2. Fill up the pool with the metadata
		3. Resize the pool and recover the node
	*/

	// Testrail Corresponds : https://portworx.testrail.net/index.php?/cases/view/51350
	var runID int

	JustBeforeEach(func() {
		StartTorpedoTest("MulPoolsUpMetaPoolFullAndResize",
			"Resize pool with multiples volumes attached",
			nil, testrailID)
		runID = testrailuttils.AddRunsToMilestone(testrailID)
	})

	var contexts []*scheduler.Context
	stepLog := "Get node with multiple pools and deploy volumes"
	It(stepLog, func() {
		log.InfoD(stepLog)
		existingAppList := Inst().AppList

		stNodes := node.GetStorageNodes()
		var selectedNode, secondReplNode node.Node

		for _, n := range stNodes {
			if len(n.Pools) > 1 {
				selectedNode = n
				break
			}
		}
		if selectedNode.Name == "" {
			log.FailOnError(fmt.Errorf("no node with multiple pools exists"), "error identifying node with more than one pool")

		}
		log.Infof("Identified node [%s] for pool expansion", selectedNode.Name)

		poolWithMetadataDisk, err := GetPoolUUIDWithMetadataDisk(selectedNode)
		log.FailOnError(err, "error identifying pool with metadata disk from the node [%v]", selectedNode.Name)
		repl1Pool, err := GetStoragePoolByUUID(poolWithMetadataDisk)
		fmt.Printf("repl1 UUID is [%s]\n", repl1Pool.Uuid)
		log.FailOnError(err, "error getting storage pool with UUID [%s]", poolWithMetadataDisk)
		for _, n := range stNodes {
			if n.Name != selectedNode.Name {
				secondReplNode = n
				break
			}
		}
		fmt.Printf("seconde repl node: %s\n", secondReplNode.Name)
		repl2Pool := secondReplNode.Pools[0]
		isjournal, err := isJournalEnabled()
		log.FailOnError(err, "Failed to check if Journal enabled")

		//expanding to repl2 pool so that it won't go to storage down state
		if (repl2Pool.TotalSize / units.GiB) <= (repl1Pool.TotalSize/units.GiB)*2 {
			expectedSize := (repl2Pool.TotalSize / units.GiB) * 2
			log.InfoD("Current Size of the pool %s is %d", repl2Pool.Uuid, repl2Pool.TotalSize/units.GiB)
			err = Inst().V.ExpandPool(repl2Pool.Uuid, api.SdkStoragePool_RESIZE_TYPE_RESIZE_DISK, expectedSize)
			dash.VerifyFatal(err, nil, "Pool expansion init successful?")
			resizeErr := waitForPoolToBeResized(expectedSize, repl2Pool.Uuid, isjournal)
			dash.VerifyFatal(resizeErr, nil, fmt.Sprintf("Verify pool %s on node %s expansion using resize-disk", repl2Pool.Uuid, secondReplNode.Name))
		}

		stepLog = fmt.Sprintf("Fill up metadata pool [%s] in node [%s] and initiate pool expansion", repl1Pool.Uuid, selectedNode.Name)
		Step(stepLog, func() {
			log.InfoD(stepLog)

			poolLabelToUpdate := make(map[string]string)
			nodesToDisableProvisioning := make([]string, 0)
			poolsToDisableProvisioning := make([]string, 0)

			defer func() {
				//Reverting the provisioning changes done for the test
				Inst().AppList = existingAppList
				err = Inst().V.SetClusterOpts(selectedNode, map[string]string{
					"--disable-provisioning-labels": ""})
				log.FailOnError(err, fmt.Sprintf("error removing cluster options disable-provisioning-labels"))
				err = Inst().S.RemoveLabelOnNode(selectedNode, k8s.NodeType)
				log.FailOnError(err, "error removing label on node [%s]", selectedNode.Name)
				err = Inst().S.RemoveLabelOnNode(secondReplNode, k8s.NodeType)
				log.FailOnError(err, "error removing label on node [%s]", secondReplNode.Name)

				poolLabelToUpdate[k8s.NodeType] = ""
				poolLabelToUpdate["provision"] = ""
				// Update the pool label
				for _, p := range selectedNode.Pools {
					err = Inst().V.UpdatePoolLabels(selectedNode, p.Uuid, poolLabelToUpdate)
					log.FailOnError(err, "Failed to update the label [%v] on the pool [%s] on node [%s]", poolLabelToUpdate, repl1Pool.Uuid, selectedNode.Name)
				}

			}()

			//Disabling provisioning on the other nodes/pools  and enabling only on selected pools for making sure the metadata node is full
			err = Inst().S.AddLabelOnNode(selectedNode, k8s.NodeType, k8s.FastpathNodeType)
			log.FailOnError(err, fmt.Sprintf("Failed add label on node %s", selectedNode.Name))
			err = Inst().S.AddLabelOnNode(secondReplNode, k8s.NodeType, k8s.FastpathNodeType)
			log.FailOnError(err, fmt.Sprintf("Failed add label on node %s", secondReplNode.Name))

			for _, n := range stNodes {
				if n.VolDriverNodeID != selectedNode.VolDriverNodeID && n.VolDriverNodeID != secondReplNode.VolDriverNodeID {
					nodesToDisableProvisioning = append(nodesToDisableProvisioning, n.VolDriverNodeID)
				}
			}

			for _, p := range selectedNode.Pools {
				if p.Uuid != repl1Pool.Uuid {
					poolsToDisableProvisioning = append(poolsToDisableProvisioning, p.Uuid)
				}

			}
			for _, p := range secondReplNode.Pools {
				if p.Uuid != repl2Pool.Uuid {
					poolsToDisableProvisioning = append(poolsToDisableProvisioning, p.Uuid)
				}

			}

			poolLabelToUpdate[k8s.NodeType] = ""
			poolLabelToUpdate["provision"] = "disable"
			for _, p := range selectedNode.Pools {
				if p.Uuid != repl1Pool.Uuid {
					err = Inst().V.UpdatePoolLabels(selectedNode, p.Uuid, poolLabelToUpdate)
					log.FailOnError(err, "Failed to update the label [%v] on the pool [%s] on node [%s]", poolLabelToUpdate, repl1Pool.Uuid, selectedNode.Name)

				}
			}

			clusterOptsVal := fmt.Sprintf("\"node=%s;provision=disable\"", strings.Join(nodesToDisableProvisioning, ","))
			err = Inst().V.SetClusterOpts(selectedNode, map[string]string{
				"--disable-provisioning-labels": clusterOptsVal})
			log.FailOnError(err, fmt.Sprintf("error update cluster options disable-provisioning-labels with value [%s]", clusterOptsVal))

			Inst().AppList = []string{"fio-fastpath"}
			contexts = make([]*scheduler.Context, 0)
			for i := 0; i < Inst().GlobalScaleFactor; i++ {
				contexts = append(contexts, ScheduleApplications(fmt.Sprintf("mtplfullrz-%d", i))...)
			}
			ValidateApplications(contexts)
			defer appsValidateAndDestroy(contexts)

			err = waitForStorageDown(selectedNode)
			log.FailOnError(err, fmt.Sprintf("Failed to make node %s storage down", selectedNode.Name))
			t := func() (interface{}, bool, error) {
				poolsStatus, err := Inst().V.GetNodePoolsStatus(selectedNode)
				log.FailOnError(err, "error getting pool status on node %s", selectedNode.Name)

				for i, s := range poolsStatus {
					log.Infof("pool [%s] has status [%s]", i, s)
					if i == repl1Pool.Uuid && s == "Offline" {
						return nil, false, nil
					}

				}

				return nil, true, fmt.Errorf("pool status not updated")
			}
			_, err = task.DoRetryWithTimeout(t, 15*time.Minute, 10*time.Second)
			log.FailOnError(err, "metadata pool is not offline")

			expectedSize := (repl1Pool.TotalSize / units.GiB) * 2

			log.InfoD("Current Size of the pool %s is %d", repl1Pool.Uuid, repl1Pool.TotalSize/units.GiB)
			err = Inst().V.ExpandPool(repl1Pool.Uuid, api.SdkStoragePool_RESIZE_TYPE_RESIZE_DISK, expectedSize)
			dash.VerifyFatal(err, nil, "Pool expansion init successful?")
			resizeErr := waitForPoolToBeResized(expectedSize, repl1Pool.Uuid, isjournal)
			dash.VerifyFatal(resizeErr, nil, fmt.Sprintf("Verify pool %s on node %s expansion using resize-disk", repl1Pool.Uuid, selectedNode.Name))
			status, err := Inst().V.GetNodeStatus(selectedNode)
			log.FailOnError(err, fmt.Sprintf("Error getting PX status of node %s", selectedNode.Name))
			dash.VerifySafely(*status, api.Status_STATUS_OK, fmt.Sprintf("validate PX status on node %s. Current status: [%s]", selectedNode.Name, status.String()))

		})

	})

	JustAfterEach(func() {
		defer EndTorpedoTest()
		AfterEachTest(contexts, testrailID, runID)
	})
})

var _ = Describe("{DiffPoolExpansionFromMaintenanceNode}", func() {
	/*
			Priority: P2
		1. Put a node in maintenance mode
		2. Pick a pool from another node and trigger expansion from node in maintenance mode
		3. Validate the applications
	*/

	JustBeforeEach(func() {
		StartTorpedoTest("DiffPoolExpansionFromMaintenanceNode",
			"Trigger pool expansion of node 2 from node 1 while node 1 is in maintenance mode",
			nil, 0)
	})

	var contexts []*scheduler.Context
	stepLog := "Deploy multiple volumes"
	It(stepLog, func() {
		log.InfoD(stepLog)

		contexts = make([]*scheduler.Context, 0)
		for i := 0; i < Inst().GlobalScaleFactor; i++ {
			contexts = append(contexts, ScheduleApplications(fmt.Sprintf("nwplfullad-%d", i))...)
		}
		ValidateApplications(contexts)
		defer appsValidateAndDestroy(contexts)

		stepLog = "Get pool with IOs"
		var selectedPoolID string
		var err error
		Step(stepLog, func() {
			log.InfoD(stepLog)
			selectedPoolID, err = GetPoolIDWithIOs(contexts)
			log.FailOnError(err, "error getting pools with IOs")
		})

		stepLog = "Pick node 2 and place it in maintenance mode"
		var selectedNode *node.Node
		var maintenanceNode node.Node
		Step(stepLog, func() {
			log.InfoD(stepLog)
			selectedNode, err = GetNodeWithGivenPoolID(selectedPoolID)
			log.FailOnError(err, "error getting node with pool UUID [%s]", selectedPoolID)
			stNodes := node.GetStorageNodes()
			for _, n := range stNodes {
				if n.Name != selectedNode.Name {
					maintenanceNode = n
					break
				}
			}

			err = Inst().V.EnterMaintenance(maintenanceNode)
			log.FailOnError(err, fmt.Sprintf("fail to enter node %s in maintenence mode", maintenanceNode.Name))
			//maintenance mode takes few seconds to be updated even though node has returned maintenance status,hence the wait
			time.Sleep(1 * time.Minute)
			status, err := Inst().V.GetNodeStatus(maintenanceNode)
			log.FailOnError(err, "error getting status of node [%s]", maintenanceNode.Name)
			log.InfoD(fmt.Sprintf("Node %s status %s", maintenanceNode.Name, status.String()))
		})

		stepLog = "Initiate pool expansion of node 1 using resize-disk from maintenance node"
		Step(stepLog, func() {
			log.InfoD(stepLog)
			poolToBeResized, err := GetStoragePoolByUUID(selectedPoolID)
			log.FailOnError(err, fmt.Sprintf("Failed to get pool using UUID %s", selectedPoolID))
			drvSize, err := getPoolDiskSize(poolToBeResized)
			log.FailOnError(err, "error getting drive size for pool [%s]", poolToBeResized.Uuid)
			expectedSize := (poolToBeResized.TotalSize / units.GiB) + drvSize

			log.InfoD("Current Size of the pool %s is %d", poolToBeResized.Uuid, poolToBeResized.TotalSize/units.GiB)
			err = Inst().V.ExpandPoolUsingPxctlCmd(maintenanceNode, poolToBeResized.Uuid, api.SdkStoragePool_RESIZE_TYPE_RESIZE_DISK, expectedSize)
			dash.VerifyFatal(err, nil, "Pool expansion init successful?")
			isjournal, err := isJournalEnabled()
			log.FailOnError(err, "Failed to check if Journal enabled")
			resizeErr := waitForPoolToBeResized(expectedSize, poolToBeResized.Uuid, isjournal)
			dash.VerifyFatal(resizeErr, nil, fmt.Sprintf("Verify pool %s on expansion using resize-disk", poolToBeResized.Uuid))
		})

>>>>>>> 5b8f9628
	})

	JustAfterEach(func() {
		defer EndTorpedoTest()
<<<<<<< HEAD
=======
		log.InfoD("Exit from Maintenance mode if Pool is still in Maintenance")
		log.FailOnError(ExitNodesFromMaintenanceMode(), "exit from maintenance mode failed?")
>>>>>>> 5b8f9628
		AfterEachTest(contexts)
	})
})<|MERGE_RESOLUTION|>--- conflicted
+++ resolved
@@ -7565,7 +7565,365 @@
 	})
 })
 
-<<<<<<< HEAD
+var _ = Describe("{MulVolPoolResize}", func() {
+	var testrailID = 51345
+	/*
+			Priority: P0
+		1. Create a spec and deploy multiple volumes on a pool
+		2. Perform pool resize on the pool
+		3. Validate the applications
+	*/
+
+	// Testrail Corresponds : https://portworx.testrail.net/index.php?/cases/view/51345
+	var runID int
+
+	JustBeforeEach(func() {
+		StartTorpedoTest("MulVolPoolResize",
+			"Resize pool with multiples volumes attached",
+			nil, testrailID)
+		runID = testrailuttils.AddRunsToMilestone(testrailID)
+	})
+
+	var contexts []*scheduler.Context
+	stepLog := "Deploy multiple volumes"
+	It(stepLog, func() {
+		log.InfoD(stepLog)
+
+		contexts = make([]*scheduler.Context, 0)
+		for i := 0; i < Inst().GlobalScaleFactor; i++ {
+			contexts = append(contexts, ScheduleApplications(fmt.Sprintf("nwplfullad-%d", i))...)
+		}
+		ValidateApplications(contexts)
+		defer appsValidateAndDestroy(contexts)
+
+		stepLog = "Get pool with multiple volumes"
+		var selectedPoolID string
+		Step(stepLog, func() {
+			log.InfoD(stepLog)
+
+			poolsVolsMap := make(map[string]int, 0)
+			for _, ctx := range contexts {
+				vols, err := Inst().S.GetVolumes(ctx)
+				log.FailOnError(err, "error getting volumes for context [%s]", ctx.App.Key)
+				for _, vol := range vols {
+					apiVol, err := Inst().V.InspectVolume(vol.ID)
+					log.FailOnError(err, "error inspecting volume [%s]", vol.ID)
+					volPools := apiVol.ReplicaSets[0].PoolUuids
+
+					for _, volPool := range volPools {
+						poolsVolsMap[volPool] += 1
+					}
+				}
+			}
+			currMaxVols := math.MinInt
+			for k, v := range poolsVolsMap {
+
+				if v > currMaxVols {
+					selectedPoolID = k
+					currMaxVols = v
+				}
+			}
+		})
+
+		stepLog = "Initiate pool expansion using resize-disk"
+		Step(stepLog, func() {
+			log.InfoD(stepLog)
+			poolToBeResized, err := GetStoragePoolByUUID(selectedPoolID)
+			log.FailOnError(err, fmt.Sprintf("Failed to get pool using UUID %s", selectedPoolID))
+			drvSize, err := getPoolDiskSize(poolToBeResized)
+			log.FailOnError(err, "error getting drive size for pool [%s]", poolToBeResized.Uuid)
+			expectedSize := (poolToBeResized.TotalSize / units.GiB) + drvSize
+
+			log.InfoD("Current Size of the pool %s is %d", poolToBeResized.Uuid, poolToBeResized.TotalSize/units.GiB)
+			err = Inst().V.ExpandPool(poolToBeResized.Uuid, api.SdkStoragePool_RESIZE_TYPE_RESIZE_DISK, expectedSize)
+			dash.VerifyFatal(err, nil, "Pool expansion init successful?")
+			isjournal, err := isJournalEnabled()
+			log.FailOnError(err, "Failed to check if Journal enabled")
+			resizeErr := waitForPoolToBeResized(expectedSize, poolToBeResized.Uuid, isjournal)
+			dash.VerifyFatal(resizeErr, nil, fmt.Sprintf("Verify pool %s on expansion using resize-disk", poolToBeResized.Uuid))
+		})
+
+	})
+
+	JustAfterEach(func() {
+		defer EndTorpedoTest()
+		log.InfoD("Exit from Maintenance mode if Pool is still in Maintenance")
+		log.FailOnError(ExitNodesFromMaintenanceMode(), "exit from maintenance mode failed?")
+		AfterEachTest(contexts, testrailID, runID)
+	})
+})
+
+var _ = Describe("{MulPoolsUpMetaPoolFullAndResize}", func() {
+	var testrailID = 51350
+	/*
+			Priority: P0
+		1. Selected a node with single pool and has metadataand
+		2. deploy apps and add new pool
+		2. Fill up the pool with the metadata
+		3. Resize the pool and recover the node
+	*/
+
+	// Testrail Corresponds : https://portworx.testrail.net/index.php?/cases/view/51350
+	var runID int
+
+	JustBeforeEach(func() {
+		StartTorpedoTest("MulPoolsUpMetaPoolFullAndResize",
+			"Resize pool with multiples volumes attached",
+			nil, testrailID)
+		runID = testrailuttils.AddRunsToMilestone(testrailID)
+	})
+
+	var contexts []*scheduler.Context
+	stepLog := "Get node with multiple pools and deploy volumes"
+	It(stepLog, func() {
+		log.InfoD(stepLog)
+		existingAppList := Inst().AppList
+
+		stNodes := node.GetStorageNodes()
+		var selectedNode, secondReplNode node.Node
+
+		for _, n := range stNodes {
+			if len(n.Pools) > 1 {
+				selectedNode = n
+				break
+			}
+		}
+		if selectedNode.Name == "" {
+			log.FailOnError(fmt.Errorf("no node with multiple pools exists"), "error identifying node with more than one pool")
+
+		}
+		log.Infof("Identified node [%s] for pool expansion", selectedNode.Name)
+
+		poolWithMetadataDisk, err := GetPoolUUIDWithMetadataDisk(selectedNode)
+		log.FailOnError(err, "error identifying pool with metadata disk from the node [%v]", selectedNode.Name)
+		repl1Pool, err := GetStoragePoolByUUID(poolWithMetadataDisk)
+		fmt.Printf("repl1 UUID is [%s]\n", repl1Pool.Uuid)
+		log.FailOnError(err, "error getting storage pool with UUID [%s]", poolWithMetadataDisk)
+		for _, n := range stNodes {
+			if n.Name != selectedNode.Name {
+				secondReplNode = n
+				break
+			}
+		}
+		fmt.Printf("seconde repl node: %s\n", secondReplNode.Name)
+		repl2Pool := secondReplNode.Pools[0]
+		isjournal, err := isJournalEnabled()
+		log.FailOnError(err, "Failed to check if Journal enabled")
+
+		//expanding to repl2 pool so that it won't go to storage down state
+		if (repl2Pool.TotalSize / units.GiB) <= (repl1Pool.TotalSize/units.GiB)*2 {
+			expectedSize := (repl2Pool.TotalSize / units.GiB) * 2
+			log.InfoD("Current Size of the pool %s is %d", repl2Pool.Uuid, repl2Pool.TotalSize/units.GiB)
+			err = Inst().V.ExpandPool(repl2Pool.Uuid, api.SdkStoragePool_RESIZE_TYPE_RESIZE_DISK, expectedSize)
+			dash.VerifyFatal(err, nil, "Pool expansion init successful?")
+			resizeErr := waitForPoolToBeResized(expectedSize, repl2Pool.Uuid, isjournal)
+			dash.VerifyFatal(resizeErr, nil, fmt.Sprintf("Verify pool %s on node %s expansion using resize-disk", repl2Pool.Uuid, secondReplNode.Name))
+		}
+
+		stepLog = fmt.Sprintf("Fill up metadata pool [%s] in node [%s] and initiate pool expansion", repl1Pool.Uuid, selectedNode.Name)
+		Step(stepLog, func() {
+			log.InfoD(stepLog)
+
+			poolLabelToUpdate := make(map[string]string)
+			nodesToDisableProvisioning := make([]string, 0)
+			poolsToDisableProvisioning := make([]string, 0)
+
+			defer func() {
+				//Reverting the provisioning changes done for the test
+				Inst().AppList = existingAppList
+				err = Inst().V.SetClusterOpts(selectedNode, map[string]string{
+					"--disable-provisioning-labels": ""})
+				log.FailOnError(err, fmt.Sprintf("error removing cluster options disable-provisioning-labels"))
+				err = Inst().S.RemoveLabelOnNode(selectedNode, k8s.NodeType)
+				log.FailOnError(err, "error removing label on node [%s]", selectedNode.Name)
+				err = Inst().S.RemoveLabelOnNode(secondReplNode, k8s.NodeType)
+				log.FailOnError(err, "error removing label on node [%s]", secondReplNode.Name)
+
+				poolLabelToUpdate[k8s.NodeType] = ""
+				poolLabelToUpdate["provision"] = ""
+				// Update the pool label
+				for _, p := range selectedNode.Pools {
+					err = Inst().V.UpdatePoolLabels(selectedNode, p.Uuid, poolLabelToUpdate)
+					log.FailOnError(err, "Failed to update the label [%v] on the pool [%s] on node [%s]", poolLabelToUpdate, repl1Pool.Uuid, selectedNode.Name)
+				}
+
+			}()
+
+			//Disabling provisioning on the other nodes/pools  and enabling only on selected pools for making sure the metadata node is full
+			err = Inst().S.AddLabelOnNode(selectedNode, k8s.NodeType, k8s.FastpathNodeType)
+			log.FailOnError(err, fmt.Sprintf("Failed add label on node %s", selectedNode.Name))
+			err = Inst().S.AddLabelOnNode(secondReplNode, k8s.NodeType, k8s.FastpathNodeType)
+			log.FailOnError(err, fmt.Sprintf("Failed add label on node %s", secondReplNode.Name))
+
+			for _, n := range stNodes {
+				if n.VolDriverNodeID != selectedNode.VolDriverNodeID && n.VolDriverNodeID != secondReplNode.VolDriverNodeID {
+					nodesToDisableProvisioning = append(nodesToDisableProvisioning, n.VolDriverNodeID)
+				}
+			}
+
+			for _, p := range selectedNode.Pools {
+				if p.Uuid != repl1Pool.Uuid {
+					poolsToDisableProvisioning = append(poolsToDisableProvisioning, p.Uuid)
+				}
+
+			}
+			for _, p := range secondReplNode.Pools {
+				if p.Uuid != repl2Pool.Uuid {
+					poolsToDisableProvisioning = append(poolsToDisableProvisioning, p.Uuid)
+				}
+
+			}
+
+			poolLabelToUpdate[k8s.NodeType] = ""
+			poolLabelToUpdate["provision"] = "disable"
+			for _, p := range selectedNode.Pools {
+				if p.Uuid != repl1Pool.Uuid {
+					err = Inst().V.UpdatePoolLabels(selectedNode, p.Uuid, poolLabelToUpdate)
+					log.FailOnError(err, "Failed to update the label [%v] on the pool [%s] on node [%s]", poolLabelToUpdate, repl1Pool.Uuid, selectedNode.Name)
+
+				}
+			}
+
+			clusterOptsVal := fmt.Sprintf("\"node=%s;provision=disable\"", strings.Join(nodesToDisableProvisioning, ","))
+			err = Inst().V.SetClusterOpts(selectedNode, map[string]string{
+				"--disable-provisioning-labels": clusterOptsVal})
+			log.FailOnError(err, fmt.Sprintf("error update cluster options disable-provisioning-labels with value [%s]", clusterOptsVal))
+
+			Inst().AppList = []string{"fio-fastpath"}
+			contexts = make([]*scheduler.Context, 0)
+			for i := 0; i < Inst().GlobalScaleFactor; i++ {
+				contexts = append(contexts, ScheduleApplications(fmt.Sprintf("mtplfullrz-%d", i))...)
+			}
+			ValidateApplications(contexts)
+			defer appsValidateAndDestroy(contexts)
+
+			err = waitForStorageDown(selectedNode)
+			log.FailOnError(err, fmt.Sprintf("Failed to make node %s storage down", selectedNode.Name))
+			t := func() (interface{}, bool, error) {
+				poolsStatus, err := Inst().V.GetNodePoolsStatus(selectedNode)
+				log.FailOnError(err, "error getting pool status on node %s", selectedNode.Name)
+
+				for i, s := range poolsStatus {
+					log.Infof("pool [%s] has status [%s]", i, s)
+					if i == repl1Pool.Uuid && s == "Offline" {
+						return nil, false, nil
+					}
+
+				}
+
+				return nil, true, fmt.Errorf("pool status not updated")
+			}
+			_, err = task.DoRetryWithTimeout(t, 15*time.Minute, 10*time.Second)
+			log.FailOnError(err, "metadata pool is not offline")
+
+			expectedSize := (repl1Pool.TotalSize / units.GiB) * 2
+
+			log.InfoD("Current Size of the pool %s is %d", repl1Pool.Uuid, repl1Pool.TotalSize/units.GiB)
+			err = Inst().V.ExpandPool(repl1Pool.Uuid, api.SdkStoragePool_RESIZE_TYPE_RESIZE_DISK, expectedSize)
+			dash.VerifyFatal(err, nil, "Pool expansion init successful?")
+			resizeErr := waitForPoolToBeResized(expectedSize, repl1Pool.Uuid, isjournal)
+			dash.VerifyFatal(resizeErr, nil, fmt.Sprintf("Verify pool %s on node %s expansion using resize-disk", repl1Pool.Uuid, selectedNode.Name))
+			status, err := Inst().V.GetNodeStatus(selectedNode)
+			log.FailOnError(err, fmt.Sprintf("Error getting PX status of node %s", selectedNode.Name))
+			dash.VerifySafely(*status, api.Status_STATUS_OK, fmt.Sprintf("validate PX status on node %s. Current status: [%s]", selectedNode.Name, status.String()))
+
+		})
+
+	})
+
+	JustAfterEach(func() {
+		defer EndTorpedoTest()
+		AfterEachTest(contexts, testrailID, runID)
+	})
+})
+
+var _ = Describe("{DiffPoolExpansionFromMaintenanceNode}", func() {
+	/*
+			Priority: P2
+		1. Put a node in maintenance mode
+		2. Pick a pool from another node and trigger expansion from node in maintenance mode
+		3. Validate the applications
+	*/
+
+	JustBeforeEach(func() {
+		StartTorpedoTest("DiffPoolExpansionFromMaintenanceNode",
+			"Trigger pool expansion of node 2 from node 1 while node 1 is in maintenance mode",
+			nil, 0)
+	})
+
+	var contexts []*scheduler.Context
+	stepLog := "Deploy multiple volumes"
+	It(stepLog, func() {
+		log.InfoD(stepLog)
+
+		contexts = make([]*scheduler.Context, 0)
+		for i := 0; i < Inst().GlobalScaleFactor; i++ {
+			contexts = append(contexts, ScheduleApplications(fmt.Sprintf("nwplfullad-%d", i))...)
+		}
+		ValidateApplications(contexts)
+		defer appsValidateAndDestroy(contexts)
+
+		stepLog = "Get pool with IOs"
+		var selectedPoolID string
+		var err error
+		Step(stepLog, func() {
+			log.InfoD(stepLog)
+			selectedPoolID, err = GetPoolIDWithIOs(contexts)
+			log.FailOnError(err, "error getting pools with IOs")
+		})
+
+		stepLog = "Pick node 2 and place it in maintenance mode"
+		var selectedNode *node.Node
+		var maintenanceNode node.Node
+		Step(stepLog, func() {
+			log.InfoD(stepLog)
+			selectedNode, err = GetNodeWithGivenPoolID(selectedPoolID)
+			log.FailOnError(err, "error getting node with pool UUID [%s]", selectedPoolID)
+			stNodes := node.GetStorageNodes()
+			for _, n := range stNodes {
+				if n.Name != selectedNode.Name {
+					maintenanceNode = n
+					break
+				}
+			}
+
+			err = Inst().V.EnterMaintenance(maintenanceNode)
+			log.FailOnError(err, fmt.Sprintf("fail to enter node %s in maintenence mode", maintenanceNode.Name))
+			//maintenance mode takes few seconds to be updated even though node has returned maintenance status,hence the wait
+			time.Sleep(1 * time.Minute)
+			status, err := Inst().V.GetNodeStatus(maintenanceNode)
+			log.FailOnError(err, "error getting status of node [%s]", maintenanceNode.Name)
+			log.InfoD(fmt.Sprintf("Node %s status %s", maintenanceNode.Name, status.String()))
+		})
+
+		stepLog = "Initiate pool expansion of node 1 using resize-disk from maintenance node"
+		Step(stepLog, func() {
+			log.InfoD(stepLog)
+			poolToBeResized, err := GetStoragePoolByUUID(selectedPoolID)
+			log.FailOnError(err, fmt.Sprintf("Failed to get pool using UUID %s", selectedPoolID))
+			drvSize, err := getPoolDiskSize(poolToBeResized)
+			log.FailOnError(err, "error getting drive size for pool [%s]", poolToBeResized.Uuid)
+			expectedSize := (poolToBeResized.TotalSize / units.GiB) + drvSize
+
+			log.InfoD("Current Size of the pool %s is %d", poolToBeResized.Uuid, poolToBeResized.TotalSize/units.GiB)
+			err = Inst().V.ExpandPoolUsingPxctlCmd(maintenanceNode, poolToBeResized.Uuid, api.SdkStoragePool_RESIZE_TYPE_RESIZE_DISK, expectedSize)
+			dash.VerifyFatal(err, nil, "Pool expansion init successful?")
+			isjournal, err := isJournalEnabled()
+			log.FailOnError(err, "Failed to check if Journal enabled")
+			resizeErr := waitForPoolToBeResized(expectedSize, poolToBeResized.Uuid, isjournal)
+			dash.VerifyFatal(resizeErr, nil, fmt.Sprintf("Verify pool %s on expansion using resize-disk", poolToBeResized.Uuid))
+		})
+
+	})
+
+	JustAfterEach(func() {
+		defer EndTorpedoTest()
+		log.InfoD("Exit from Maintenance mode if Pool is still in Maintenance")
+		log.FailOnError(ExitNodesFromMaintenanceMode(), "exit from maintenance mode failed?")
+		AfterEachTest(contexts)
+	})
+})
+
 var _ = Describe("{ResyncFailedPoolOutOfRebalance}", func() {
 	// Testrail Description : Resync failed for a volume after pool came out of rebalance PTX-15696 -> PWX-26967
 	/*
@@ -7588,40 +7946,10 @@
 		contexts = make([]*scheduler.Context, 0)
 		for i := 0; i < Inst().GlobalScaleFactor; i++ {
 			contexts = append(contexts, ScheduleApplications(fmt.Sprintf("reducesize-%d", i))...)
-=======
-var _ = Describe("{MulVolPoolResize}", func() {
-	var testrailID = 51345
-	/*
-			Priority: P0
-		1. Create a spec and deploy multiple volumes on a pool
-		2. Perform pool resize on the pool
-		3. Validate the applications
-	*/
-
-	// Testrail Corresponds : https://portworx.testrail.net/index.php?/cases/view/51345
-	var runID int
-
-	JustBeforeEach(func() {
-		StartTorpedoTest("MulVolPoolResize",
-			"Resize pool with multiples volumes attached",
-			nil, testrailID)
-		runID = testrailuttils.AddRunsToMilestone(testrailID)
-	})
-
-	var contexts []*scheduler.Context
-	stepLog := "Deploy multiple volumes"
-	It(stepLog, func() {
-		log.InfoD(stepLog)
-
-		contexts = make([]*scheduler.Context, 0)
-		for i := 0; i < Inst().GlobalScaleFactor; i++ {
-			contexts = append(contexts, ScheduleApplications(fmt.Sprintf("nwplfullad-%d", i))...)
->>>>>>> 5b8f9628
 		}
 		ValidateApplications(contexts)
 		defer appsValidateAndDestroy(contexts)
 
-<<<<<<< HEAD
 		// Get Pool with running IO on the cluster
 		poolUUID, err := GetPoolIDWithIOs(contexts)
 		log.FailOnError(err, "Failed to get pool running with IO")
@@ -7679,335 +8007,10 @@
 				}
 			}
 		}
-=======
-		stepLog = "Get pool with multiple volumes"
-		var selectedPoolID string
-		Step(stepLog, func() {
-			log.InfoD(stepLog)
-
-			poolsVolsMap := make(map[string]int, 0)
-			for _, ctx := range contexts {
-				vols, err := Inst().S.GetVolumes(ctx)
-				log.FailOnError(err, "error getting volumes for context [%s]", ctx.App.Key)
-				for _, vol := range vols {
-					apiVol, err := Inst().V.InspectVolume(vol.ID)
-					log.FailOnError(err, "error inspecting volume [%s]", vol.ID)
-					volPools := apiVol.ReplicaSets[0].PoolUuids
-
-					for _, volPool := range volPools {
-						poolsVolsMap[volPool] += 1
-					}
-				}
-			}
-			currMaxVols := math.MinInt
-			for k, v := range poolsVolsMap {
-
-				if v > currMaxVols {
-					selectedPoolID = k
-					currMaxVols = v
-				}
-			}
-		})
-
-		stepLog = "Initiate pool expansion using resize-disk"
-		Step(stepLog, func() {
-			log.InfoD(stepLog)
-			poolToBeResized, err := GetStoragePoolByUUID(selectedPoolID)
-			log.FailOnError(err, fmt.Sprintf("Failed to get pool using UUID %s", selectedPoolID))
-			drvSize, err := getPoolDiskSize(poolToBeResized)
-			log.FailOnError(err, "error getting drive size for pool [%s]", poolToBeResized.Uuid)
-			expectedSize := (poolToBeResized.TotalSize / units.GiB) + drvSize
-
-			log.InfoD("Current Size of the pool %s is %d", poolToBeResized.Uuid, poolToBeResized.TotalSize/units.GiB)
-			err = Inst().V.ExpandPool(poolToBeResized.Uuid, api.SdkStoragePool_RESIZE_TYPE_RESIZE_DISK, expectedSize)
-			dash.VerifyFatal(err, nil, "Pool expansion init successful?")
-			isjournal, err := isJournalEnabled()
-			log.FailOnError(err, "Failed to check if Journal enabled")
-			resizeErr := waitForPoolToBeResized(expectedSize, poolToBeResized.Uuid, isjournal)
-			dash.VerifyFatal(resizeErr, nil, fmt.Sprintf("Verify pool %s on expansion using resize-disk", poolToBeResized.Uuid))
-		})
-
 	})
 
 	JustAfterEach(func() {
 		defer EndTorpedoTest()
-		log.InfoD("Exit from Maintenance mode if Pool is still in Maintenance")
-		log.FailOnError(ExitNodesFromMaintenanceMode(), "exit from maintenance mode failed?")
-		AfterEachTest(contexts, testrailID, runID)
-	})
-})
-
-var _ = Describe("{MulPoolsUpMetaPoolFullAndResize}", func() {
-	var testrailID = 51350
-	/*
-			Priority: P0
-		1. Selected a node with single pool and has metadataand
-		2. deploy apps and add new pool
-		2. Fill up the pool with the metadata
-		3. Resize the pool and recover the node
-	*/
-
-	// Testrail Corresponds : https://portworx.testrail.net/index.php?/cases/view/51350
-	var runID int
-
-	JustBeforeEach(func() {
-		StartTorpedoTest("MulPoolsUpMetaPoolFullAndResize",
-			"Resize pool with multiples volumes attached",
-			nil, testrailID)
-		runID = testrailuttils.AddRunsToMilestone(testrailID)
-	})
-
-	var contexts []*scheduler.Context
-	stepLog := "Get node with multiple pools and deploy volumes"
-	It(stepLog, func() {
-		log.InfoD(stepLog)
-		existingAppList := Inst().AppList
-
-		stNodes := node.GetStorageNodes()
-		var selectedNode, secondReplNode node.Node
-
-		for _, n := range stNodes {
-			if len(n.Pools) > 1 {
-				selectedNode = n
-				break
-			}
-		}
-		if selectedNode.Name == "" {
-			log.FailOnError(fmt.Errorf("no node with multiple pools exists"), "error identifying node with more than one pool")
-
-		}
-		log.Infof("Identified node [%s] for pool expansion", selectedNode.Name)
-
-		poolWithMetadataDisk, err := GetPoolUUIDWithMetadataDisk(selectedNode)
-		log.FailOnError(err, "error identifying pool with metadata disk from the node [%v]", selectedNode.Name)
-		repl1Pool, err := GetStoragePoolByUUID(poolWithMetadataDisk)
-		fmt.Printf("repl1 UUID is [%s]\n", repl1Pool.Uuid)
-		log.FailOnError(err, "error getting storage pool with UUID [%s]", poolWithMetadataDisk)
-		for _, n := range stNodes {
-			if n.Name != selectedNode.Name {
-				secondReplNode = n
-				break
-			}
-		}
-		fmt.Printf("seconde repl node: %s\n", secondReplNode.Name)
-		repl2Pool := secondReplNode.Pools[0]
-		isjournal, err := isJournalEnabled()
-		log.FailOnError(err, "Failed to check if Journal enabled")
-
-		//expanding to repl2 pool so that it won't go to storage down state
-		if (repl2Pool.TotalSize / units.GiB) <= (repl1Pool.TotalSize/units.GiB)*2 {
-			expectedSize := (repl2Pool.TotalSize / units.GiB) * 2
-			log.InfoD("Current Size of the pool %s is %d", repl2Pool.Uuid, repl2Pool.TotalSize/units.GiB)
-			err = Inst().V.ExpandPool(repl2Pool.Uuid, api.SdkStoragePool_RESIZE_TYPE_RESIZE_DISK, expectedSize)
-			dash.VerifyFatal(err, nil, "Pool expansion init successful?")
-			resizeErr := waitForPoolToBeResized(expectedSize, repl2Pool.Uuid, isjournal)
-			dash.VerifyFatal(resizeErr, nil, fmt.Sprintf("Verify pool %s on node %s expansion using resize-disk", repl2Pool.Uuid, secondReplNode.Name))
-		}
-
-		stepLog = fmt.Sprintf("Fill up metadata pool [%s] in node [%s] and initiate pool expansion", repl1Pool.Uuid, selectedNode.Name)
-		Step(stepLog, func() {
-			log.InfoD(stepLog)
-
-			poolLabelToUpdate := make(map[string]string)
-			nodesToDisableProvisioning := make([]string, 0)
-			poolsToDisableProvisioning := make([]string, 0)
-
-			defer func() {
-				//Reverting the provisioning changes done for the test
-				Inst().AppList = existingAppList
-				err = Inst().V.SetClusterOpts(selectedNode, map[string]string{
-					"--disable-provisioning-labels": ""})
-				log.FailOnError(err, fmt.Sprintf("error removing cluster options disable-provisioning-labels"))
-				err = Inst().S.RemoveLabelOnNode(selectedNode, k8s.NodeType)
-				log.FailOnError(err, "error removing label on node [%s]", selectedNode.Name)
-				err = Inst().S.RemoveLabelOnNode(secondReplNode, k8s.NodeType)
-				log.FailOnError(err, "error removing label on node [%s]", secondReplNode.Name)
-
-				poolLabelToUpdate[k8s.NodeType] = ""
-				poolLabelToUpdate["provision"] = ""
-				// Update the pool label
-				for _, p := range selectedNode.Pools {
-					err = Inst().V.UpdatePoolLabels(selectedNode, p.Uuid, poolLabelToUpdate)
-					log.FailOnError(err, "Failed to update the label [%v] on the pool [%s] on node [%s]", poolLabelToUpdate, repl1Pool.Uuid, selectedNode.Name)
-				}
-
-			}()
-
-			//Disabling provisioning on the other nodes/pools  and enabling only on selected pools for making sure the metadata node is full
-			err = Inst().S.AddLabelOnNode(selectedNode, k8s.NodeType, k8s.FastpathNodeType)
-			log.FailOnError(err, fmt.Sprintf("Failed add label on node %s", selectedNode.Name))
-			err = Inst().S.AddLabelOnNode(secondReplNode, k8s.NodeType, k8s.FastpathNodeType)
-			log.FailOnError(err, fmt.Sprintf("Failed add label on node %s", secondReplNode.Name))
-
-			for _, n := range stNodes {
-				if n.VolDriverNodeID != selectedNode.VolDriverNodeID && n.VolDriverNodeID != secondReplNode.VolDriverNodeID {
-					nodesToDisableProvisioning = append(nodesToDisableProvisioning, n.VolDriverNodeID)
-				}
-			}
-
-			for _, p := range selectedNode.Pools {
-				if p.Uuid != repl1Pool.Uuid {
-					poolsToDisableProvisioning = append(poolsToDisableProvisioning, p.Uuid)
-				}
-
-			}
-			for _, p := range secondReplNode.Pools {
-				if p.Uuid != repl2Pool.Uuid {
-					poolsToDisableProvisioning = append(poolsToDisableProvisioning, p.Uuid)
-				}
-
-			}
-
-			poolLabelToUpdate[k8s.NodeType] = ""
-			poolLabelToUpdate["provision"] = "disable"
-			for _, p := range selectedNode.Pools {
-				if p.Uuid != repl1Pool.Uuid {
-					err = Inst().V.UpdatePoolLabels(selectedNode, p.Uuid, poolLabelToUpdate)
-					log.FailOnError(err, "Failed to update the label [%v] on the pool [%s] on node [%s]", poolLabelToUpdate, repl1Pool.Uuid, selectedNode.Name)
-
-				}
-			}
-
-			clusterOptsVal := fmt.Sprintf("\"node=%s;provision=disable\"", strings.Join(nodesToDisableProvisioning, ","))
-			err = Inst().V.SetClusterOpts(selectedNode, map[string]string{
-				"--disable-provisioning-labels": clusterOptsVal})
-			log.FailOnError(err, fmt.Sprintf("error update cluster options disable-provisioning-labels with value [%s]", clusterOptsVal))
-
-			Inst().AppList = []string{"fio-fastpath"}
-			contexts = make([]*scheduler.Context, 0)
-			for i := 0; i < Inst().GlobalScaleFactor; i++ {
-				contexts = append(contexts, ScheduleApplications(fmt.Sprintf("mtplfullrz-%d", i))...)
-			}
-			ValidateApplications(contexts)
-			defer appsValidateAndDestroy(contexts)
-
-			err = waitForStorageDown(selectedNode)
-			log.FailOnError(err, fmt.Sprintf("Failed to make node %s storage down", selectedNode.Name))
-			t := func() (interface{}, bool, error) {
-				poolsStatus, err := Inst().V.GetNodePoolsStatus(selectedNode)
-				log.FailOnError(err, "error getting pool status on node %s", selectedNode.Name)
-
-				for i, s := range poolsStatus {
-					log.Infof("pool [%s] has status [%s]", i, s)
-					if i == repl1Pool.Uuid && s == "Offline" {
-						return nil, false, nil
-					}
-
-				}
-
-				return nil, true, fmt.Errorf("pool status not updated")
-			}
-			_, err = task.DoRetryWithTimeout(t, 15*time.Minute, 10*time.Second)
-			log.FailOnError(err, "metadata pool is not offline")
-
-			expectedSize := (repl1Pool.TotalSize / units.GiB) * 2
-
-			log.InfoD("Current Size of the pool %s is %d", repl1Pool.Uuid, repl1Pool.TotalSize/units.GiB)
-			err = Inst().V.ExpandPool(repl1Pool.Uuid, api.SdkStoragePool_RESIZE_TYPE_RESIZE_DISK, expectedSize)
-			dash.VerifyFatal(err, nil, "Pool expansion init successful?")
-			resizeErr := waitForPoolToBeResized(expectedSize, repl1Pool.Uuid, isjournal)
-			dash.VerifyFatal(resizeErr, nil, fmt.Sprintf("Verify pool %s on node %s expansion using resize-disk", repl1Pool.Uuid, selectedNode.Name))
-			status, err := Inst().V.GetNodeStatus(selectedNode)
-			log.FailOnError(err, fmt.Sprintf("Error getting PX status of node %s", selectedNode.Name))
-			dash.VerifySafely(*status, api.Status_STATUS_OK, fmt.Sprintf("validate PX status on node %s. Current status: [%s]", selectedNode.Name, status.String()))
-
-		})
-
-	})
-
-	JustAfterEach(func() {
-		defer EndTorpedoTest()
-		AfterEachTest(contexts, testrailID, runID)
-	})
-})
-
-var _ = Describe("{DiffPoolExpansionFromMaintenanceNode}", func() {
-	/*
-			Priority: P2
-		1. Put a node in maintenance mode
-		2. Pick a pool from another node and trigger expansion from node in maintenance mode
-		3. Validate the applications
-	*/
-
-	JustBeforeEach(func() {
-		StartTorpedoTest("DiffPoolExpansionFromMaintenanceNode",
-			"Trigger pool expansion of node 2 from node 1 while node 1 is in maintenance mode",
-			nil, 0)
-	})
-
-	var contexts []*scheduler.Context
-	stepLog := "Deploy multiple volumes"
-	It(stepLog, func() {
-		log.InfoD(stepLog)
-
-		contexts = make([]*scheduler.Context, 0)
-		for i := 0; i < Inst().GlobalScaleFactor; i++ {
-			contexts = append(contexts, ScheduleApplications(fmt.Sprintf("nwplfullad-%d", i))...)
-		}
-		ValidateApplications(contexts)
-		defer appsValidateAndDestroy(contexts)
-
-		stepLog = "Get pool with IOs"
-		var selectedPoolID string
-		var err error
-		Step(stepLog, func() {
-			log.InfoD(stepLog)
-			selectedPoolID, err = GetPoolIDWithIOs(contexts)
-			log.FailOnError(err, "error getting pools with IOs")
-		})
-
-		stepLog = "Pick node 2 and place it in maintenance mode"
-		var selectedNode *node.Node
-		var maintenanceNode node.Node
-		Step(stepLog, func() {
-			log.InfoD(stepLog)
-			selectedNode, err = GetNodeWithGivenPoolID(selectedPoolID)
-			log.FailOnError(err, "error getting node with pool UUID [%s]", selectedPoolID)
-			stNodes := node.GetStorageNodes()
-			for _, n := range stNodes {
-				if n.Name != selectedNode.Name {
-					maintenanceNode = n
-					break
-				}
-			}
-
-			err = Inst().V.EnterMaintenance(maintenanceNode)
-			log.FailOnError(err, fmt.Sprintf("fail to enter node %s in maintenence mode", maintenanceNode.Name))
-			//maintenance mode takes few seconds to be updated even though node has returned maintenance status,hence the wait
-			time.Sleep(1 * time.Minute)
-			status, err := Inst().V.GetNodeStatus(maintenanceNode)
-			log.FailOnError(err, "error getting status of node [%s]", maintenanceNode.Name)
-			log.InfoD(fmt.Sprintf("Node %s status %s", maintenanceNode.Name, status.String()))
-		})
-
-		stepLog = "Initiate pool expansion of node 1 using resize-disk from maintenance node"
-		Step(stepLog, func() {
-			log.InfoD(stepLog)
-			poolToBeResized, err := GetStoragePoolByUUID(selectedPoolID)
-			log.FailOnError(err, fmt.Sprintf("Failed to get pool using UUID %s", selectedPoolID))
-			drvSize, err := getPoolDiskSize(poolToBeResized)
-			log.FailOnError(err, "error getting drive size for pool [%s]", poolToBeResized.Uuid)
-			expectedSize := (poolToBeResized.TotalSize / units.GiB) + drvSize
-
-			log.InfoD("Current Size of the pool %s is %d", poolToBeResized.Uuid, poolToBeResized.TotalSize/units.GiB)
-			err = Inst().V.ExpandPoolUsingPxctlCmd(maintenanceNode, poolToBeResized.Uuid, api.SdkStoragePool_RESIZE_TYPE_RESIZE_DISK, expectedSize)
-			dash.VerifyFatal(err, nil, "Pool expansion init successful?")
-			isjournal, err := isJournalEnabled()
-			log.FailOnError(err, "Failed to check if Journal enabled")
-			resizeErr := waitForPoolToBeResized(expectedSize, poolToBeResized.Uuid, isjournal)
-			dash.VerifyFatal(resizeErr, nil, fmt.Sprintf("Verify pool %s on expansion using resize-disk", poolToBeResized.Uuid))
-		})
-
->>>>>>> 5b8f9628
-	})
-
-	JustAfterEach(func() {
-		defer EndTorpedoTest()
-<<<<<<< HEAD
-=======
-		log.InfoD("Exit from Maintenance mode if Pool is still in Maintenance")
-		log.FailOnError(ExitNodesFromMaintenanceMode(), "exit from maintenance mode failed?")
->>>>>>> 5b8f9628
 		AfterEachTest(contexts)
 	})
 })