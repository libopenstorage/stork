--- conflicted
+++ resolved
@@ -205,8 +205,6 @@
 	return nil
 }
 
-<<<<<<< HEAD
-=======
 func FilterAppContextsByNamespace(appContexts []*scheduler.Context, namespaces []string) (filteredAppContexts []*scheduler.Context) {
 	for _, appContext := range appContexts {
 		if Contains(namespaces, appContext.ScheduleOptions.Namespace) {
@@ -230,7 +228,6 @@
 	return ValidateBackup(ctx, backupName, orgID, scheduledAppContexts, make([]string, 0))
 }
 
->>>>>>> 53de05a4
 func UpdateBackup(backupName string, backupUid string, orgId string, cloudCred string, cloudCredUID string, ctx context.Context) (*api.BackupUpdateResponse, error) {
 	backupDriver := Inst().Backup
 	bkpUpdateRequest := &api.BackupUpdateRequest{
@@ -1288,27 +1285,6 @@
 	return nil
 }
 
-<<<<<<< HEAD
-// ValidateBackup validates a backup and returns a clone of the provided scheduledCtxs (and each of their specs) *after* filtering the specs to only include the resources that are in the backup.
-// * An error can be returned *with* backedupAppContexts, so do check if the first variable returned is actually nil
-// *
-// * # Parameters
-// *
-// * requireAllScheduledCtxAreInBackup: This requires that Backup objects are a superset of objects in ScheduledCtx: If set to true, error is returned if something in scheduledCtx is not present in BackupCtx (set to false if not everything in scheduledCtx has been backed up, on purpose)
-// * requireAllBackupAreInSomeScheduledCtx: This requires that ScheduledCtx objects are a superset of objects in Backup: If set to true, error is returned if something in Backup is not present in scheduledCtx. (set to false if deploying CRs)
-// * NOTES: Setting both to true will check for strict equality of both sets. Set both to false if you just want to filter and get whatever is possible.
-// *
-// * NOTE: Ensure scheduledCtxs which correspond to the namespaces backed up in the backup are provided
-// * NOTE: This function must be called after the backup is completed (with status Success/PartialSuccess)
-func ValidateBackup(ctx context.Context, backupName string, orgID string, scheduledAppContexts []*scheduler.Context, requireAllScheduledCtxAreInBackup, requireAllBackupAreInSomeScheduledCtx bool, backupClusterConfigPath string) ([]*scheduler.Context, error) {
-	log.InfoD("Validating backup [%s] in org [%s]", backupName, orgID)
-
-	log.InfoD("Obtaining backup info for backup [%s]", backupName)
-	backupDriver := Inst().Backup
-	backupUid, err := backupDriver.GetBackupUID(ctx, backupName, orgID)
-	if err != nil {
-		return nil, fmt.Errorf("GetBackupUID Err: %v", err)
-=======
 // ValidateBackup validates a backup's spec's objects (resources) and volumes. This function must be called after switching to the context on which `scheduledAppContexts` exists. Cluster level resources aren't validated.
 func ValidateBackup(ctx context.Context, backupName string, orgID string, scheduledAppContexts []*scheduler.Context, resourceTypes []string) error {
 	log.InfoD("Validating backup [%s] in org [%s]", backupName, orgID)
@@ -1318,7 +1294,6 @@
 	backupUid, err := backupDriver.GetBackupUID(ctx, backupName, orgID)
 	if err != nil {
 		return fmt.Errorf("GetBackupUID Err: %v", err)
->>>>>>> 53de05a4
 	}
 	backupInspectRequest := &api.BackupInspectRequest{
 		Name:  backupName,
@@ -1327,347 +1302,12 @@
 	}
 	backupInspectResponse, err := backupDriver.InspectBackup(ctx, backupInspectRequest)
 	if err != nil {
-<<<<<<< HEAD
-		return nil, fmt.Errorf("InspectBackup Err: %v", err)
-=======
 		return fmt.Errorf("InspectBackup Err: %v", err)
->>>>>>> 53de05a4
 	}
 
 	backupStatus := backupInspectResponse.GetBackup().GetStatus().Status
 	if backupStatus != api.BackupInfo_StatusInfo_Success &&
 		backupStatus != api.BackupInfo_StatusInfo_PartialSuccess {
-<<<<<<< HEAD
-		return nil, fmt.Errorf("ValidateBackup requires backup [%s] to have a status of Success or PartialSuccess", backupName)
-	}
-
-	backedupAppContexts, ScheduledCtxNotFoundInBackupErrors, BackupNotFoundInAnyScheduledCtxErrors, otherErrors := GetBackupCtxsFromScheduledCtxs(backupInspectResponse, scheduledAppContexts)
-	errArr := make([]error, 0)
-	if requireAllScheduledCtxAreInBackup {
-		errArr = append(errArr, ScheduledCtxNotFoundInBackupErrors...)
-	}
-	if requireAllBackupAreInSomeScheduledCtx {
-		errArr = append(errArr, BackupNotFoundInAnyScheduledCtxErrors...)
-	}
-	errArr = append(errArr, otherErrors...)
-	errGetBackupCtxsFromScheduledCtxs := ProcessMultipleErrors("GetBackupCtxsFromScheduledCtxs", errArr, true)
-
-	errors := ValidateBackedUpVolumes(backupInspectResponse, scheduledAppContexts)
-	errValidateBackedUpVolumes := ProcessMultipleErrors("ValidateBackedUpVolumes", errors, true)
-
-	if errGetBackupCtxsFromScheduledCtxs != nil || errValidateBackedUpVolumes != nil {
-		err = fmt.Errorf("GetBackupCtxsFromScheduledCtxs: %v ;; ValidateBackedUpVolumes: %v",
-			errGetBackupCtxsFromScheduledCtxs, errValidateBackedUpVolumes)
-	} else {
-		err = nil
-	}
-
-	return backedupAppContexts, err
-}
-
-// ValidateBackedUpVolumes checks if the volumes have been backed up and done so rightly
-// *
-// * Returns:
-// * otherErrors: all the other kind of error; Don't ignore these are they're serious errors
-// *
-// * NOTES:
-// * - make sure to include Contexts of *all* namespaces which are supposed to contain the volumes
-func ValidateBackedUpVolumes(backupInspectResponse *api.BackupInspectResponse,
-	scheduledAppContexts []*scheduler.Context) (errors []error) {
-
-	backupName := backupInspectResponse.Backup.Name
-	backedupVolumes := backupInspectResponse.GetBackup().GetVolumes()
-	backupNamespaces := backupInspectResponse.GetBackup().GetNamespaces()
-
-	log.InfoD("ValidateBackedUpVolumes: Validating backed up volumes for backup [%s]", backupName)
-
-	backedUpVolumesFound := make(map[*api.BackupInfo_Volume]bool)
-	for _, volume := range backedupVolumes {
-		backedUpVolumesFound[volume] = false
-	}
-
-	for _, clusterAppsContext := range scheduledAppContexts {
-
-		// Checking if this cluster (namespace) is actually present in the backup
-		clusterAppsContextNamespace := clusterAppsContext.ScheduleOptions.Namespace
-		if !Contains(backupNamespaces, clusterAppsContextNamespace) {
-			err := fmt.Errorf("the namespace (appCtx) [%s] provided to the ValidateBackup, is not present in the backup [%s]", clusterAppsContextNamespace, backupName)
-			errors = append(errors, err)
-		}
-
-		namespacedBackedUpVolumesFound := make(map[*api.BackupInfo_Volume]bool)
-		// collect the backup resources whose VOLUMES should be present in this context (namespace)
-		namespacedBackedUpVolumes := make([]*api.BackupInfo_Volume, 0)
-		for _, vol := range backedupVolumes {
-			if vol.GetNamespace() == clusterAppsContextNamespace {
-				if vol.Status.Status != api.BackupInfo_StatusInfo_Success /*Can this also be partialsuccess?*/ {
-					backedUpVolumesFound[vol] = true
-					err := fmt.Errorf("the status of the backedup volume [%s] was not Success. It was [%s] with reason [%s]", vol.Name, vol.Status.Status, vol.Status.Reason)
-					errors = append(errors, err)
-				}
-				namespacedBackedUpVolumes = append(namespacedBackedUpVolumes, vol)
-				namespacedBackedUpVolumesFound[vol] = false
-			}
-		}
-
-		// Collect all volumes belonging to a context
-		log.InfoD("getting the volumes bounded to the PVCs in the context [%s]", clusterAppsContextNamespace)
-		volumeMap := make(map[string]*volume.Volume)
-		scheduledVolumes, err := Inst().S.GetVolumes(clusterAppsContext)
-		if err != nil {
-			err := fmt.Errorf("error in Inst().S.GetVolumes: [%s] in namespace (appCtx) [%s]", err, clusterAppsContextNamespace)
-			errors = append(errors, err)
-			continue
-		}
-		for _, scheduledVol := range scheduledVolumes {
-			volumeMap[scheduledVol.ID] = scheduledVol
-		}
-		log.Infof("volumes bounded to the PVCs in the context [%s] are [%+v]", clusterAppsContextNamespace, scheduledVolumes)
-
-		// Verify if volumes are present
-	volloop:
-		for _, spec := range clusterAppsContext.App.SpecList {
-			// Obtaining the volume from the PVC
-			pvcSpecObj, ok := spec.(*corev1.PersistentVolumeClaim)
-			if !ok {
-				continue volloop
-			}
-
-			sched, ok := Inst().S.(*k8s.K8s)
-			if !ok {
-				continue volloop
-			}
-
-			updatedSpec, err := sched.GetUpdatedSpec(pvcSpecObj)
-			if err != nil {
-				err := fmt.Errorf("unable to fetch updated version of PVC(name: [%s], namespace: [%s]) present in the context [%s]. Error: %v", pvcSpecObj.GetName(), pvcSpecObj.GetNamespace(), clusterAppsContextNamespace, err)
-				errors = append(errors, err)
-				continue volloop
-			}
-
-			pvcObj, ok := updatedSpec.(*corev1.PersistentVolumeClaim)
-			if !ok {
-				err := fmt.Errorf("unable to fetch updated version of PVC(name: [%s], namespace: [%s]) present in the context [%s]. Error: %v", pvcSpecObj.GetName(), pvcSpecObj.GetNamespace(), clusterAppsContextNamespace, err)
-				errors = append(errors, err)
-				continue volloop
-			}
-
-			scheduledVol, ok := volumeMap[pvcObj.Spec.VolumeName]
-			if !ok {
-				err := fmt.Errorf("unable to find the volume corresponding to PVC(name: [%s], namespace: [%s]) in the cluster corresponding to the PVC's context, which is [%s]", pvcSpecObj.GetName(), pvcSpecObj.GetNamespace(), clusterAppsContextNamespace)
-				errors = append(errors, err)
-				continue volloop
-			}
-
-			// Finding the volume in the backup
-			for _, backedupVol := range namespacedBackedUpVolumes {
-				if backedupVol.GetName() == scheduledVol.ID {
-					namespacedBackedUpVolumesFound[backedupVol] = true
-					backedUpVolumesFound[backedupVol] = true
-
-					if backedupVol.Pvc != pvcObj.Name {
-						err := fmt.Errorf("the PVC of the volume as per the backup [%s] is [%s], but the one found in the scheduled namesapce is [%s]", backedupVol.GetName(), backedupVol.Pvc, pvcObj.Name)
-						errors = append(errors, err)
-					}
-
-					if backedupVol.DriverName != Inst().V.String() {
-						err := fmt.Errorf("the Driver Name of the volume as per the backup [%s] is [%s], but the one found in the scheduled namesapce is [%s]", backedupVol.GetName(), backedupVol.DriverName, clusterAppsContext.ScheduleOptions.StorageProvisioner)
-						errors = append(errors, err)
-					}
-
-					if backedupVol.StorageClass != *pvcObj.Spec.StorageClassName {
-						err := fmt.Errorf("the Storage Class of the volume as per the backup [%s] is [%s], but the one found in the scheduled namesapce is [%s]", backedupVol.GetName(), backedupVol.StorageClass, *pvcObj.Spec.StorageClassName)
-						errors = append(errors, err)
-					}
-
-					continue volloop
-				}
-			}
-
-			// The following error means that something WAS not backed up, OR it wasn't supposed to be backed up, and we forgot to exclude the check.
-			err = fmt.Errorf("the volume [%s] corresponding to PVC(name: [%s], namespace: [%s]) was present in the cluster corresponding to the PVC's context, but not in the backup [%s]", pvcObj.Spec.VolumeName, pvcObj.GetName(), pvcObj.GetNamespace(), backupName)
-			errors = append(errors, err)
-		}
-
-		for vol, found := range namespacedBackedUpVolumesFound {
-			if !found {
-				err := fmt.Errorf("volume (name: [%s], namespace: [%s]) in backup [%s], doesn't have a corresponding PVC spec in the context [%v]", vol.GetName(), vol.GetNamespace(), backupName, clusterAppsContextNamespace)
-				errors = append(errors, err)
-			} else {
-				log.Infof("volume (name: [%s], namespace: [%s]) in backup [%s] has a PVC spec in the context [%s]", vol.GetName(), vol.GetNamespace(), backupName, clusterAppsContextNamespace)
-			}
-		}
-	}
-
-	for vol, found := range backedUpVolumesFound {
-		if !found {
-			err := fmt.Errorf("volume (name: [%s], namespace: [%s]) in backup [%s], doesn't have a corresponding PVC spec in ANY provided context", vol.GetName(), vol.GetNamespace(), backupName)
-			errors = append(errors, err)
-		}
-	}
-
-	return
-}
-
-// GetBackupCtxsFromScheduledCtxs clones and returns the scheduled contexts
-// * after filtering its `spec`s to only include the resources that are in the backup.
-// *
-// * Returns:
-// * backupclusterAppsContexts: the filtered context (backup)
-// * ScheduledCtxNotFoundInBackupErrors: these are errors that are generated when namespaces and/or specObjs in the scheduled context are not found in the backup
-// * BackupNotFoundInAnyScheduledCtxErrors: these are errors that are generated when namespaces and/or resources in the backup context are not found in the scheduled contextx
-// * otherErrors: all the other kinds of errors; Don't ignore these are they're serious errors
-// *
-// * NOTES:
-// * - make sure to include Contexts of *all* namespaces which are supposed to contain the backup objects
-// * - The errors returned are all tolerable errors that have been caught until an intolerable error was encountered
-func GetBackupCtxsFromScheduledCtxs(backupInspectResponse *api.BackupInspectResponse, scheduledAppContexts []*scheduler.Context) (backupclusterAppsContexts []*scheduler.Context, ScheduledCtxNotFoundInBackupErrors, BackupNotFoundInAnyScheduledCtxErrors, otherErrors []error) {
-	backupName := backupInspectResponse.Backup.Name
-	resourceInfos := backupInspectResponse.Backup.Resources
-	backupNamesspaces := backupInspectResponse.GetBackup().GetNamespaces()
-
-	log.InfoD("GetBackupCtxsFromScheduledCtxs: Getting the backup objects (specs) from contexts, for backup [%s]", backupName)
-
-	// Verifying if appCtxs for all namespaces in backup
-	log.InfoD("Verifying if scheduledAppContexts provided to ValidateBackup correspond to all namespaces in backup [%s]", backupName)
-	availableNamespaces := make([]string, 0)
-	unavailableNamespaces := make([]string, 0)
-	for _, clusterAppsContext := range scheduledAppContexts {
-		availableNamespaces = append(availableNamespaces, clusterAppsContext.ScheduleOptions.Namespace)
-	}
-
-	namespacesAvailable := true
-	for _, namespace := range backupNamesspaces {
-		if !Contains(availableNamespaces, namespace) {
-			namespacesAvailable = false
-			unavailableNamespaces = append(unavailableNamespaces, namespace)
-		}
-	}
-	if !namespacesAvailable {
-		err := fmt.Errorf("the namespaces (appCtxs) [%v] provided to the GetBackupCtxsFromScheduledCtxs, do not contain the namespaces [%v] present in the backup [%s]. They are required for Validation", availableNamespaces, unavailableNamespaces, backupName)
-		BackupNotFoundInAnyScheduledCtxErrors = append(BackupNotFoundInAnyScheduledCtxErrors, err)
-	}
-
-	nonNSResourceInfoBackupObjsFound := make(map[*api.ResourceInfo]bool)
-
-	nonNSResourceInfoBackupObjs := make([]*api.ResourceInfo, 0)
-	for _, resource := range resourceInfos {
-		if resource.GetNamespace() == "" && resource.GetKind() != "PersistentVolume" /*we don't have specs of PVs*/ {
-			nonNSResourceInfoBackupObjs = append(nonNSResourceInfoBackupObjs, resource)
-			nonNSResourceInfoBackupObjsFound[resource] = false
-		}
-	}
-
-	// filter stage: for each clusterAppsContext (namespace), we create the corresponding BackupSpecObject
-	for _, clusterAppsContext := range scheduledAppContexts {
-
-		clusterAppsContextNamespace := clusterAppsContext.ScheduleOptions.Namespace
-		if !Contains(backupNamesspaces, clusterAppsContextNamespace) {
-			err := fmt.Errorf("the namespace (appCtx) [%s] provided to the ValidateBackup, is not present in the backup [%s]", clusterAppsContextNamespace, backupName)
-			ScheduledCtxNotFoundInBackupErrors = append(ScheduledCtxNotFoundInBackupErrors, err)
-		}
-
-		resourceInfoBackupObjsFound := make(map[*api.ResourceInfo]bool)
-		// collect the backup resources whose specs should be present in this context (namespace)
-		resourceInfoBackupObjs := make([]*api.ResourceInfo, 0)
-		for _, resource := range resourceInfos {
-			if resource.GetNamespace() == clusterAppsContextNamespace {
-				resourceInfoBackupObjs = append(resourceInfoBackupObjs, resource)
-				resourceInfoBackupObjsFound[resource] = false
-			}
-		}
-
-		// filter the specs to only keep the backup resources' specs, in this namespace
-		var specObjects []interface{} = make([]interface{}, 0)
-	specloop:
-		for _, spec := range clusterAppsContext.App.SpecList {
-			name, kind, ns, err := GetSpecNameKindNamepace(spec)
-			if err != nil {
-				err := fmt.Errorf("error in GetSpecNameKindNamepace: [%s] in namespace (appCtx) [%s], spec: [%+v]", err, clusterAppsContextNamespace, spec)
-				otherErrors = append(otherErrors, err)
-				continue specloop
-			}
-
-			if name != "" && kind != "" {
-
-				if kind == "StorageClass" || kind == "VolumeSnapshot" {
-					// we don't backup "StorageClass"s and "VolumeSnapshot"s
-					continue specloop
-				}
-
-				// this is a non-namespaced resource
-				if ns == "" {
-					for _, nonNSBackupObj := range nonNSResourceInfoBackupObjs {
-						if name == nonNSBackupObj.GetName() && kind == nonNSBackupObj.GetKind() {
-							clone := spec
-							specObjects = append(specObjects, clone)
-							nonNSResourceInfoBackupObjsFound[nonNSBackupObj] = true
-
-							continue specloop
-						}
-					}
-
-					// The following error means that something WAS not backed up, OR it wasn't supposed to be backed up, and we forgot to exclude the check.
-					err := fmt.Errorf("the non-namespaced spec (name: [%s], kind: [%s]) found in the clusterAppsContext [%s], is not in the backup [%s]", name, kind, clusterAppsContextNamespace, backupName)
-					ScheduledCtxNotFoundInBackupErrors = append(ScheduledCtxNotFoundInBackupErrors, err)
-					continue specloop
-				} else {
-					for _, backupObj := range resourceInfoBackupObjs {
-						if name == backupObj.GetName() && kind == backupObj.GetKind() {
-							clone := spec
-							specObjects = append(specObjects, clone)
-							resourceInfoBackupObjsFound[backupObj] = true
-
-							continue specloop
-						}
-					}
-
-					// The following error means that something WAS not backed up, OR it wasn't supposed to be backed up, and we forgot to exclude the check.
-					err := fmt.Errorf("the spec (name: [%s], kind: [%s], namespace: [%s]) found in the clusterAppsContext [%s], is not in the backup [%s]", name, kind, ns, clusterAppsContextNamespace, backupName)
-					ScheduledCtxNotFoundInBackupErrors = append(ScheduledCtxNotFoundInBackupErrors, err)
-
-					continue specloop
-				}
-
-			} else {
-				err := fmt.Errorf("error: GetSpecNameKindNamepace returned values with Spec Name: [%s], Kind: [%s], Namespace: [%s], in local Context (NS): [%s], where some of the values are empty, so this spec will be ignored", name, kind, ns, clusterAppsContextNamespace)
-				otherErrors = append(otherErrors, err)
-
-				continue specloop
-			}
-		}
-
-		// Duplicate the object
-		backupAppContext := *clusterAppsContext
-		// Duplicate the object
-		app := *clusterAppsContext.App
-
-		app.SpecList = specObjects
-		backupAppContext.App = &app
-		backupclusterAppsContexts = append(backupclusterAppsContexts, &backupAppContext)
-
-		for res, found := range resourceInfoBackupObjsFound {
-			if !found {
-				err := fmt.Errorf("resource(name: [%s], kind: [%s], namespace: [%s]) in backup [%s], doesn't have a corresponding spec in the context [%v]", res.GetName(), res.GetKind(), res.GetNamespace(), backupName, clusterAppsContextNamespace)
-				BackupNotFoundInAnyScheduledCtxErrors = append(BackupNotFoundInAnyScheduledCtxErrors, err)
-			} else {
-				log.Infof("resource(name: [%s], kind: [%s], namespace: [%s]) in backup [%s] has a spec in the context [%s]", res.GetName(), res.GetKind(), res.GetNamespace(), backupName, clusterAppsContextNamespace)
-			}
-		}
-	}
-
-	for res, found := range nonNSResourceInfoBackupObjsFound {
-		if !found {
-			err := fmt.Errorf("non NS resource(name: [%s], kind: [%s]) in backup [%s], doesn't have a corresponding spec any of the contexts [%v]", res.GetName(), res.GetKind(), backupName, availableNamespaces)
-			BackupNotFoundInAnyScheduledCtxErrors = append(BackupNotFoundInAnyScheduledCtxErrors, err)
-		} else {
-			// TODO: make Infof after testing with elastic-search-CRD-webhook
-			log.Errorf("non NS resource(name: [%s], kind: [%s]) in backup [%s] has a spec in scheduledAppContexts", res.GetName(), res.GetKind(), backupName)
-		}
-	}
-
-	return
-=======
 		return fmt.Errorf("ValidateBackup requires backup [%s] to have a status of Success or PartialSuccess", backupName)
 	}
 
@@ -1850,7 +1490,6 @@
 	} else {
 		return nil
 	}
->>>>>>> 53de05a4
 }
 
 // restoreSuccessCheck inspects restore task to check for status being "success". NOTE: If the status is different, it retries every `retryInterval` for `retryDuration` before returning `err`
