--- conflicted
+++ resolved
@@ -1022,10 +1022,7 @@
 		opts := make(map[string]bool)
 		opts[SkipClusterScopedObjects] = true
 		ValidateAndDestroy(contexts, opts)
-<<<<<<< HEAD
-
-=======
->>>>>>> a8db04c3
+
 		log.InfoD("Deleting the restores taken")
 		for _, restoreName := range restoreNames {
 			wg.Add(1)
