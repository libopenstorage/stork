--- conflicted
+++ resolved
@@ -1273,15 +1273,11 @@
 	})
 
 	JustAfterEach(func() {
-<<<<<<< HEAD
-		defer EndPxBackupTorpedoTest(scheduledAppContexts)
-=======
 		defer func() {
 			err := SetSourceKubeConfig()
 			log.FailOnError(err, "Switching context to source cluster")
 		}()
-		defer EndPxBackupTorpedoTest(contexts)
->>>>>>> bdefaabb
+		defer EndPxBackupTorpedoTest(scheduledAppContexts)
 		log.InfoD("Check if the rebooted nodes on application cluster are up now")
 		log.Infof("Switching cluster context to destination cluster")
 		err := SetDestinationKubeConfig()
@@ -1303,11 +1299,7 @@
 		log.Infof("Deleting the deployed applications on application cluster")
 		opts := make(map[string]bool)
 		opts[SkipClusterScopedObjects] = true
-<<<<<<< HEAD
-		ValidateAndDestroy(scheduledAppContexts, opts)
-=======
-		DestroyApps(contexts, opts)
->>>>>>> bdefaabb
+		DestroyApps(scheduledAppContexts, opts)
 		log.Infof("Switching cluster context back to source cluster")
 		err = SetSourceKubeConfig()
 		log.FailOnError(err, "Switching context to source cluster")
